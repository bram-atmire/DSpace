--- conflicted
+++ resolved
@@ -14,11 +14,7 @@
    <parent>
       <groupId>org.dspace</groupId>
       <artifactId>dspace-sword</artifactId>
-<<<<<<< HEAD
-      <version>1.8.0-SNAPSHOT</version>
-=======
       <version>1.7.1</version>
->>>>>>> 37a6f5e8
    </parent>
 
    <!--
@@ -117,11 +113,7 @@
       <dependency>
          <groupId>org.dspace</groupId>
          <artifactId>dspace-sword-api</artifactId>
-<<<<<<< HEAD
-         <version>1.8.0-SNAPSHOT</version>
-=======
          <version>1.7.1</version>
->>>>>>> 37a6f5e8
       </dependency>
    </dependencies>
 
