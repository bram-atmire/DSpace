# DSpace Continuous Integration/Build via GitHub Actions
# Concepts borrowed from
# https://docs.github.com/en/free-pro-team@latest/actions/guides/building-and-testing-java-with-maven
name: Build

# Run this Build for all pushes / PRs to current branch
on: [push, pull_request]

permissions:
  contents: read  #  to fetch code (actions/checkout)

jobs:
  tests:
    runs-on: ubuntu-latest
    env:
      # Give Maven 1GB of memory to work with
<<<<<<< HEAD
      # Suppress all Maven "downloading" messages in logs (see https://stackoverflow.com/a/35653426)
      # This also slightly speeds builds, as there is less logging
      MAVEN_OPTS: "-Xmx1024M -Dorg.slf4j.simpleLogger.log.org.apache.maven.cli.transfer.Slf4jMavenTransferListener=warn"
=======
      MAVEN_OPTS: "-Xmx1024M"
>>>>>>> ec0853dd
    strategy:
      # Create a matrix of two separate configurations for Unit vs Integration Tests
      # This will ensure those tasks are run in parallel
      # Also specify version of Java to use (this can allow us to optionally run tests on multiple JDKs in future)
      matrix:
        include:
          # NOTE: Unit Tests include deprecated REST API v6 (as it has unit tests)
          #  - surefire.rerunFailingTestsCount => try again for flakey tests, and keep track of/report on number of retries
          - type: "Unit Tests"
            java: 11
            mvnflags: "-DskipUnitTests=false -Pdspace-rest -Dsurefire.rerunFailingTestsCount=2"
            resultsdir: "**/target/surefire-reports/**"
          # NOTE: ITs skip all code validation checks, as they are already done by Unit Test job.
          #  - enforcer.skip     => Skip maven-enforcer-plugin rules
          #  - checkstyle.skip   => Skip all checkstyle checks by maven-checkstyle-plugin
          #  - license.skip      => Skip all license header checks by license-maven-plugin
          #  - xml.skip          => Skip all XML/XSLT validation by xml-maven-plugin
          #  - failsafe.rerunFailingTestsCount => try again for flakey tests, and keep track of/report on number of retries
          - type: "Integration Tests"
            java: 11
            mvnflags: "-DskipIntegrationTests=false -Denforcer.skip=true -Dcheckstyle.skip=true -Dlicense.skip=true -Dxml.skip=true -Dfailsafe.rerunFailingTestsCount=2"
            resultsdir: "**/target/failsafe-reports/**"
      # Do NOT exit immediately if one matrix job fails
      # This ensures ITs continue running even if Unit Tests fail, or visa versa
      fail-fast: false
    name: Run ${{ matrix.type }}
    # These are the actual CI steps to perform per job
    steps:
      # https://github.com/actions/checkout
      - name: Checkout codebase
<<<<<<< HEAD
        uses: actions/checkout@v2

      # https://github.com/actions/setup-java
      - name: Install JDK ${{ matrix.java }}
        uses: actions/setup-java@v2
=======
        uses: actions/checkout@v3

      # https://github.com/actions/setup-java
      - name: Install JDK ${{ matrix.java }}
        uses: actions/setup-java@v3
>>>>>>> ec0853dd
        with:
          java-version: ${{ matrix.java }}
          distribution: 'temurin'

      # https://github.com/actions/cache
      - name: Cache Maven dependencies
        uses: actions/cache@v3
        with:
          # Cache entire ~/.m2/repository
          path: ~/.m2/repository
          # Cache key is hash of all pom.xml files. Therefore any changes to POMs will invalidate cache
          key: ${{ runner.os }}-maven-${{ hashFiles('**/pom.xml') }}
          restore-keys: ${{ runner.os }}-maven-

      # Run parallel Maven builds based on the above 'strategy.matrix'
      - name: Run Maven ${{ matrix.type }}
        env:
          TEST_FLAGS: ${{ matrix.mvnflags }}
        run: mvn --no-transfer-progress -V install -P-assembly -Pcoverage-report $TEST_FLAGS

      # If previous step failed, save results of tests to downloadable artifact for this job
      # (This artifact is downloadable at the bottom of any job's summary page)
      - name: Upload Results of ${{ matrix.type }} to Artifact
        if: ${{ failure() }}
        uses: actions/upload-artifact@v3
        with:
          name: ${{ matrix.type }} results
          path: ${{ matrix.resultsdir }}

      # https://github.com/codecov/codecov-action
      - name: Upload coverage to Codecov.io
<<<<<<< HEAD
        uses: codecov/codecov-action@v2
=======
        uses: codecov/codecov-action@v3
>>>>>>> ec0853dd
<|MERGE_RESOLUTION|>--- conflicted
+++ resolved
@@ -14,13 +14,7 @@
     runs-on: ubuntu-latest
     env:
       # Give Maven 1GB of memory to work with
-<<<<<<< HEAD
-      # Suppress all Maven "downloading" messages in logs (see https://stackoverflow.com/a/35653426)
-      # This also slightly speeds builds, as there is less logging
-      MAVEN_OPTS: "-Xmx1024M -Dorg.slf4j.simpleLogger.log.org.apache.maven.cli.transfer.Slf4jMavenTransferListener=warn"
-=======
       MAVEN_OPTS: "-Xmx1024M"
->>>>>>> ec0853dd
     strategy:
       # Create a matrix of two separate configurations for Unit vs Integration Tests
       # This will ensure those tasks are run in parallel
@@ -51,19 +45,11 @@
     steps:
       # https://github.com/actions/checkout
       - name: Checkout codebase
-<<<<<<< HEAD
-        uses: actions/checkout@v2
-
-      # https://github.com/actions/setup-java
-      - name: Install JDK ${{ matrix.java }}
-        uses: actions/setup-java@v2
-=======
         uses: actions/checkout@v3
 
       # https://github.com/actions/setup-java
       - name: Install JDK ${{ matrix.java }}
         uses: actions/setup-java@v3
->>>>>>> ec0853dd
         with:
           java-version: ${{ matrix.java }}
           distribution: 'temurin'
@@ -95,8 +81,4 @@
 
       # https://github.com/codecov/codecov-action
       - name: Upload coverage to Codecov.io
-<<<<<<< HEAD
-        uses: codecov/codecov-action@v2
-=======
-        uses: codecov/codecov-action@v3
->>>>>>> ec0853dd
+        uses: codecov/codecov-action@v3