/*
 * AbstractAdapter.java
 *
 * Version: $Revision$
 *
 * Date: $Date$
 *
 * Copyright (c) 2002-2005, Hewlett-Packard Company and Massachusetts
 * Institute of Technology.  All rights reserved.
 *
 * Redistribution and use in source and binary forms, with or without
 * modification, are permitted provided that the following conditions are
 * met:
 *
 * - Redistributions of source code must retain the above copyright
 * notice, this list of conditions and the following disclaimer.
 *
 * - Redistributions in binary form must reproduce the above copyright
 * notice, this list of conditions and the following disclaimer in the
 * documentation and/or other materials provided with the distribution.
 *
 * - Neither the name of the Hewlett-Packard Company nor the name of the
 * Massachusetts Institute of Technology nor the names of their
 * contributors may be used to endorse or promote products derived from
 * this software without specific prior written permission.
 *
 * THIS SOFTWARE IS PROVIDED BY THE COPYRIGHT HOLDERS AND CONTRIBUTORS
 * ``AS IS'' AND ANY EXPRESS OR IMPLIED WARRANTIES, INCLUDING, BUT NOT
 * LIMITED TO, THE IMPLIED WARRANTIES OF MERCHANTABILITY AND FITNESS FOR
 * A PARTICULAR PURPOSE ARE DISCLAIMED. IN NO EVENT SHALL THE COPYRIGHT
 * HOLDERS OR CONTRIBUTORS BE LIABLE FOR ANY DIRECT, INDIRECT,
 * INCIDENTAL, SPECIAL, EXEMPLARY, OR CONSEQUENTIAL DAMAGES (INCLUDING,
 * BUT NOT LIMITED TO, PROCUREMENT OF SUBSTITUTE GOODS OR SERVICES; LOSS
 * OF USE, DATA, OR PROFITS; OR BUSINESS INTERRUPTION) HOWEVER CAUSED AND
 * ON ANY THEORY OF LIABILITY, WHETHER IN CONTRACT, STRICT LIABILITY, OR
 * TORT (INCLUDING NEGLIGENCE OR OTHERWISE) ARISING IN ANY WAY OUT OF THE
 * USE OF THIS SOFTWARE, EVEN IF ADVISED OF THE POSSIBILITY OF SUCH
 * DAMAGE.
 */

package org.dspace.app.xmlui.objectmanager;

<<<<<<< HEAD
=======
import java.io.IOException;
import java.io.UnsupportedEncodingException;
import java.sql.SQLException;
import java.util.ArrayList;
import java.util.HashMap;
import java.util.List;

>>>>>>> a68d3779
import org.dspace.app.util.Util;
import org.dspace.app.xmlui.wing.AttributeMap;
import org.dspace.app.xmlui.wing.Namespace;
import org.dspace.app.xmlui.wing.WingException;
import org.dspace.content.Bitstream;
import org.dspace.content.BitstreamFormat;
import org.dspace.content.Item;
import org.dspace.content.crosswalk.CrosswalkException;
import org.dspace.content.crosswalk.DisseminationCrosswalk;
import org.dspace.core.PluginManager;
import org.dspace.uri.IdentifierService;
import org.xml.sax.ContentHandler;
import org.xml.sax.SAXException;
import org.xml.sax.ext.LexicalHandler;
import org.xml.sax.helpers.AttributesImpl;
import org.xml.sax.helpers.NamespaceSupport;

import java.io.IOException;
import java.io.UnsupportedEncodingException;
import java.sql.SQLException;
import java.util.ArrayList;
import java.util.HashMap;
import java.util.List;


/**
 * This is the abstract adapter containing all the common elements between
 * the three types of adapters: item, container, and repository. Each adapter
 * translate a given type of DSpace object into a METS document for rendering
 * into the DRI document.
 * 
 * This class provides the chasses for those unique parts of the document to be
 * build upon, there are seven rendering methods that may be overriden for each
 * section of the METS document.
 * 
 * Header
 * Descriptive Section
 * Administrative Section
 * File Section
 * Structure Map
 * Structural Link
 * Behavioral Section
 * 
 * @author Scott Phillips
 */

public abstract class AbstractAdapter
{
    /** Namespace declaration for METS & XLINK */
    public static final String METS_URI = "http://www.loc.gov/METS/";
    public static final Namespace METS = new Namespace(METS_URI);
    public static final String XLINK_URI = "http://www.w3.org/TR/xlink/";
    public static final Namespace XLINK = new Namespace(XLINK_URI);
    public static final String XSI_URI = "http://www.w3.org/2001/XMLSchema-instance";
    public static final Namespace XSI = new Namespace(XSI_URI);
    public static final String DIM_URI = "http://www.dspace.org/xmlns/dspace/dim";
    public static final Namespace DIM = new Namespace(DIM_URI);    
    
    /**
     * A sequence used to generate unquie mets ids.
     */
    private int idSequence = 0;
    
    /**
     * The contextPath of this webapplication, used for generateing urls.
     */
    protected String contextPath;
    
    /**
     * The SAX handlers for content and lexical events. Also the support 
     * element for namespaces which knows the prefixes for each declared 
     * namespace.
     */
    protected ContentHandler contentHandler;
    protected LexicalHandler lexicalHandler;
    protected NamespaceSupport namespaces;
    
    /**
     * Construct a new adapter, implementers must use call this method so
     * the approprate internal values are insured to be set correctly.
     * 
     * @param contextPath
     *            The contextPath of this web application.
     */
    public AbstractAdapter(String contextPath)
    {
        this.contextPath = contextPath;
    }

    /** The variables that dicatacte what part of the METS document to render */
    List<String> sections = new ArrayList<String>();
    List<String> dmdTypes = new ArrayList<String>();
    HashMap<String,List> amdTypes = new HashMap<String,List>();
    List<String> fileGrpTypes = new ArrayList<String>();
    List<String> structTypes = new ArrayList<String>();
    
    /**
     * A comma seperated list of METS sections to render. If no value 
     * is provided then all METS sections are rendered.
     * 
     * @param sections Comma seperated list of METS sections.
     */
    public void setSections(String sections)
    {
    	if (sections == null)
    		return;

    	for (String section : sections.split(","))
    	{
    		this.sections.add(section);
    	}
    }
    
    /**
     * A comma seperated list of METS descriptive metadata formats to 
     * render. If no value is provided then only the DIM format is used.
     * 
     * @param sections Comma seperated list of METS metadata types.
     */
    public void setDmdTypes(String dmdTypes)
    {
    	if (dmdTypes == null)
    		return;

    	for (String dmdType : dmdTypes.split(","))
    	{
    		this.dmdTypes.add(dmdType);
    	}
    }
    
    /**
     * Store information about what will be rendered in the METS administrative
     * metadata section.  HashMap format: keys = amdSec, value = List of mdTypes
<<<<<<< HEAD
     * 
=======
     *
>>>>>>> a68d3779
     * @param amdSec Section of <amdSec> where this administrative metadata
     *                will be rendered
     * @param mdTypes Comma seperated list of METS metadata types.
     */
    public void setAmdTypes(String amdSec, String mdTypes)
    {
    	if (mdTypes == null)
    		return;

        List<String> mdTypeList = new ArrayList<String>();
    	for (String mdType : mdTypes.split(","))
    	{
    		mdTypeList.add(mdType);
    	}
<<<<<<< HEAD

        this.amdTypes.put(amdSec, mdTypeList);
=======
        
        this.amdTypes.put(amdSec, mdTypeList);
    }

    /**
     * A comma seperated list of METS technical metadata formats to
     * render.
     *
     * @param techMDTypes Comma seperated list of METS metadata types.
     */
    public void setTechMDTypes(String techMDTypes)
    {
    	setAmdTypes("techMD", techMDTypes);
    }

    /**
     * A comma seperated list of METS intellectual property rights metadata
     * formats to render.
     *
     * @param rightsMDTypes Comma seperated list of METS metadata types.
     */
    public void setRightsMDTypes(String rightsMDTypes)
    {
    	setAmdTypes("rightsMD", rightsMDTypes);
    }

    /**
     * A comma seperated list of METS source metadata
     * formats to render.
     *
     * @param sourceMDTypes Comma seperated list of METS metadata types.
     */
    public void setSourceMDTypes(String sourceMDTypes)
    {
    	setAmdTypes("sourceMD", sourceMDTypes);
    }

    /**
     * A comma seperated list of METS digital provenance metadata
     * formats to render.
     *
     * @param digiprovMDTypes Comma seperated list of METS metadata types.
     */
    public void setDigiProvMDTypes(String digiprovMDTypes)
    {
    	setAmdTypes("digiprovMD", digiprovMDTypes);
>>>>>>> a68d3779
    }
    
    /**
     * A comma seperated list of METS technical metadata formats to
     * render.
     *
     * @param techMDTypes Comma seperated list of METS metadata types.
     */
    public void setTechMDTypes(String techMDTypes)
    {
    	setAmdTypes("techMD", techMDTypes);
    }

    /**
     * A comma seperated list of METS intellectual property rights metadata
     * formats to render.
     *
     * @param rightsMDTypes Comma seperated list of METS metadata types.
     */
    public void setRightsMDTypes(String rightsMDTypes)
    {
    	setAmdTypes("rightsMD", rightsMDTypes);
    }

    /**
     * A comma seperated list of METS source metadata
     * formats to render.
     *
     * @param sourceMDTypes Comma seperated list of METS metadata types.
     */
    public void setSourceMDTypes(String sourceMDTypes)
    {
    	setAmdTypes("sourceMD", sourceMDTypes);
    }

    /**
     * A comma seperated list of METS digital provenance metadata
     * formats to render.
     *
     * @param digiprovMDTypes Comma seperated list of METS metadata types.
     */
    public void setDigiProvMDTypes(String digiprovMDTypes)
    {
    	setAmdTypes("digiprovMD", digiprovMDTypes);
    }

    /**
     * A comma seperated list of METS fileGrps to render. If no value
     * is provided then all groups are rendered.
     * 
     * @param sections Comma seperated list of METS file groups.
     */
    public void setFileGrpTypes(String fileGrpTypes)
    {
    	if (fileGrpTypes == null)
    		return;

    	for (String fileGrpType : fileGrpTypes.split(","))
    	{
    		this.fileGrpTypes.add(fileGrpType);
    	}
    }
    
    /**
     * A comma seperated list of METS structural types to render. If no 
     * value is provided then only the DIM format is used.
     * 
     * @param sections Comma seperated list of METS structure types.
     */
    public void setStructTypes(String structTypes)
    {
    	if (structTypes == null)
    		return;

    	for (String structType : structTypes.split(","))
    	{
    		this.structTypes.add(structType);
    	}
    }
	
    
    /**
     * 
     * 
     * 
     * 
     * 
     * METS methods
     * 
     * 
     * 
     * 
     * 
     * 
     */
    
    
    /**
     * @return the URL for this item in the interface
     */
    protected abstract String getMETSOBJID() throws WingException;

    /**
     * @return Return the URL for editing this item
     */
    protected abstract String getMETSOBJEDIT();

    /**
     * @return the METS ID of the mets document.
     */
    protected abstract String getMETSID() throws WingException;

    /**
     * @return The Profile this METS document conforms too.
     */
    protected abstract String getMETSProfile() throws WingException;

    /**
     * @return The label of this METS document.
     */
    protected abstract String getMETSLabel() throws WingException;

    
	/**
	 * Render the complete METS document.
	 */
    public void renderMETS(ContentHandler contentHandler, LexicalHandler lexicalHandler) throws WingException, SAXException, CrosswalkException, IOException, SQLException 
    {
    		this.contentHandler = contentHandler;
    		this.lexicalHandler = lexicalHandler;
    		this.namespaces = new NamespaceSupport();
    	
    	
    		// Declare our namespaces
    		namespaces.pushContext();
    		namespaces.declarePrefix("mets", METS.URI);
    		namespaces.declarePrefix("xlink", XLINK.URI);
    		namespaces.declarePrefix("xsi", XSI.URI);
    		namespaces.declarePrefix("dim", DIM.URI);
    		contentHandler.startPrefixMapping("mets", METS.URI);
    		contentHandler.startPrefixMapping("xlink", XLINK.URI);
    		contentHandler.startPrefixMapping("xsi", XSI.URI);
    		contentHandler.startPrefixMapping("dim", DIM.URI);
    		
    		// Send the METS element
    		AttributeMap attributes = new AttributeMap();
    		attributes.put("ID", getMETSID());
    		attributes.put("PROFILE", getMETSProfile());
    		attributes.put("LABEL", getMETSLabel());
    		String objid = getMETSOBJID();
    		if (objid != null)
    			attributes.put("OBJID", objid);

            // Include the link for editing the item
            objid = getMETSOBJEDIT();
            if (objid != null)
                attributes.put("OBJEDIT", objid);

    		startElement(METS,"METS",attributes);

    		// If the user requested no specefic sections then render them all.
    		boolean all = (sections.size() == 0);
    		
    		if (all || sections.contains("metsHdr"))
    			renderHeader();
    		if (all || sections.contains("dmdSec"))
    			renderDescriptiveSection();
    		if (all || sections.contains("amdSec"))
    			renderAdministrativeSection();
    		if (all || sections.contains("fileSec"))
    			renderFileSection();
    		if (all || sections.contains("structMap"))
    			renderStructureMap();
    		if (all || sections.contains("structLink"))
    			renderStructuralLink();
    		if (all || sections.contains("behaviorSec"))
    			renderBehavioralSection();
    		
    		// FIXME: this is not a met's section, it should be removed
    		if (all || sections.contains("extraSec"))
    			renderExtraSections();
    		
    		endElement(METS,"METS");
    		contentHandler.endPrefixMapping("mets");
    		contentHandler.endPrefixMapping("xlink");
    		contentHandler.endPrefixMapping("dim");
    		namespaces.popContext();

    }
	
    /**
     * Each of the METS sections
     */
	protected void renderHeader() throws WingException, SAXException, CrosswalkException, IOException, SQLException  {}
	protected void renderDescriptiveSection() throws WingException, SAXException, CrosswalkException, IOException, SQLException  {}
	protected void renderAdministrativeSection() throws WingException, SAXException, CrosswalkException, IOException, SQLException  {}
	protected void renderFileSection() throws WingException, SAXException, CrosswalkException, IOException, SQLException  {}
	protected void renderStructureMap() throws WingException, SAXException, CrosswalkException, IOException, SQLException  {}
	protected void renderStructuralLink() throws WingException, SAXException, CrosswalkException, IOException, SQLException  {}
	protected void renderBehavioralSection() throws WingException, SAXException, CrosswalkException, IOException, SQLException  {}
	protected void renderExtraSections() throws WingException, SAXException, CrosswalkException, SQLException, IOException {}
    


    /**
     * Generate a METS file element for a given bitstream.
     *
     * @param item
     *            If the bitstream is associated with an item provid the item
     *            otherwise leave null.
     * @param bitstream
     *            The bitstream to build a file element for.
     * @param fileID
     *            The unique file id for this file.
     * @param groupID
     *            The group id for this file, if it is derived from another file
     *            then they should share the same groupID.
     * @return The METS file element.
     */
	protected void renderFile(Item item, Bitstream bitstream, String fileID, String groupID) throws SAXException
	{
       renderFile(item, bitstream, fileID, groupID, null);
    }

	/**
     * Generate a METS file element for a given bitstream.
     * 
     * @param item
     *            If the bitstream is associated with an item provid the item
     *            otherwise leave null.
     * @param bitstream
     *            The bitstream to build a file element for.
     * @param fileID
     *            The unique file id for this file.
     * @param groupID
     *            The group id for this file, if it is derived from another file
     *            then they should share the same groupID.
     * @param admID
     *            The IDs of the administrative metadata sections which pertain
     *            to this file
     * @return The METS file element.
     */
	protected void renderFile(Item item, Bitstream bitstream, String fileID, String groupID, String admID) throws SAXException
	{
       renderFile(item, bitstream, fileID, groupID, null);
    }

	/**
     * Generate a METS file element for a given bitstream.
     *
     * @param item
     *            If the bitstream is associated with an item provid the item
     *            otherwise leave null.
     * @param bitstream
     *            The bitstream to build a file element for.
     * @param fileID
     *            The unique file id for this file.
     * @param groupID
     *            The group id for this file, if it is derived from another file
     *            then they should share the same groupID.
     * @param admID
     *            The IDs of the administrative metadata sections which pertain
     *            to this file
     * @return The METS file element.
     */
	protected void renderFile(Item item, Bitstream bitstream, String fileID, String groupID, String admID) throws SAXException
	{
		AttributeMap attributes;
		
		// //////////////////////////////
    	// Determine the file attributes
        BitstreamFormat format = bitstream.getFormat();
        String mimeType = null;
        if (format != null)
            mimeType = format.getMIMEType();
        String checksumType = bitstream.getChecksumAlgorithm();
        String checksum = bitstream.getChecksum();
        long size = bitstream.getSize();
    	
        // ////////////////////////////////
        // Start the actual file
        attributes = new AttributeMap();
        attributes.put("ID", fileID);
        attributes.put("GROUPID",groupID);
        if (admID != null && admID.length()>0)
            attributes.put("ADMID", admID);
        if (mimeType != null && mimeType.length()>0)
        	attributes.put("MIMETYPE", mimeType);
        if (checksumType != null && checksum != null)
        {
        	attributes.put("CHECKSUM", checksum);
        	attributes.put("CHECKSUMTYPE", checksumType);
        }
        attributes.put("SIZE", String.valueOf(size));
        startElement(METS,"file",attributes);
        
        
        // ////////////////////////////////////
        // Determine the file location attributes
        String name = bitstream.getName();
        String description = bitstream.getDescription();

        
        // If possible refrence this bitstream via a handle, however this may
        // be null if a handle has not yet been assigned. In this case refrence the
        // item its internal id. In the last case where the bitstream is not associated
        // with an item (such as a community logo) then refrence the bitstreamID directly.
        /*
        String identifier = null;
        if (item != null && item.getExternalIdentifier().getCanonicalForm() != null)
        	identifier = "handle/"+item.getExternalIdentifier().getCanonicalForm();
        else if (item != null)
        	identifier = "item/"+item.getID();
        else
        	identifier = "id/"+bitstream.getID();
        
        
        String url = contextPath + "/bitstream/"+identifier+"/";
        */
        String url = contextPath + IdentifierService.getURL(bitstream).toString();
        
        // If we can put the pretty name of the bitstream on the end of the URL
        try
        {
        	if (bitstream.getName() != null)
        		url += Util.encodeBitstreamName(bitstream.getName(), "UTF-8");
        }
        catch (UnsupportedEncodingException uee)
        {
            // just ignore it, we don't have to have a pretty
            // name on the end of the url because the sequence id will 
        	// locate it. However it means that links in this file might
        	// not work....
        }
        
        url += "?sequence="+bitstream.getSequenceID();
        
        
        // //////////////////////
        // Start the file location
        attributes = new AttributeMap();
        AttributeMap attributesXLINK = new AttributeMap();
        attributesXLINK.setNamespace(XLINK);
        attributes.put("LOCTYPE", "URL");
        attributesXLINK.put("type","locator");
        attributesXLINK.put("title", name);
        if (description != null)
        	attributesXLINK.put("label",description);
        attributesXLINK.put("href", url);
        startElement(METS,"FLocat",attributes,attributesXLINK);
        

        // ///////////////////////
        // End file location
        endElement(METS,"FLocate");
        
        // ////////////////////////////////
        // End the file
        endElement(METS,"file");
	}
	
	
	/**
     * 
     * Generate a unique METS id. For consistancy, all prefixs should probably
     * end in an underscore, "_".
     * 
     * @param prefix
     *            Prefix to prepend to the id for readability.
     * 
     * @return A unique METS id.
     */
    protected String getGenericID(String prefix)
    {
        return prefix + (idSequence++);
    }
    
    /**
     * Return a dissemination crosswalk for the given name.
     * 
     * @param crosswalkName
     * @return The crosswalk or throw an exception if not found.
     */
    public DisseminationCrosswalk getDisseminationCrosswalk(String crosswalkName) throws WingException 
    {
    	// Fixme add some caching here
    	DisseminationCrosswalk crosswalk = (DisseminationCrosswalk) PluginManager.getNamedPlugin(DisseminationCrosswalk.class, crosswalkName);

	    if (crosswalk == null)
	        throw new WingException("Unable to find named DisseminationCrosswalk: " + crosswalkName);
	    
	    return crosswalk;
    }
    
    /** 
     * The METS defined types of Metadata, if a format is not listed here 
     * then it should use the string "OTHER" and provide additional 
     * attributes describing the metadata type 
     */
    public static String[] METS_DEFINED_TYPES = 
    	{"MARC","MODS","EAD","DC","NISOIMG","LC-AV","VRA","TEIHDR","DDI","FGDC","PREMIS"/*,"OTHER"*/};
    
    /**
     * Determine if the provided metadata type is a stardard METS
     * defined type. If it is not, use the other string.
     * 
     * @param metadataType type name
     * @return True if METS defined
     */
    public boolean isDefinedMETStype(String metadataType)
    {
       for (String definedType : METS_DEFINED_TYPES)
       {
           if (definedType.equals(metadataType))
               return true;
       }
       return false;
    }
    
    
    
    
    
    /**
	 * 
	 * 
	 * SAX Helper methods
	 * 
	 * 
	 *
	 */
	
	/**
     * Send the SAX events to start this element.
     * 
     * @param contentHandler
     *            (Required) The registered contentHandler where SAX events
     *            should be routed too.
     * @param namespaces
     *            (Required) SAX Helper class to keep track of namespaces able
     *            to determine the correct prefix for a given namespace URI.
     * @param namespace
     *            (Required) The namespace of this element.
     * @param name
     *            (Required) The local name of this element.
     * @param attributes
     *            (May be null) Attributes for this element
     */
    protected void startElement(Namespace namespace, String name, AttributeMap ... attributes) throws SAXException
    {
        contentHandler.startElement(namespace.URI, name, qName(namespace, name),
                map2sax(namespace,attributes));
    }

    /**
     * Send the SAX event for these plain characters, not wrapped in any
     * elements.
     * 
     * @param contentHandler
     *            (Required) The registered contentHandler where SAX events
     *            should be routed too.
     * @param characters
     *            (May be null) Characters to send.
     */
    protected void sendCharacters(String characters) throws SAXException
    {
        if (characters != null)
        {
            char[] contentArray = characters.toCharArray();
            contentHandler.characters(contentArray, 0, contentArray.length);
        }
    }
    
    /**
     * Send the SAX events to end this element.
     * 
     * @param contentHandler
     *            (Required) The registered contentHandler where SAX events
     *            should be routed too.
     * @param namespaces
     *            (Required) SAX Helper class to keep track of namespaces able
     *            to determine the correct prefix for a given namespace URI.
     * @param namespace
     *            (Required) The namespace of this element.
     * @param name
     *            (Required) The local name of this element.
     */
    protected void endElement(Namespace namespace, String name)
            throws SAXException
    {
        contentHandler.endElement(namespace.URI, name, qName(namespace, name));
    }

    /**
     * Build the SAX attributes object based upon Java's String map. This
     * convenience method will build, or add to an existing attributes object,
     * the attributes detailed in the AttributeMap.
     * 
     * @param namespaces
     *            SAX Helper class to keep track of namespaces able to determine
     *            the correct prefix for a given namespace URI.
     * @param attributes
     *            An existing SAX AttributesImpl object to add attributes too.
     *            If the value is null then a new attributes object will be
     *            created to house the attributes.
     * @param attributeMap
     *            A map of attributes and values.
     * @return
     */
    private AttributesImpl map2sax(Namespace elementNamespace, AttributeMap ... attributeMaps)
    {

        AttributesImpl attributes = new AttributesImpl();
        for (AttributeMap attributeMap : attributeMaps)
        {
            boolean diffrentNamespaces = false;
            Namespace attributeNamespace = attributeMap.getNamespace();
            if (attributeNamespace != null)
            {
            	if (!(attributeNamespace.URI.equals(elementNamespace.URI)))
            	{
            		diffrentNamespaces = true;
            	}
            }
            
            // copy each one over.
            for (String name : attributeMap.keySet())
            {
                String value = attributeMap.get(name);
                if (value == null)
                    continue;

                if (diffrentNamespaces)
                	attributes.addAttribute(attributeNamespace.URI, name, 
                			qName(attributeNamespace, name), "CDATA", value);
                else
                    attributes.addAttribute("", name, name, "CDATA", value);
                
            }
        }
        return attributes;
    }
    
    /**
     * Create the qName for the element with the given localName and namespace
     * prefix.
     * 
     * @param prefix
     *            (May be null) The namespace prefix.
     * @param localName
     *            (Required) The element's local name.
     * @return
     */
    private String qName(Namespace namespace, String localName)
    {
    	String prefix = namespaces.getPrefix(namespace.URI);
        if (prefix == null || prefix.equals(""))
            return localName;
        else
            return prefix + ":" + localName;
    }
    
}<|MERGE_RESOLUTION|>--- conflicted
+++ resolved
@@ -40,8 +40,6 @@
 
 package org.dspace.app.xmlui.objectmanager;
 
-<<<<<<< HEAD
-=======
 import java.io.IOException;
 import java.io.UnsupportedEncodingException;
 import java.sql.SQLException;
@@ -49,7 +47,6 @@
 import java.util.HashMap;
 import java.util.List;
 
->>>>>>> a68d3779
 import org.dspace.app.util.Util;
 import org.dspace.app.xmlui.wing.AttributeMap;
 import org.dspace.app.xmlui.wing.Namespace;
@@ -60,19 +57,11 @@
 import org.dspace.content.crosswalk.CrosswalkException;
 import org.dspace.content.crosswalk.DisseminationCrosswalk;
 import org.dspace.core.PluginManager;
-import org.dspace.uri.IdentifierService;
 import org.xml.sax.ContentHandler;
 import org.xml.sax.SAXException;
 import org.xml.sax.ext.LexicalHandler;
 import org.xml.sax.helpers.AttributesImpl;
 import org.xml.sax.helpers.NamespaceSupport;
-
-import java.io.IOException;
-import java.io.UnsupportedEncodingException;
-import java.sql.SQLException;
-import java.util.ArrayList;
-import java.util.HashMap;
-import java.util.List;
 
 
 /**
@@ -183,11 +172,7 @@
     /**
      * Store information about what will be rendered in the METS administrative
      * metadata section.  HashMap format: keys = amdSec, value = List of mdTypes
-<<<<<<< HEAD
-     * 
-=======
      *
->>>>>>> a68d3779
      * @param amdSec Section of <amdSec> where this administrative metadata
      *                will be rendered
      * @param mdTypes Comma seperated list of METS metadata types.
@@ -202,10 +187,6 @@
     	{
     		mdTypeList.add(mdType);
     	}
-<<<<<<< HEAD
-
-        this.amdTypes.put(amdSec, mdTypeList);
-=======
         
         this.amdTypes.put(amdSec, mdTypeList);
     }
@@ -252,53 +233,8 @@
     public void setDigiProvMDTypes(String digiprovMDTypes)
     {
     	setAmdTypes("digiprovMD", digiprovMDTypes);
->>>>>>> a68d3779
-    }
-    
-    /**
-     * A comma seperated list of METS technical metadata formats to
-     * render.
-     *
-     * @param techMDTypes Comma seperated list of METS metadata types.
-     */
-    public void setTechMDTypes(String techMDTypes)
-    {
-    	setAmdTypes("techMD", techMDTypes);
-    }
-
-    /**
-     * A comma seperated list of METS intellectual property rights metadata
-     * formats to render.
-     *
-     * @param rightsMDTypes Comma seperated list of METS metadata types.
-     */
-    public void setRightsMDTypes(String rightsMDTypes)
-    {
-    	setAmdTypes("rightsMD", rightsMDTypes);
-    }
-
-    /**
-     * A comma seperated list of METS source metadata
-     * formats to render.
-     *
-     * @param sourceMDTypes Comma seperated list of METS metadata types.
-     */
-    public void setSourceMDTypes(String sourceMDTypes)
-    {
-    	setAmdTypes("sourceMD", sourceMDTypes);
-    }
-
-    /**
-     * A comma seperated list of METS digital provenance metadata
-     * formats to render.
-     *
-     * @param digiprovMDTypes Comma seperated list of METS metadata types.
-     */
-    public void setDigiProvMDTypes(String digiprovMDTypes)
-    {
-    	setAmdTypes("digiprovMD", digiprovMDTypes);
-    }
-
+    }
+    
     /**
      * A comma seperated list of METS fileGrps to render. If no value
      * is provided then all groups are rendered.
@@ -480,29 +416,6 @@
 	/**
      * Generate a METS file element for a given bitstream.
      * 
-     * @param item
-     *            If the bitstream is associated with an item provid the item
-     *            otherwise leave null.
-     * @param bitstream
-     *            The bitstream to build a file element for.
-     * @param fileID
-     *            The unique file id for this file.
-     * @param groupID
-     *            The group id for this file, if it is derived from another file
-     *            then they should share the same groupID.
-     * @param admID
-     *            The IDs of the administrative metadata sections which pertain
-     *            to this file
-     * @return The METS file element.
-     */
-	protected void renderFile(Item item, Bitstream bitstream, String fileID, String groupID, String admID) throws SAXException
-	{
-       renderFile(item, bitstream, fileID, groupID, null);
-    }
-
-	/**
-     * Generate a METS file element for a given bitstream.
-     *
      * @param item
      *            If the bitstream is associated with an item provid the item
      *            otherwise leave null.
@@ -560,10 +473,9 @@
         // be null if a handle has not yet been assigned. In this case refrence the
         // item its internal id. In the last case where the bitstream is not associated
         // with an item (such as a community logo) then refrence the bitstreamID directly.
-        /*
         String identifier = null;
-        if (item != null && item.getExternalIdentifier().getCanonicalForm() != null)
-        	identifier = "handle/"+item.getExternalIdentifier().getCanonicalForm();
+        if (item != null && item.getHandle() != null)
+        	identifier = "handle/"+item.getHandle();
         else if (item != null)
         	identifier = "item/"+item.getID();
         else
@@ -571,8 +483,6 @@
         
         
         String url = contextPath + "/bitstream/"+identifier+"/";
-        */
-        String url = contextPath + IdentifierService.getURL(bitstream).toString();
         
         // If we can put the pretty name of the bitstream on the end of the URL
         try
