<?xml version="1.0" encoding="UTF-8"?>
<beans xmlns="http://www.springframework.org/schema/beans"
    xmlns:xsi="http://www.w3.org/2001/XMLSchema-instance"
    xsi:schemaLocation="http://www.springframework.org/schema/beans
           http://www.springframework.org/schema/beans/spring-beans-2.5.xsd">

<<<<<<< HEAD
    <bean id="index-discovery" class="org.dspace.discovery.IndexClient" scope="prototype">
        <property name="name" value="index-discovery"/>
=======
    <bean id="index-discovery" class="org.dspace.discovery.IndexDiscoveryScriptConfiguration">
>>>>>>> 15d2e16f
        <property name="description" value="Update Discovery Solr Search Index"/>
        <property name="dspaceRunnableClass" value="org.dspace.discovery.IndexClient"/>
    </bean>

<<<<<<< HEAD
    <bean id="mock-script" class="org.dspace.scripts.impl.MockDSpaceRunnableScript" scope="prototype">
        <property name="name" value="mock-script" />
=======
    <bean id="metadata-import" class="org.dspace.app.bulkedit.MetadataImportCliScriptConfiguration">
        <property name="description" value="Import metadata after batch editing" />
        <property name="dspaceRunnableClass" value="org.dspace.app.bulkedit.MetadataImportCLI"/>
    </bean>

    <bean id="metadata-export" class="org.dspace.app.bulkedit.MetadataExportScriptConfiguration">
        <property name="description" value="Export metadata for batch editing"/>
        <property name="dspaceRunnableClass" value="org.dspace.app.bulkedit.MetadataExport"/>
    </bean>

    <bean id="mock-script" class="org.dspace.scripts.MockDSpaceRunnableScriptConfiguration" scope="prototype">
>>>>>>> 15d2e16f
        <property name="description" value="Mocking a script for testing purposes" />
        <property name="dspaceRunnableClass" value="org.dspace.scripts.impl.MockDSpaceRunnableScript"/>
    </bean>

    <bean id="retry-tracker" class="org.dspace.statistics.export.RetryFailedOpenUrlTracker" scope="prototype">
        <property name="name" value="retry-tracker"/>
        <property name="description" value="Retry all failed commits to the OpenURLTracker"/>
    </bean>
    
</beans><|MERGE_RESOLUTION|>--- conflicted
+++ resolved
@@ -4,20 +4,11 @@
     xsi:schemaLocation="http://www.springframework.org/schema/beans
            http://www.springframework.org/schema/beans/spring-beans-2.5.xsd">
 
-<<<<<<< HEAD
-    <bean id="index-discovery" class="org.dspace.discovery.IndexClient" scope="prototype">
-        <property name="name" value="index-discovery"/>
-=======
     <bean id="index-discovery" class="org.dspace.discovery.IndexDiscoveryScriptConfiguration">
->>>>>>> 15d2e16f
         <property name="description" value="Update Discovery Solr Search Index"/>
         <property name="dspaceRunnableClass" value="org.dspace.discovery.IndexClient"/>
     </bean>
 
-<<<<<<< HEAD
-    <bean id="mock-script" class="org.dspace.scripts.impl.MockDSpaceRunnableScript" scope="prototype">
-        <property name="name" value="mock-script" />
-=======
     <bean id="metadata-import" class="org.dspace.app.bulkedit.MetadataImportCliScriptConfiguration">
         <property name="description" value="Import metadata after batch editing" />
         <property name="dspaceRunnableClass" value="org.dspace.app.bulkedit.MetadataImportCLI"/>
@@ -29,14 +20,13 @@
     </bean>
 
     <bean id="mock-script" class="org.dspace.scripts.MockDSpaceRunnableScriptConfiguration" scope="prototype">
->>>>>>> 15d2e16f
         <property name="description" value="Mocking a script for testing purposes" />
         <property name="dspaceRunnableClass" value="org.dspace.scripts.impl.MockDSpaceRunnableScript"/>
     </bean>
 
     <bean id="retry-tracker" class="org.dspace.statistics.export.RetryFailedOpenUrlTracker" scope="prototype">
-        <property name="name" value="retry-tracker"/>
         <property name="description" value="Retry all failed commits to the OpenURLTracker"/>
+        <property name="dspaceRunnableClass" value="org.dspace.statistics.export.RetryFailedOpenUrlTracker"/>
     </bean>
-    
+
 </beans>