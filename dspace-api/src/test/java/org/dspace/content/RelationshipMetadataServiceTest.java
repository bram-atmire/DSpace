--- conflicted
+++ resolved
@@ -380,7 +380,6 @@
     }
 
     @Test
-<<<<<<< HEAD
     public void testDeleteAuthorRelationshipCopyToLeftItemFromDefaultInDb() throws Exception {
         initPublicationAuthorWithCopyParams(true, false);
         context.turnOffAuthorisationSystem();
@@ -448,7 +447,9 @@
         List<MetadataValue> relationshipMetadataList = itemService
             .getMetadata(leftItem, MetadataSchemaEnum.RELATION.getName(), "isAuthorOfPublication", null, Item.ANY);
         assertThat(relationshipMetadataList.size(), equalTo(0));
-=======
+    }
+
+    @Test
     public void testGetNextRightPlace() throws Exception {
         assertThat(relationshipService.findNextRightPlaceByRightItem(context, rightItem), equalTo(0));
         initPublicationAuthor();
@@ -496,6 +497,5 @@
 
 
 
->>>>>>> d12f999c
     }
 }