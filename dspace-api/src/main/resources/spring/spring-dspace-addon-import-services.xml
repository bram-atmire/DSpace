<?xml version="1.0" encoding="UTF-8"?>
<!--

    The contents of this file are subject to the license and copyright
    detailed in the LICENSE and NOTICE files at the root of the source
    tree and available online at

    http://www.dspace.org/license/

-->
<beans xmlns="http://www.springframework.org/schema/beans"
       xmlns:xsi="http://www.w3.org/2001/XMLSchema-instance"
       xmlns:context="http://www.springframework.org/schema/context"
       xsi:schemaLocation="http://www.springframework.org/schema/beans
           http://www.springframework.org/schema/beans/spring-beans.xsd
           http://www.springframework.org/schema/context
           http://www.springframework.org/schema/context/spring-context.xsd"
       default-autowire-candidates="*Service,*DAO,javax.sql.DataSource">

    <context:annotation-config/> <!-- allows us to use spring annotations in beans -->

    <bean id="org.dspace.importer.external.service.ImportService"
        class="org.dspace.importer.external.service.ImportService"
        lazy-init="false" autowire="byType" destroy-method="destroy">
        <property name="importSources">
            <list>
                <ref bean="pubmedImportService" />
                <ref bean="bibtexImportService" />
                <ref bean="risImportService" />
                <ref bean="csvImportService" />
                <ref bean="tsvImportService" />
                <ref bean="endnoteImportService" />
            </list>
         </property>
    </bean>

    <bean id="ArXivImportService"
          class="org.dspace.importer.external.arxiv.service.ArXivImportMetadataSourceServiceImpl" scope="singleton">
        <property name="metadataFieldMapping" ref="ArXivMetadataFieldMapping"/>
        <property name="baseAddress" value="http://export.arxiv.org/api/query"/>
    </bean>
    <bean id="ArXivMetadataFieldMapping"
          class="org.dspace.importer.external.arxiv.metadatamapping.ArXivFieldMapping">
    </bean>

    <bean id="pubmedImportService"
          class="org.dspace.importer.external.pubmed.service.PubmedImportMetadataSourceServiceImpl">
        <property name="metadataFieldMapping" ref="pubmedMetadataFieldMapping"/>
        <property name="baseAddress" value="https://eutils.ncbi.nlm.nih.gov/entrez/eutils/"/>
        <property name="generateQueryForItem" ref="pubmedService"></property>
        <property name="supportedExtensions">
            <list>
                 <value>xml</value>
            </list>
        </property>
    </bean>

    <bean id="pubmedMetadataFieldMapping"
          class="org.dspace.importer.external.pubmed.metadatamapping.PubmedFieldMapping">
    </bean>

    <bean id="risImportService"
          class="org.dspace.importer.external.ris.service.RisImportMetadataSourceServiceImpl">
          <property name="supportedExtensions">
               <list>
                     <value>ris</value>
               </list>
          </property>
    </bean>

    <bean id="bibtexImportService"
          class="org.dspace.importer.external.bibtex.service.BibtexImportMetadataSourceServiceImpl">
          <property name="supportedExtensions">
               <list>
                     <value>bib</value>
                     <value>bibtex</value>
               </list>
          </property>
    </bean>

    <bean id="csvImportService"
          class="org.dspace.importer.external.csv.service.CharacterSeparatedImportMetadataSourceServiceImpl">
          <property name="metadataFieldMap" ref="csvMetadataFieldMap"></property>
          <property name="skipLines" value="1" />
          <property name="supportedExtensions">
               <list>
                     <value>csv</value>
               </list>
          </property>
    </bean>

    <bean id="tsvImportService"
          class="org.dspace.importer.external.csv.service.CharacterSeparatedImportMetadataSourceServiceImpl">
          <property name="importSource" value="TsvMetadataSource" />
          <property name="separator" value="\u0009" />
          <property name="skipLines" value="1" />
          <property name="metadataFieldMap" ref="tsvMetadataFieldMap" />
          <property name="supportedExtensions">
               <list>
                     <value>tsv</value>
               </list>
          </property>
    </bean>

    <bean id="endnoteImportService"
          class="org.dspace.importer.external.endnote.service.EndnoteImportMetadataSourceServiceImpl">
          <property name="metadataFieldMap" ref="endnoteMetadataFieldMap"></property>
          <property name="supportedExtensions">
               <list>
                     <value>enl</value>
                     <value>enw</value>
               </list>
          </property>
    </bean>

    <bean id="CrossRefImportService" class="org.dspace.importer.external.crossref.CrossRefImportMetadataSourceServiceImpl" scope="singleton">
        <property name="metadataFieldMapping" ref="CrossRefMetadataFieldMapping"/>
        <property name="url" value="${crossref.url}"/>
    </bean>
    <bean id="CrossRefMetadataFieldMapping" class="org.dspace.importer.external.crossref.CrossRefFieldMapping"/>
    <bean id="EpoImportService" class="org.dspace.importer.external.epo.service.EpoImportMetadataSourceServiceImpl" scope="singleton">
        <property name="metadataFieldMapping" ref="epoMetadataFieldMapping"/>
        <property name="consumerKey" value="${epo.consumerKey}" />
        <property name="consumerSecret" value="${epo.consumerSecretKey}" />
        <property name="url" value="${epo.url}" />
        <property name="authUrl" value="${epo.authUrl}" />
        <property name="searchUrl" value="${epo.searchUrl}" />
        <!-- date filed mapped metadata, see epo-integration.xml -->
        <property name="dateFiled" ref="epo.dc.date.filed" />
        <property name="applicationNumber" ref="epo.dc.identifier" />
    </bean>
    <bean id="epoMetadataFieldMapping" class="org.dspace.importer.external.epo.service.EpoFieldMapping"/>

    <bean id="ScopusImportService" class="org.dspace.importer.external.scopus.service.ScopusImportMetadataSourceServiceImpl" scope="singleton">
        <property name="metadataFieldMapping" ref="scopusMetadataFieldMapping"/>
        <property name="url" value="${scopus.url}"/>
        <property name="apiKey" value="${scopus.apiKey}"/>
        <property name="instKey" value="${scopus.instToken}"/>
        <property name="viewMode" value="${scopus.search-api.viewMode}"/>
    </bean>
    <bean id="scopusMetadataFieldMapping" class="org.dspace.importer.external.scopus.service.ScopusFieldMapping"/>

    <bean id="vufindImportService" class="org.dspace.importer.external.vufind.VuFindImportMetadataSourceServiceImpl" scope="singleton">
          <!-- Set to empty to use the default set of fields  -->
          <constructor-arg type="java.lang.String" value=""/>
          <property name="metadataFieldMapping" ref="vufindMetadataFieldMapping"/>
          <property name="url" value="${vufind.url}"/>
          <property name="urlSearch" value="${vufind.url.search}"/>
    </bean>
    <bean id="vufindMetadataFieldMapping" class="org.dspace.importer.external.vufind.metadatamapping.VuFindFieldMapping"/>

    <bean id="ScieloImportService" class="org.dspace.importer.external.scielo.service.ScieloImportMetadataSourceServiceImpl" scope="singleton">
        <property name="metadataFieldMapping" ref="scieloMetadataFieldMapping"/>
        <property name="url" value="${scielo.url}"/>
    </bean>
    <bean id="scieloMetadataFieldMapping" class="org.dspace.importer.external.scielo.service.ScieloFieldMapping"/>

<<<<<<< HEAD
    <bean id="WosImportService" class="org.dspace.importer.external.wos.service.WOSImportMetadataSourceServiceImpl" scope="singleton">
        <property name="metadataFieldMapping" ref="wosMetadataFieldMapping"/>
        <property name="apiKey" value="${wos.apiKey}"/>
        <property name="url" value="${wos.url}"/>
        <property name="urlSearch" value="${wos.url.search}"/>
    </bean>
    <bean id="wosMetadataFieldMapping" class="org.dspace.importer.external.wos.service.WOSFieldMapping"/>

    <bean id="PubmedEuropeImportService" class="org.dspace.importer.external.pubmedeurope.PubmedEuropeMetadataSourceServiceImpl" scope="singleton">
        <property name="metadataFieldMapping" ref="PubmedEuropeMetadataFieldMapping"/>
        <property name="url" value="${pubmedeurope.url}"/>
    </bean>
    <bean id="PubmedEuropeMetadataFieldMapping" class="org.dspace.importer.external.pubmedeurope.PubmedEuropeFieldMapping"/>

    <bean id="CiniiImportService" class="org.dspace.importer.external.cinii.CiniiImportMetadataSourceServiceImpl" scope="singleton">
        <property name="metadataFieldMapping" ref="CiniiMetadataFieldMapping"/>
        <property name="url" value="${cinii.url.naid}"/>
        <property name="urlSearch" value="${cinii.url.search}"/>
    </bean>
    <bean id="CiniiMetadataFieldMapping" class="org.dspace.importer.external.cinii.CiniiFieldMapping"/>
=======
    <bean id="ADSImportService" class="org.dspace.importer.external.ads.ADSImportMetadataSourceServiceImpl" scope="singleton">
        <property name="apiKey" value="${ads.key}" />
        <property name="url" value="${ads.url}" />
        <property name="resultFieldList" value="${ads.resultFieldList}" />
        <property name="metadataFieldMapping" ref="ADSMetadataFieldMapping"/>
    </bean>
    <bean id="ADSMetadataFieldMapping" class="org.dspace.importer.external.ads.ADSFieldMapping"/>
>>>>>>> b66a8062

    <!-- Metadatafield used to check against if it's already imported or not during the JSONLookupSearcher-->
    <bean id="lookupID" class="org.dspace.importer.external.metadatamapping.MetadataFieldConfig">
        <constructor-arg value="dc.identifier.other"/>
    </bean>

</beans><|MERGE_RESOLUTION|>--- conflicted
+++ resolved
@@ -118,6 +118,7 @@
         <property name="url" value="${crossref.url}"/>
     </bean>
     <bean id="CrossRefMetadataFieldMapping" class="org.dspace.importer.external.crossref.CrossRefFieldMapping"/>
+
     <bean id="EpoImportService" class="org.dspace.importer.external.epo.service.EpoImportMetadataSourceServiceImpl" scope="singleton">
         <property name="metadataFieldMapping" ref="epoMetadataFieldMapping"/>
         <property name="consumerKey" value="${epo.consumerKey}" />
@@ -155,7 +156,6 @@
     </bean>
     <bean id="scieloMetadataFieldMapping" class="org.dspace.importer.external.scielo.service.ScieloFieldMapping"/>
 
-<<<<<<< HEAD
     <bean id="WosImportService" class="org.dspace.importer.external.wos.service.WOSImportMetadataSourceServiceImpl" scope="singleton">
         <property name="metadataFieldMapping" ref="wosMetadataFieldMapping"/>
         <property name="apiKey" value="${wos.apiKey}"/>
@@ -176,7 +176,7 @@
         <property name="urlSearch" value="${cinii.url.search}"/>
     </bean>
     <bean id="CiniiMetadataFieldMapping" class="org.dspace.importer.external.cinii.CiniiFieldMapping"/>
-=======
+
     <bean id="ADSImportService" class="org.dspace.importer.external.ads.ADSImportMetadataSourceServiceImpl" scope="singleton">
         <property name="apiKey" value="${ads.key}" />
         <property name="url" value="${ads.url}" />
@@ -184,7 +184,6 @@
         <property name="metadataFieldMapping" ref="ADSMetadataFieldMapping"/>
     </bean>
     <bean id="ADSMetadataFieldMapping" class="org.dspace.importer.external.ads.ADSFieldMapping"/>
->>>>>>> b66a8062
 
     <!-- Metadatafield used to check against if it's already imported or not during the JSONLookupSearcher-->
     <bean id="lookupID" class="org.dspace.importer.external.metadatamapping.MetadataFieldConfig">
