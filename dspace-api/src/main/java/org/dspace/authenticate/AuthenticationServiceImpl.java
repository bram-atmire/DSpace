/**
 * The contents of this file are subject to the license and copyright
 * detailed in the LICENSE and NOTICE files at the root of the source
 * tree and available online at
 *
 * http://www.dspace.org/license/
 */
package org.dspace.authenticate;

import java.sql.SQLException;
import java.util.ArrayList;
import java.util.Arrays;
import java.util.Date;
import java.util.Iterator;
import java.util.List;
import javax.servlet.http.HttpServletRequest;

import org.dspace.authenticate.service.AuthenticationService;
import org.dspace.authorize.AuthorizeException;
import org.dspace.core.Context;
import org.dspace.core.factory.CoreServiceFactory;
import org.dspace.eperson.EPerson;
import org.dspace.eperson.Group;
import org.dspace.eperson.service.EPersonService;
import org.slf4j.Logger;
import org.slf4j.LoggerFactory;
import org.springframework.beans.factory.annotation.Autowired;

/**
 * Access point for the stackable authentication methods.
 * <p>
 * This class initializes the "stack" from the DSpace configuration,
 * and then invokes methods in the appropriate order on behalf of clients.
 * <p>
 * See the AuthenticationMethod interface for details about what each
 * function does.
 * <p>
 * <b>Configuration</b><br>
 * The stack of authentication methods is defined by one property in the DSpace configuration:
 * <pre>
 *   plugin.sequence.org.dspace.eperson.AuthenticationMethod = <em>a list of method class names</em>
 *     <em>e.g.</em>
 *   plugin.sequence.org.dspace.eperson.AuthenticationMethod = \
 *       org.dspace.eperson.X509Authentication, \
 *       org.dspace.eperson.PasswordAuthentication
 * </pre>
 * <p>
 * The "stack" is always traversed in order, with the methods
 * specified first (in the configuration) thus getting highest priority.
 *
 * @author Larry Stone
 * @version $Revision$
 * @see AuthenticationMethod
 */
public class AuthenticationServiceImpl implements AuthenticationService {

    /**
     * SLF4J logging category
     */
    private final Logger log = (Logger) LoggerFactory.getLogger(AuthenticationServiceImpl.class);

    @Autowired(required = true)
    protected EPersonService ePersonService;

    protected AuthenticationServiceImpl() {

    }

    public List<AuthenticationMethod> getAuthenticationMethodStack() {
        return Arrays.asList((AuthenticationMethod[]) CoreServiceFactory.getInstance().getPluginService()
                                                                        .getPluginSequence(AuthenticationMethod.class));
    }

    @Override
    public int authenticate(Context context,
                            String username,
                            String password,
                            String realm,
                            HttpServletRequest request) {
        return authenticateInternal(context, username, password, realm,
                                    request, false);
    }

    @Override
    public int authenticateImplicit(Context context,
                                    String username,
                                    String password,
                                    String realm,
                                    HttpServletRequest request) {
        return authenticateInternal(context, username, password, realm,
                                    request, true);
    }

    protected int authenticateInternal(Context context,
                                       String username,
                                       String password,
                                       String realm,
                                       HttpServletRequest request,
                                       boolean implicitOnly) {
        // better is lowest, so start with the highest.
        int bestRet = AuthenticationMethod.BAD_ARGS;

        // return on first success, otherwise "best" outcome.
        for (AuthenticationMethod aMethodStack : getAuthenticationMethodStack()) {
            if (!implicitOnly || aMethodStack.isImplicit()) {
                int ret = 0;
                try {
                    ret = aMethodStack.authenticate(context, username, password, realm, request);
                } catch (SQLException e) {
                    ret = AuthenticationMethod.NO_SUCH_USER;
                }
                if (ret == AuthenticationMethod.SUCCESS) {
                    updateLastActiveDate(context);
                    return ret;
                }
                if (ret < bestRet) {
                    bestRet = ret;
                }
            }
        }
        return bestRet;
    }

    public void updateLastActiveDate(Context context) {
        EPerson me = context.getCurrentUser();
        if (me != null) {
            me.setLastActive(new Date());
            try {
                ePersonService.update(context, me);
            } catch (SQLException ex) {
                log.error("Could not update last-active stamp", ex);
            } catch (AuthorizeException ex) {
                log.error("Could not update last-active stamp", ex);
            }
        }
    }

    @Override
    public boolean canSelfRegister(Context context,
                                   HttpServletRequest request,
                                   String username)
        throws SQLException {
        for (AuthenticationMethod method : getAuthenticationMethodStack()) {
            if (method.canSelfRegister(context, request, username)) {
                return true;
            }
        }
        return false;
    }

    @Override
    public boolean allowSetPassword(Context context,
                                    HttpServletRequest request,
                                    String username)
        throws SQLException {
        for (AuthenticationMethod method : getAuthenticationMethodStack()) {
            if (method.allowSetPassword(context, request, username)) {
                return true;
            }
        }
        return false;
    }

    @Override
    public void initEPerson(Context context,
                            HttpServletRequest request,
                            EPerson eperson)
        throws SQLException {
        for (AuthenticationMethod method : getAuthenticationMethodStack()) {
            method.initEPerson(context, request, eperson);
        }
    }

    @Override
    public List<Group> getSpecialGroups(Context context,
                                        HttpServletRequest request)
        throws SQLException {
        List<Group> result = new ArrayList<>();
        int totalLen = 0;

        for (AuthenticationMethod method : getAuthenticationMethodStack()) {
            List<Group> gl = method.getSpecialGroups(context, request);
            if (gl.size() > 0) {
                result.addAll(gl);
                totalLen += gl.size();
            }
        }

        return result;
    }

    @Override
    public Iterator<AuthenticationMethod> authenticationMethodIterator() {
        return getAuthenticationMethodStack().iterator();
    }

    @Override
    public String getAuthenticationMethod(final Context context, final HttpServletRequest request) {
        final Iterator<AuthenticationMethod> authenticationMethodIterator = authenticationMethodIterator();

        while (authenticationMethodIterator.hasNext()) {
            final AuthenticationMethod authenticationMethod = authenticationMethodIterator.next();
            if (authenticationMethod.isUsed(context, request)) {
                return authenticationMethod.getName();
            }
        }

        return null;
    }
<<<<<<< HEAD
=======

    @Override
    public boolean canChangePassword(Context context, EPerson ePerson, String currentPassword) {

        for (AuthenticationMethod method : getAuthenticationMethodStack()) {
            if (method.getName().equals(context.getAuthenticationMethod())) {
                return method.canChangePassword(context, ePerson, currentPassword);
            }
        }

        return false;
    }
>>>>>>> ec0853dd
}<|MERGE_RESOLUTION|>--- conflicted
+++ resolved
@@ -207,8 +207,6 @@
 
         return null;
     }
-<<<<<<< HEAD
-=======
 
     @Override
     public boolean canChangePassword(Context context, EPerson ePerson, String currentPassword) {
@@ -221,5 +219,4 @@
 
         return false;
     }
->>>>>>> ec0853dd
 }