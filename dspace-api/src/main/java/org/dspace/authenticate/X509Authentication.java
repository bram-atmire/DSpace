/**
 * The contents of this file are subject to the license and copyright
 * detailed in the LICENSE and NOTICE files at the root of the source
 * tree and available online at
 *
 * http://www.dspace.org/license/
 */
package org.dspace.authenticate;

import java.io.BufferedInputStream;
import java.io.FileInputStream;
import java.io.IOException;
import java.io.InputStream;
import java.security.GeneralSecurityException;
import java.security.KeyStore;
import java.security.Principal;
import java.security.PublicKey;
import java.security.cert.Certificate;
import java.security.cert.CertificateException;
import java.security.cert.CertificateFactory;
import java.security.cert.X509Certificate;
import java.sql.SQLException;
import java.util.ArrayList;
import java.util.Collections;
import java.util.Enumeration;
import java.util.List;
import java.util.StringTokenizer;
import javax.servlet.http.HttpServletRequest;
import javax.servlet.http.HttpServletResponse;
import javax.servlet.http.HttpSession;

import org.apache.commons.lang3.ArrayUtils;
import org.apache.logging.log4j.Logger;
import org.dspace.authenticate.factory.AuthenticateServiceFactory;
import org.dspace.authenticate.service.AuthenticationService;
import org.dspace.authorize.AuthorizeException;
import org.dspace.core.Context;
import org.dspace.core.LogHelper;
import org.dspace.eperson.EPerson;
import org.dspace.eperson.Group;
import org.dspace.eperson.factory.EPersonServiceFactory;
import org.dspace.eperson.service.EPersonService;
import org.dspace.eperson.service.GroupService;
import org.dspace.services.ConfigurationService;
import org.dspace.services.factory.DSpaceServicesFactory;

/**
 * Implicit authentication method that gets credentials from the X.509 client
 * certificate supplied by the HTTPS client when connecting to this server. The
 * email address in that certificate is taken as the authenticated user name
 * with no further checking, so be sure your HTTP server (e.g. Tomcat) is
 * configured correctly to accept only client certificates it can validate.
 * <p>
 * See the <code>AuthenticationMethod</code> interface for more details.
 * <p>
 * <b>Configuration:</b>
 *
 * <pre>
 *   x509.keystore.path =
 * <em>
 * path to Java keystore file
 * </em>
 *   keystore.password =
 * <em>
 * password to access the keystore
 * </em>
 *   ca.cert =
 * <em>
 * path to certificate file for CA whose client certs to accept.
 * </em>
 *   autoregister =
 * <em>
 * &quot;true&quot; if E-Person is created automatically for unknown new users.
 * </em>
 *   groups =
 * <em>
 * comma-delimited list of special groups to add user to if authenticated.
 * </em>
 *   emaildomain =
 * <em>
 * email address domain (after the 'at' symbol) to match before allowing
 * membership in special groups.
 * </em>
 * </pre>
 *
 * Only one of the "<code>keystore.path</code>" or "<code>ca.cert</code>"
 * options is required. If you supply a keystore, then all of the "trusted"
 * certificates in the keystore represent CAs whose client certificates will be
 * accepted. The <code>ca.cert</code> option only allows a single CA to be
 * named.
 * <p>
 * You can configure <em>both</em> a keystore and a CA cert, and both will be
 * used.
 * <p>
 * The <code>autoregister</code> configuration parameter determines what the
 * <code>canSelfRegister()</code> method returns. It also allows an EPerson
 * record to be created automatically when the presented certificate is
 * acceptable but there is no corresponding EPerson.
 *
 * @author Larry Stone
 * @version $Revision$
 */
public class X509Authentication implements AuthenticationMethod {

    /**
     * log4j category
     */
    private static Logger log = org.apache.logging.log4j.LogManager.getLogger(X509Authentication.class);

    /**
     * public key of CA to check client certs against.
     */
    private static PublicKey caPublicKey = null;

    /**
     * key store for CA certs if we use that
     */
    private static KeyStore caCertKeyStore = null;

    private static String loginPageTitle = null;

    private static String loginPageURL = null;

    protected AuthenticationService authenticationService = AuthenticateServiceFactory.getInstance()
                                                                                      .getAuthenticationService();
    protected EPersonService ePersonService = EPersonServiceFactory.getInstance().getEPersonService();
    protected GroupService groupService = EPersonServiceFactory.getInstance().getGroupService();
    protected ConfigurationService configurationService =
        DSpaceServicesFactory.getInstance().getConfigurationService();

    private static final String X509_AUTHENTICATED = "x509.authenticated";


    /**
     * Initialization: Set caPublicKey and/or keystore. This loads the
     * information needed to check if a client cert presented is valid and
     * acceptable.
     */
    static {
        ConfigurationService configurationService =
            DSpaceServicesFactory.getInstance().getConfigurationService();
        /*
         * allow identification of alternative entry points for certificate
         * authentication when selected by the user rather than implicitly.
         */
        loginPageTitle = configurationService
            .getProperty("authentication-x509.chooser.title.key");
        loginPageURL = configurationService
            .getProperty("authentication-x509.chooser.uri");

        String keystorePath = configurationService
            .getProperty("authentication-x509.keystore.path");
        String keystorePassword = configurationService
            .getProperty("authentication-x509.keystore.password");
        String caCertPath = configurationService
            .getProperty("authentication-x509.ca.cert");

        // First look for keystore full of trusted certs.
        if (keystorePath != null) {
            FileInputStream fis = null;
            if (keystorePassword == null) {
                keystorePassword = "";
            }
            try {
                KeyStore ks = KeyStore.getInstance("JKS");
                fis = new FileInputStream(keystorePath);
                ks.load(fis, keystorePassword.toCharArray());
                caCertKeyStore = ks;
            } catch (IOException e) {
                log
                    .error("X509Authentication: Failed to load CA keystore, file="
                               + keystorePath + ", error=" + e.toString());
            } catch (GeneralSecurityException e) {
                log
                    .error("X509Authentication: Failed to extract CA keystore, file="
                               + keystorePath + ", error=" + e.toString());
            } finally {
                if (fis != null) {
                    try {
                        fis.close();
                    } catch (IOException ioe) {
                        // ignore
                    }
                }
            }
        }

        // Second, try getting public key out of CA cert, if that's configured.
        if (caCertPath != null) {
            InputStream is = null;
            FileInputStream fis = null;
            try {
                fis = new FileInputStream(caCertPath);
                is = new BufferedInputStream(fis);
                X509Certificate cert = (X509Certificate) CertificateFactory
                    .getInstance("X.509").generateCertificate(is);
                if (cert != null) {
                    caPublicKey = cert.getPublicKey();
                }
            } catch (IOException e) {
                log.error("X509Authentication: Failed to load CA cert, file="
                              + caCertPath + ", error=" + e.toString());
            } catch (CertificateException e) {
                log
                    .error("X509Authentication: Failed to extract CA cert, file="
                               + caCertPath + ", error=" + e.toString());
            } finally {
                if (is != null) {
                    try {
                        is.close();
                    } catch (IOException ioe) {
                        // ignore
                    }
                }

                if (fis != null) {
                    try {
                        fis.close();
                    } catch (IOException ioe) {
                        // ignore
                    }
                }
            }
        }
    }

    /**
     * Return the email address from <code>certificate</code>, or null if an
     * email address cannot be found in the certificate.
     * <p>
     * Note that the certificate parsing has only been tested with certificates
     * granted by the MIT Certification Authority, and may not work elsewhere.
     *
     * @param certificate -
     *                    An X509 certificate object
     * @return - The email address found in certificate, or null if an email
     * address cannot be found in the certificate.
     */
    private static String getEmail(X509Certificate certificate)
        throws SQLException {
        Principal principal = certificate.getSubjectDN();

        if (principal == null) {
            return null;
        }

        String dn = principal.getName();
        if (dn == null) {
            return null;
        }

        StringTokenizer tokenizer = new StringTokenizer(dn, ",");
        String token = null;
        while (tokenizer.hasMoreTokens()) {
            int len = "emailaddress=".length();

            token = (String) tokenizer.nextToken();

            if (token.toLowerCase().startsWith("emailaddress=")) {
                // Make sure the token actually contains something
                if (token.length() <= len) {
                    return null;
                }

                return token.substring(len).toLowerCase();
            }
        }

        return null;
    }

    /**
     * Verify CERTIFICATE against KEY. Return true if and only if CERTIFICATE is
     * valid and can be verified against KEY.
     *
     * @param context     The current DSpace context
     * @param certificate -
     *                    An X509 certificate object
     * @return - True if CERTIFICATE is valid and can be verified against KEY,
     * false otherwise.
     */
    private static boolean isValid(Context context, X509Certificate certificate) {
        if (certificate == null) {
            return false;
        }

        // This checks that current time is within cert's validity window:
        try {
            certificate.checkValidity();
        } catch (CertificateException e) {
            log.info(LogHelper.getHeader(context, "authentication",
                                          "X.509 Certificate is EXPIRED or PREMATURE: "
                                              + e.toString()));
            return false;
        }

        // Try CA public key, if available.
        if (caPublicKey != null) {
            try {
                certificate.verify(caPublicKey);
                return true;
            } catch (GeneralSecurityException e) {
                log.info(LogHelper.getHeader(context, "authentication",
                                              "X.509 Certificate FAILED SIGNATURE check: "
                                                  + e.toString()));
            }
        }

        // Try it with keystore, if available.
        if (caCertKeyStore != null) {
            try {
                Enumeration ke = caCertKeyStore.aliases();

                while (ke.hasMoreElements()) {
                    String alias = (String) ke.nextElement();
                    if (caCertKeyStore.isCertificateEntry(alias)) {
                        Certificate ca = caCertKeyStore.getCertificate(alias);
                        try {
                            certificate.verify(ca.getPublicKey());
                            return true;
                        } catch (CertificateException ce) {
                            // ignore
                        }
                    }
                }
                log
                    .info(LogHelper
                              .getHeader(context, "authentication",
                                         "Keystore method FAILED SIGNATURE check on client cert."));
            } catch (GeneralSecurityException e) {
                log.info(LogHelper.getHeader(context, "authentication",
                                              "X.509 Certificate FAILED SIGNATURE check: "
                                                  + e.toString()));
            }

        }
        return false;
    }

    /**
     * Predicate, can new user automatically create EPerson. Checks
     * configuration value. You'll probably want this to be true to take
     * advantage of a Web certificate infrastructure with many more users than
     * are already known by DSpace.
     *
     * @throws SQLException if database error
     */
    @Override
    public boolean canSelfRegister(Context context, HttpServletRequest request,
                                   String username) throws SQLException {
        return configurationService
            .getBooleanProperty("authentication-x509.autoregister");
    }

    /**
     * Nothing extra to initialize.
     *
     * @throws SQLException if database error
     */
    @Override
    public void initEPerson(Context context, HttpServletRequest request,
                            EPerson eperson) throws SQLException {
    }

    /**
     * We don't use EPerson password so there is no reason to change it.
     *
     * @throws SQLException if database error
     */
    @Override
    public boolean allowSetPassword(Context context,
                                    HttpServletRequest request, String username) throws SQLException {
        return false;
    }

    /**
     * Returns true, this is an implicit method.
     */
    @Override
    public boolean isImplicit() {
        return true;
    }

    /**
     * Returns a list of group names that the user should be added to upon
     * successful authentication, configured in dspace.cfg.
     *
     * @return List<String> of special groups configured for this authenticator
     */
    private List<String> getX509Groups() {
        List<String> groupNames = new ArrayList<String>();

        String[] groups = configurationService
            .getArrayProperty("authentication-x509.groups");

        if (ArrayUtils.isNotEmpty(groups)) {
            for (String group : groups) {
                groupNames.add(group.trim());
            }
        }

        return groupNames;
    }

    /**
     * Checks for configured email domain required to grant special groups
     * membership. If no email domain is configured to verify, special group
     * membership is simply granted.
     *
     * @param request -
     *                The current request object
     * @param email   -
     *                The email address from the x509 certificate
     */
    private void setSpecialGroupsFlag(HttpServletRequest request, String email) {
        String emailDomain = null;
        emailDomain = (String) request
            .getAttribute("authentication.x509.emaildomain");

        HttpSession session = request.getSession(true);

        if (null != emailDomain && !"".equals(emailDomain)) {
            if (email.substring(email.length() - emailDomain.length()).equals(
                emailDomain)) {
                session.setAttribute("x509Auth", Boolean.TRUE);
            }
        } else {
            // No configured email domain to verify. Just flag
            // as authenticated so special groups are granted.
            session.setAttribute("x509Auth", Boolean.TRUE);
        }
    }

    /**
     * Return special groups configured in dspace.cfg for X509 certificate
     * authentication.
     *
     * @param context context
     * @param request object potentially containing the cert
     * @return An int array of group IDs
     * @throws SQLException if database error
     */
    @Override
    public List<Group> getSpecialGroups(Context context, HttpServletRequest request)
        throws SQLException {
        if (request == null) {
            return Collections.EMPTY_LIST;
        }

        Boolean authenticated = false;
        HttpSession session = request.getSession(false);
        authenticated = (Boolean) session.getAttribute("x509Auth");
        authenticated = (null == authenticated) ? false : authenticated;

        if (authenticated) {
            List<String> groupNames = getX509Groups();
            List<Group> groups = new ArrayList<>();

            if (groupNames != null) {
                for (String groupName : groupNames) {
                    if (groupName != null) {
                        Group group = groupService.findByName(context, groupName);
                        if (group != null) {
                            groups.add(group);
                        } else {
                            log.warn(LogHelper.getHeader(context,
                                                          "configuration_error", "unknown_group="
                                                              + groupName));
                        }
                    }
                }
            }

            return groups;
        }

        return Collections.EMPTY_LIST;
    }

    /**
     * X509 certificate authentication. The client certificate is obtained from
     * the <code>ServletRequest</code> object.
     * <ul>
     * <li>If the certificate is valid, and corresponds to an existing EPerson,
     * and the user is allowed to login, return success.</li>
     * <li>If the user is matched but is not allowed to login, it fails.</li>
     * <li>If the certificate is valid, but there is no corresponding EPerson,
     * the <code>"authentication.x509.autoregister"</code> configuration
     * parameter is checked (via <code>canSelfRegister()</code>)
     * <ul>
     * <li>If it's true, a new EPerson record is created for the certificate,
     * and the result is success.</li>
     * <li>If it's false, return that the user was unknown.</li>
     * </ul>
     * </li>
     * </ul>
     *
     * @return One of: SUCCESS, BAD_CREDENTIALS, NO_SUCH_USER, BAD_ARGS
     * @throws SQLException if database error
     */
    @Override
    public int authenticate(Context context, String username, String password,
                            String realm, HttpServletRequest request) throws SQLException {
        // Obtain the certificate from the request, if any
        X509Certificate[] certs = null;
        if (request != null) {
            certs = (X509Certificate[]) request
                .getAttribute("javax.servlet.request.X509Certificate");
        }

        if ((certs == null) || (certs.length == 0)) {
            return BAD_ARGS;
        } else {
            // We have a cert -- check it and get username from it.
            try {
                if (!isValid(context, certs[0])) {
                    log
                        .warn(LogHelper
                                  .getHeader(context, "authenticate",
                                             "type=x509certificate, status=BAD_CREDENTIALS (not valid)"));
                    return BAD_CREDENTIALS;
                }

                // And it's valid - try and get an e-person
                String email = getEmail(certs[0]);
                EPerson eperson = null;
                if (email != null) {
                    eperson = ePersonService.findByEmail(context, email);
                }
                if (eperson == null) {
                    // Cert is valid, but no record.
                    if (email != null
                        && canSelfRegister(context, request, null)) {
                        // Register the new user automatically
                        log.info(LogHelper.getHeader(context, "autoregister",
                                                      "from=x.509, email=" + email));

                        // TEMPORARILY turn off authorisation
                        context.turnOffAuthorisationSystem();
                        eperson = ePersonService.create(context);
                        eperson.setEmail(email);
                        eperson.setCanLogIn(true);
                        authenticationService.initEPerson(context, request,
                                                          eperson);
                        ePersonService.update(context, eperson);
                        context.dispatchEvents();
                        context.restoreAuthSystemState();
                        context.setCurrentUser(eperson);
                        request.setAttribute(X509_AUTHENTICATED, true);
                        setSpecialGroupsFlag(request, email);
                        return SUCCESS;
                    } else {
                        // No auto-registration for valid certs
                        log
                            .warn(LogHelper
                                      .getHeader(context, "authenticate",
                                                 "type=cert_but_no_record, cannot auto-register"));
                        return NO_SUCH_USER;
                    }
                } else if (!eperson.canLogIn()) { // make sure this is a login account
                    log.warn(LogHelper.getHeader(context, "authenticate",
                                                  "type=x509certificate, email=" + email
                                                      + ", canLogIn=false, rejecting."));
                    return BAD_ARGS;
                } else {
                    log.info(LogHelper.getHeader(context, "login",
                                                  "type=x509certificate"));
                    context.setCurrentUser(eperson);
                    request.setAttribute(X509_AUTHENTICATED, true);
                    setSpecialGroupsFlag(request, email);
                    return SUCCESS;
                }
            } catch (AuthorizeException ce) {
                log.warn(LogHelper.getHeader(context, "authorize_exception",
                                              ""), ce);
            }

            return BAD_ARGS;
        }
    }

    /**
     * Returns URL of password-login servlet.
     *
     * @param context  DSpace context, will be modified (EPerson set) upon success.
     * @param request  The HTTP request that started this operation, or null if not
     *                 applicable.
     * @param response The HTTP response from the servlet method.
     * @return fully-qualified URL
     */
    @Override
    public String loginPageURL(Context context, HttpServletRequest request,
                               HttpServletResponse response) {
        return loginPageURL;
    }

    @Override
    public String getName() {
        return "x509";
    }

    @Override
    public boolean isUsed(final Context context, final HttpServletRequest request) {
        if (request != null &&
                context.getCurrentUser() != null &&
                request.getAttribute(X509_AUTHENTICATED) != null) {
            return true;
        }
        return false;
    }
<<<<<<< HEAD
=======

    @Override
    public boolean canChangePassword(Context context, EPerson ePerson, String currentPassword) {
        return false;
    }
>>>>>>> ec0853dd
}<|MERGE_RESOLUTION|>--- conflicted
+++ resolved
@@ -608,12 +608,9 @@
         }
         return false;
     }
-<<<<<<< HEAD
-=======
 
     @Override
     public boolean canChangePassword(Context context, EPerson ePerson, String currentPassword) {
         return false;
     }
->>>>>>> ec0853dd
 }