/**
 * The contents of this file are subject to the license and copyright
 * detailed in the LICENSE and NOTICE files at the root of the source
 * tree and available online at
 *
 * http://www.dspace.org/license/
 */
package org.dspace.content;

import java.io.IOException;
import java.io.InputStream;
import java.sql.SQLException;
import java.util.ArrayList;
import java.util.Arrays;
import java.util.Collections;
import java.util.Iterator;
import java.util.List;
import java.util.Map;
import java.util.MissingResourceException;
import java.util.Objects;
import java.util.Set;
import java.util.UUID;

import org.apache.commons.collections4.CollectionUtils;
import org.apache.commons.lang3.StringUtils;
import org.apache.logging.log4j.Logger;
import org.apache.solr.client.solrj.util.ClientUtils;
import org.dspace.app.util.AuthorizeUtil;
import org.dspace.authorize.AuthorizeConfiguration;
import org.dspace.authorize.AuthorizeException;
import org.dspace.authorize.ResourcePolicy;
import org.dspace.authorize.service.AuthorizeService;
import org.dspace.authorize.service.ResourcePolicyService;
import org.dspace.browse.ItemCountException;
import org.dspace.browse.ItemCounter;
import org.dspace.content.dao.CollectionDAO;
import org.dspace.content.service.BitstreamService;
import org.dspace.content.service.CollectionService;
import org.dspace.content.service.CommunityService;
import org.dspace.content.service.ItemService;
import org.dspace.content.service.WorkspaceItemService;
import org.dspace.core.Constants;
import org.dspace.core.Context;
import org.dspace.core.I18nUtil;
import org.dspace.core.LogHelper;
import org.dspace.core.service.LicenseService;
import org.dspace.discovery.DiscoverQuery;
import org.dspace.discovery.DiscoverQuery.SORT_ORDER;
import org.dspace.discovery.DiscoverResult;
import org.dspace.discovery.IndexableObject;
import org.dspace.discovery.SearchService;
import org.dspace.discovery.SearchServiceException;
import org.dspace.discovery.indexobject.IndexableCollection;
import org.dspace.eperson.EPerson;
import org.dspace.eperson.Group;
import org.dspace.eperson.service.GroupService;
import org.dspace.eperson.service.SubscribeService;
import org.dspace.event.Event;
import org.dspace.harvest.HarvestedCollection;
import org.dspace.harvest.service.HarvestedCollectionService;
import org.dspace.identifier.IdentifierException;
import org.dspace.identifier.service.IdentifierService;
import org.dspace.services.ConfigurationService;
import org.dspace.workflow.factory.WorkflowServiceFactory;
import org.dspace.xmlworkflow.WorkflowConfigurationException;
import org.dspace.xmlworkflow.factory.XmlWorkflowFactory;
import org.dspace.xmlworkflow.state.Workflow;
import org.dspace.xmlworkflow.storedcomponents.CollectionRole;
import org.dspace.xmlworkflow.storedcomponents.service.CollectionRoleService;
import org.springframework.beans.factory.annotation.Autowired;

/**
 * Service implementation for the Collection object.
 * This class is responsible for all business logic calls for the Collection object and is autowired by spring.
 * This class should never be accessed directly.
 *
 * @author kevinvandevelde at atmire.com
 */
public class CollectionServiceImpl extends DSpaceObjectServiceImpl<Collection> implements CollectionService {

    /**
     * log4j category
     */
    private static final Logger log = org.apache.logging.log4j.LogManager.getLogger(CollectionServiceImpl.class);

    @Autowired(required = true)
    protected CollectionDAO collectionDAO;

    @Autowired(required = true)
    protected AuthorizeService authorizeService;
    @Autowired(required = true)
    protected ResourcePolicyService resourcePolicyService;
    @Autowired(required = true)
    protected BitstreamService bitstreamService;
    @Autowired(required = true)
    protected ItemService itemService;
    @Autowired(required = true)
    protected CommunityService communityService;
    @Autowired(required = true)
    protected GroupService groupService;
    @Autowired(required = true)
    protected IdentifierService identifierService;

    @Autowired(required = true)
    protected LicenseService licenseService;
    @Autowired(required = true)
    protected SubscribeService subscribeService;
    @Autowired(required = true)
    protected WorkspaceItemService workspaceItemService;
    @Autowired(required = true)
    protected HarvestedCollectionService harvestedCollectionService;

    @Autowired(required = true)
    protected XmlWorkflowFactory workflowFactory;

    @Autowired(required = true)
    protected CollectionRoleService collectionRoleService;

    @Autowired(required = true)
    protected SearchService searchService;

    @Autowired(required = true)
    protected ConfigurationService configurationService;

    protected CollectionServiceImpl() {
        super();
    }

    @Override
    public Collection create(Context context, Community community) throws SQLException, AuthorizeException {
        return create(context, community, null);
    }

    @Override
    public Collection create(Context context, Community community, String handle)
            throws SQLException, AuthorizeException {
        return create(context, community, handle, null);
    }

    @Override
    public Collection create(Context context, Community community,
                             String handle, UUID uuid) throws SQLException, AuthorizeException {
        if (community == null) {
            throw new IllegalArgumentException("Community cannot be null when creating a new collection.");
        }

        Collection newCollection;
        if (uuid != null) {
            newCollection = collectionDAO.create(context, new Collection(uuid));
        }  else {
            newCollection = collectionDAO.create(context, new Collection());
        }
        //Add our newly created collection to our community, authorization checks occur in THIS method
        communityService.addCollection(context, community, newCollection);

        // create the default authorization policy for collections
        // of 'anonymous' READ
        Group anonymousGroup = groupService.findByName(context, Group.ANONYMOUS);


        authorizeService.createResourcePolicy(context, newCollection, anonymousGroup, null, Constants.READ, null);
        // now create the default policies for submitted items
        authorizeService
                .createResourcePolicy(context, newCollection, anonymousGroup, null, Constants.DEFAULT_ITEM_READ, null);
        authorizeService
                .createResourcePolicy(context, newCollection, anonymousGroup, null,
                        Constants.DEFAULT_BITSTREAM_READ, null);

        collectionDAO.save(context, newCollection);

        //Update our collection so we have a collection identifier
        try {
            if (handle == null) {
                identifierService.register(context, newCollection);
            } else {
                identifierService.register(context, newCollection, handle);
            }
        } catch (IllegalStateException | IdentifierException ex) {
            throw new IllegalStateException(ex);
        }

        context.addEvent(new Event(Event.CREATE, Constants.COLLECTION,
                newCollection.getID(), newCollection.getHandle(),
                getIdentifiers(context, newCollection)));

        log.info(LogHelper.getHeader(context, "create_collection",
                "collection_id=" + newCollection.getID())
                + ",handle=" + newCollection.getHandle());

        return newCollection;
    }

    @Override
    public List<Collection> findAll(Context context) throws SQLException {
        MetadataField nameField = metadataFieldService.findByElement(context, MetadataSchemaEnum.DC.getName(),
                                                                     "title", null);
        if (nameField == null) {
            throw new IllegalArgumentException(
                "Required metadata field '" + MetadataSchemaEnum.DC.getName() + ".title' doesn't exist!");
        }

        return collectionDAO.findAll(context, nameField);
    }

    @Override
    public List<Collection> findAll(Context context, Integer limit, Integer offset) throws SQLException {
        MetadataField nameField = metadataFieldService.findByElement(context, MetadataSchemaEnum.DC.getName(),
                                                                     "title", null);
        if (nameField == null) {
            throw new IllegalArgumentException(
                "Required metadata field '" + MetadataSchemaEnum.DC.getName() + ".title' doesn't exist!");
        }

        return collectionDAO.findAll(context, nameField, limit, offset);
    }

    @Override
    public List<Collection> findAuthorizedOptimized(Context context, int actionID) throws SQLException {
        if (!configurationService
            .getBooleanProperty("org.dspace.content.Collection.findAuthorizedPerformanceOptimize", false)) {
            // Fallback to legacy query if config says so. The rationale could be that a site found a bug.
            return findAuthorized(context, null, actionID);
        }

        List<Collection> myResults = new ArrayList<>();

        if (authorizeService.isAdmin(context)) {
            return findAll(context);
        }

        //Check eperson->policy
        List<Collection> directToCollection = findDirectMapped(context, actionID);
        for (int i = 0; i < directToCollection.size(); i++) {
            if (!myResults.contains(directToCollection.get(i))) {
                myResults.add(directToCollection.get(i));
            }
        }

        //Check eperson->groups->policy
        List<Collection> groupToCollection = findGroupMapped(context, actionID);

        for (Collection aGroupToCollection : groupToCollection) {
            if (!myResults.contains(aGroupToCollection)) {
                myResults.add(aGroupToCollection);
            }
        }

        //Check eperson->groups->groups->policy->collection
        //i.e. Malcolm Litchfield is a member of OSU_Press_Embargo,
        // which is a member of: COLLECTION_24_ADMIN, COLLECTION_24_SUBMIT
        List<Collection> group2GroupToCollection = findGroup2GroupMapped(context, actionID);

        for (Collection aGroup2GroupToCollection : group2GroupToCollection) {
            if (!myResults.contains(aGroup2GroupToCollection)) {
                myResults.add(aGroup2GroupToCollection);
            }
        }

        //TODO Check eperson->groups->groups->policy->community


        //TODO Check eperson->groups->policy->community
        // i.e. Typical Community Admin -- name.# > COMMUNITY_10_ADMIN > Ohio State University Press

        //Check eperson->comm-admin
        List<Collection> group2commCollections = findGroup2CommunityMapped(context);
        for (Collection group2commCollection : group2commCollections) {
            if (!myResults.contains(group2commCollection)) {
                myResults.add(group2commCollection);
            }
        }


        // Return the collections, sorted alphabetically
        Collections.sort(myResults, new CollectionNameComparator());

        return myResults;
    }

    @Override
    public List<Collection> findDirectMapped(Context context, int actionID) throws SQLException {
        return collectionDAO
            .findAuthorized(context, context.getCurrentUser(), Arrays.asList(Constants.ADD, Constants.ADMIN));
    }

    @Override
    public List<Collection> findGroup2CommunityMapped(Context context) throws SQLException {
        List<Community> communities = communityService
            .findAuthorizedGroupMapped(context, Arrays.asList(Constants.ADD, Constants.ADMIN));
        List<Collection> collections = new ArrayList<>();
        for (Community community : communities) {
            collections.addAll(community.getCollections());
        }
        return collections;
    }

    @Override
    public List<Collection> findGroup2GroupMapped(Context context, int actionID) throws SQLException {
        return collectionDAO
            .findAuthorizedByGroup(context, context.getCurrentUser(), Collections.singletonList(actionID));
    }

    @Override
    public List<Collection> findGroupMapped(Context context, int actionID) throws SQLException {
        List<Community> communities = communityService
            .findAuthorized(context, Arrays.asList(Constants.ADD, Constants.ADMIN));
        List<Collection> collections = new ArrayList<>();
        for (Community community : communities) {
            collections.addAll(community.getCollections());
        }
        return collections;
    }

    @Override
    public Collection find(Context context, UUID id) throws SQLException {
        return collectionDAO.findByID(context, Collection.class, id);
    }

    @Override
    public void setMetadataSingleValue(Context context, Collection collection,
            MetadataFieldName field, String language, String value)
            throws MissingResourceException, SQLException {
        if (field.equals(MD_NAME) && (value == null || value.trim().equals(""))) {
            try {
                value = I18nUtil.getMessage("org.dspace.content.untitled");
            } catch (MissingResourceException e) {
                value = "Untitled";
            }
        }

        /*
         * Set metadata field to null if null
         * and trim strings to eliminate excess
         * whitespace.
         */
        if (value == null) {
            clearMetadata(context, collection, field.schema, field.element, field.qualifier, Item.ANY);
            collection.setMetadataModified();
        } else {
            super.setMetadataSingleValue(context, collection, field, null, value);
        }

        collection.addDetails(field.toString());
    }

    @Override
    public Bitstream setLogo(Context context, Collection collection, InputStream is)
        throws AuthorizeException, IOException, SQLException {
        // Check authorisation
        // authorized to remove the logo when DELETE rights
        // authorized when canEdit
        if (!((is == null) && authorizeService.authorizeActionBoolean(
            context, collection, Constants.DELETE))) {
            canEdit(context, collection, true);
        }

        // First, delete any existing logo
        if (collection.getLogo() != null) {
            bitstreamService.delete(context, collection.getLogo());
        }

        if (is == null) {
            collection.setLogo(null);
            log.info(LogHelper.getHeader(context, "remove_logo",
                                          "collection_id=" + collection.getID()));
        } else {
            Bitstream newLogo = bitstreamService.create(context, is);
            collection.setLogo(newLogo);

            // now create policy for logo bitstream
            // to match our READ policy
            List<ResourcePolicy> policies = authorizeService
                .getPoliciesActionFilter(context, collection, Constants.READ);
            authorizeService.addPolicies(context, policies, newLogo);

            log.info(LogHelper.getHeader(context, "set_logo",
                                          "collection_id=" + collection.getID() + "logo_bitstream_id="
                                              + newLogo.getID()));
        }

        collection.setModified();
        return collection.getLogo();
    }

    @Override
    public Group createWorkflowGroup(Context context, Collection collection, int step)
        throws SQLException, AuthorizeException {
        // Check authorisation - Must be an Admin to create Workflow Group
        AuthorizeUtil.authorizeManageWorkflowsGroup(context, collection);

        if (getWorkflowGroup(context, collection, step) == null) {
            //turn off authorization so that Collection Admins can create Collection Workflow Groups
            context.turnOffAuthorisationSystem();
            Group g = groupService.create(context);
            groupService.setName(g,
                                 "COLLECTION_" + collection.getID() + "_WORKFLOW_STEP_" + step);
            groupService.update(context, g);
            context.restoreAuthSystemState();
            setWorkflowGroup(context, collection, step, g);
        }

        return getWorkflowGroup(context, collection, step);
    }

    @Override
    public void setWorkflowGroup(Context context, Collection collection, int step, Group group)
        throws SQLException {
        Workflow workflow = null;
        try {
            workflow = workflowFactory.getWorkflow(collection);
        } catch (WorkflowConfigurationException e) {
            log.error(LogHelper.getHeader(context, "setWorkflowGroup",
                    "collection_id=" + collection.getID() + " " + e.getMessage()), e);
        }
        if (!StringUtils.equals(workflowFactory.getDefaultWorkflow().getID(), workflow.getID())) {
            throw new IllegalArgumentException(
                    "setWorkflowGroup can be used only on collection with the default basic dspace workflow. "
                    + "Instead, the collection: "
                            + collection.getID() + " has the workflow: " + workflow.getID());
        }
        String roleId;

        switch (step) {
            case 1:
                roleId = CollectionRoleService.LEGACY_WORKFLOW_STEP1_NAME;
                break;
            case 2:
                roleId = CollectionRoleService.LEGACY_WORKFLOW_STEP2_NAME;
                break;
            case 3:
                roleId = CollectionRoleService.LEGACY_WORKFLOW_STEP3_NAME;
                break;
            default:
                throw new IllegalArgumentException("Illegal step count: " + step);
        }

        CollectionRole colRole = collectionRoleService.find(context, collection, roleId);
        if (colRole == null) {
            if (group != null) {
                colRole = collectionRoleService.create(context, collection, roleId, group);
            }
        } else {
            if (group != null) {
                colRole.setGroup(group);
                collectionRoleService.update(context, colRole);
            } else {
                collectionRoleService.delete(context, colRole);
            }
        }
        collection.setModified();
    }

    @Override
    public Group getWorkflowGroup(Context context, Collection collection, int step) {
        String roleId;

        switch (step) {
            case 1:
                roleId = CollectionRoleService.LEGACY_WORKFLOW_STEP1_NAME;
                break;
            case 2:
                roleId = CollectionRoleService.LEGACY_WORKFLOW_STEP2_NAME;
                break;
            case 3:
                roleId = CollectionRoleService.LEGACY_WORKFLOW_STEP3_NAME;
                break;
            default:
                throw new IllegalArgumentException("Illegal step count: " + step);
        }

        CollectionRole colRole;
        try {
            colRole = collectionRoleService.find(context, collection, roleId);
            if (colRole != null) {
                return colRole.getGroup();
            }
            return null;
        } catch (SQLException e) {
            throw new RuntimeException(e);
        }
    }

    @Override
    public Group createSubmitters(Context context, Collection collection) throws SQLException, AuthorizeException {
        // Check authorisation - Must be an Admin to create Submitters Group
        AuthorizeUtil.authorizeManageSubmittersGroup(context, collection);

        Group submitters = collection.getSubmitters();
        if (submitters == null) {
            //turn off authorization so that Collection Admins can create Collection Submitters
            context.turnOffAuthorisationSystem();
            submitters = groupService.create(context);
            context.restoreAuthSystemState();

            groupService.setName(submitters,
                                 "COLLECTION_" + collection.getID() + "_SUBMIT");
            groupService.update(context, submitters);
        }

        // register this as the submitter group
        collection.setSubmitters(submitters);

        authorizeService.addPolicy(context, collection, Constants.ADD, submitters);

        return submitters;
    }

    @Override
    public void removeSubmitters(Context context, Collection collection) throws SQLException, AuthorizeException {
        // Check authorisation - Must be an Admin to delete Submitters Group
        AuthorizeUtil.authorizeManageSubmittersGroup(context, collection);

        // just return if there is no administrative group.
        if (collection.getSubmitters() == null) {
            return;
        }

        // Remove the link to the collection table.
        collection.setSubmitters(null);
    }

    @Override
    public Group createAdministrators(Context context, Collection collection) throws SQLException, AuthorizeException {
        // Check authorisation - Must be an Admin to create more Admins
        AuthorizeUtil.authorizeManageAdminGroup(context, collection);

        Group admins = collection.getAdministrators();
        if (admins == null) {
            //turn off authorization so that Community Admins can create Collection Admins
            context.turnOffAuthorisationSystem();
            admins = groupService.create(context);
            context.restoreAuthSystemState();

            groupService.setName(admins, "COLLECTION_" + collection.getID() + "_ADMIN");
            groupService.update(context, admins);
        }

        authorizeService.addPolicy(context, collection,
                                   Constants.ADMIN, admins);

        // register this as the admin group
        collection.setAdmins(admins);
        context.addEvent(new Event(Event.MODIFY, Constants.COLLECTION, collection.getID(),
                                              null, getIdentifiers(context, collection)));
        return admins;
    }

    @Override
    public void removeAdministrators(Context context, Collection collection) throws SQLException, AuthorizeException {
        // Check authorisation - Must be an Admin of the parent community to delete Admin Group
        AuthorizeUtil.authorizeRemoveAdminGroup(context, collection);

        Group admins = collection.getAdministrators();
        // just return if there is no administrative group.
        if (admins == null) {
            return;
        }

        // Remove the link to the collection table.
        collection.setAdmins(null);
        context.addEvent(new Event(Event.MODIFY, Constants.COLLECTION, collection.getID(),
                                              null, getIdentifiers(context, collection)));
    }

    @Override
    public String getLicense(Collection collection) {
        String license = getMetadataFirstValue(collection, CollectionService.MD_LICENSE, Item.ANY);

        if (license == null || license.trim().equals("")) {
            // Fallback to site-wide default
            license = licenseService.getDefaultSubmissionLicense();
        }

        return license;
    }

    @Override
    public boolean hasCustomLicense(Collection collection) {
        String license = collection.getLicenseCollection();
        return StringUtils.isNotBlank(license);
    }

    @Override
    public void createTemplateItem(Context context, Collection collection) throws SQLException, AuthorizeException {
        // Check authorisation
        AuthorizeUtil.authorizeManageTemplateItem(context, collection);

        if (collection.getTemplateItem() == null) {
            Item template = itemService.createTemplateItem(context, collection);
            collection.setTemplateItem(template);

            log.info(LogHelper.getHeader(context, "create_template_item",
                                          "collection_id=" + collection.getID() + ",template_item_id="
                                              + template.getID()));
        }
    }

    @Override
    public void removeTemplateItem(Context context, Collection collection)
        throws SQLException, AuthorizeException, IOException {
        // Check authorisation
        AuthorizeUtil.authorizeManageTemplateItem(context, collection);

        Item template = collection.getTemplateItem();

        if (template != null) {
            log.info(LogHelper.getHeader(context, "remove_template_item",
                                          "collection_id=" + collection.getID() + ",template_item_id="
                                              + template.getID()));
            // temporarily turn off auth system, we have already checked the permission on the top of the method
            // check it again will fail because we have already broken the relation between the collection and the item
            context.turnOffAuthorisationSystem();
            collection.setTemplateItem(null);
            itemService.delete(context, template);
            context.restoreAuthSystemState();
        }

        context.addEvent(new Event(Event.MODIFY, Constants.COLLECTION,
                                   collection.getID(), "remove_template_item", getIdentifiers(context, collection)));
    }

    @Override
    public void addItem(Context context, Collection collection, Item item) throws SQLException, AuthorizeException {
        // Check authorisation
        authorizeService.authorizeAction(context, collection, Constants.ADD);

        log.info(LogHelper.getHeader(context, "add_item", "collection_id="
            + collection.getID() + ",item_id=" + item.getID()));

        // Create mapping
        // We do NOT add the item to the collection template since we would have to load in all our items
        // Instead we add the collection to an item which works in the same way.
        if (!item.getCollections().contains(collection)) {
            item.addCollection(collection);
        }

        context.addEvent(new Event(Event.ADD, Constants.COLLECTION, collection.getID(),
                                   Constants.ITEM, item.getID(), item.getHandle(),
                                   getIdentifiers(context, collection)));
    }

    @Override
    public void removeItem(Context context, Collection collection, Item item)
        throws SQLException, AuthorizeException, IOException {
        // Check authorisation
        authorizeService.authorizeAction(context, collection, Constants.REMOVE);

        //Check if we orphaned our poor item
        if (item.getCollections().size() == 1) {
            // Orphan; delete it
            itemService.delete(context, item);
        } else {
            //Remove the item from the collection if we have multiple collections
            item.removeCollection(collection);

        }

        context.addEvent(new Event(Event.REMOVE, Constants.COLLECTION,
                                   collection.getID(), Constants.ITEM, item.getID(), item.getHandle(),
                                   getIdentifiers(context, collection)));
    }

    @Override
    public void update(Context context, Collection collection) throws SQLException, AuthorizeException {
        // Check authorisation
        canEdit(context, collection, true);

        log.info(LogHelper.getHeader(context, "update_collection",
                                      "collection_id=" + collection.getID()));

        super.update(context, collection);
        collectionDAO.save(context, collection);

        if (collection.isModified()) {
            context.addEvent(new Event(Event.MODIFY, Constants.COLLECTION,
                                       collection.getID(), null, getIdentifiers(context, collection)));
            collection.clearModified();
        }
        if (collection.isMetadataModified()) {
            context.addEvent(new Event(Event.MODIFY_METADATA, Constants.COLLECTION, collection.getID(),
                                         collection.getDetails(),getIdentifiers(context, collection)));
            collection.clearModified();
        }
        collection.clearDetails();
    }

    @Override
    public boolean canEditBoolean(Context context, Collection collection) throws SQLException {
        return canEditBoolean(context, collection, true);
    }

    @Override
    public boolean canEditBoolean(Context context, Collection collection, boolean useInheritance) throws SQLException {
        try {
            canEdit(context, collection, useInheritance);

            return true;
        } catch (AuthorizeException e) {
            return false;
        }
    }

    @Override
    public void canEdit(Context context, Collection collection) throws SQLException, AuthorizeException {
        canEdit(context, collection, true);
    }

    @Override
    public void canEdit(Context context, Collection collection, boolean useInheritance)
        throws SQLException, AuthorizeException {
        List<Community> parents = communityService.getAllParents(context, collection);
        for (Community parent : parents) {
            if (authorizeService.authorizeActionBoolean(context, parent,
                                                        Constants.WRITE, useInheritance)) {
                return;
            }

            if (authorizeService.authorizeActionBoolean(context, parent,
                                                        Constants.ADD, useInheritance)) {
                return;
            }
        }
        authorizeService.authorizeAction(context, collection, Constants.WRITE, useInheritance);
    }

    @Override
    public void delete(Context context, Collection collection) throws SQLException, AuthorizeException, IOException {
        log.info(LogHelper.getHeader(context, "delete_collection",
                                      "collection_id=" + collection.getID()));

        // remove harvested collections.
        HarvestedCollection hc = harvestedCollectionService.find(context, collection);
        if (hc != null) {
            harvestedCollectionService.delete(context, hc);
        }

        context.addEvent(new Event(Event.DELETE, Constants.COLLECTION,
                                   collection.getID(), collection.getHandle(), getIdentifiers(context, collection)));

        // remove subscriptions - hmm, should this be in Subscription.java?
        subscribeService.deleteByDspaceObject(context, collection);

        // Remove Template Item
        removeTemplateItem(context, collection);

        // Remove items
        // Remove items
        Iterator<Item> items = itemService.findAllByCollection(context, collection);
        while (items.hasNext()) {
            Item item = items.next();
//            items.remove();
            if (itemService.isOwningCollection(item, collection)) {
                // the collection to be deleted is the owning collection, thus remove
                // the item from all collections it belongs to
                itemService.delete(context, item);
            } else {
                // the item was only mapped to this collection, so just remove it
                removeItem(context, collection, item);
            }
        }


        // Delete bitstream logo
        setLogo(context, collection, null);

        Iterator<WorkspaceItem> workspaceItems = workspaceItemService.findByCollection(context, collection).iterator();
        while (workspaceItems.hasNext()) {
            WorkspaceItem workspaceItem = workspaceItems.next();
            workspaceItems.remove();
            workspaceItemService.deleteAll(context, workspaceItem);
        }


        WorkflowServiceFactory.getInstance().getWorkflowService().deleteCollection(context, collection);
        WorkflowServiceFactory.getInstance().getWorkflowItemService().deleteByCollection(context, collection);

        //  get rid of the content count cache if it exists
        // Remove any Handle
        handleService.unbindHandle(context, collection);

        // Remove any workflow roles
        collectionRoleService.deleteByCollection(context, collection);

        collection.getResourcePolicies().clear();

        // Remove default administrators group
        Group g = collection.getAdministrators();

        if (g != null) {
            collection.setAdmins(null);
            groupService.delete(context, g);
        }

        // Remove default submitters group
        g = collection.getSubmitters();

        if (g != null) {
            collection.setSubmitters(null);
            groupService.delete(context, g);
        }

        Iterator<Community> owningCommunities = collection.getCommunities().iterator();
        while (owningCommunities.hasNext()) {
            Community owningCommunity = owningCommunities.next();
            collection.removeCommunity(owningCommunity);
            owningCommunity.removeCollection(collection);
        }

        collectionDAO.delete(context, collection);
    }

    @Override
    public int getSupportsTypeConstant() {
        return Constants.COLLECTION;
    }

    @Override
    public List<Collection> findAuthorized(Context context, Community community, int actionID) throws SQLException {
        List<Collection> myResults = new ArrayList<>();

        List<Collection> myCollections;

        if (community != null) {
            myCollections = community.getCollections();
        } else {
            myCollections = findAll(context);
        }

        // now build a list of collections you have authorization for
        for (Collection myCollection : myCollections) {
            if (authorizeService.authorizeActionBoolean(context,
                                                        myCollection, actionID)) {
                myResults.add(myCollection);
            }
        }
        return myResults;
    }

    @Override
    public Collection findByGroup(Context context, Group group) throws SQLException {
        return collectionDAO.findByGroup(context, group);
    }

    @Override
    public List<Collection> findCollectionsWithSubscribers(Context context) throws SQLException {
        return collectionDAO.findCollectionsWithSubscribers(context);
    }

    @Override
    public DSpaceObject getAdminObject(Context context, Collection collection, int action) throws SQLException {
        DSpaceObject adminObject = null;
        Community community = null;
        List<Community> communities = collection.getCommunities();
        if (CollectionUtils.isNotEmpty(communities)) {
            community = communities.get(0);
        }

        switch (action) {
            case Constants.REMOVE:
                if (AuthorizeConfiguration.canCollectionAdminPerformItemDeletion()) {
                    adminObject = collection;
                } else if (AuthorizeConfiguration.canCommunityAdminPerformItemDeletion()) {
                    adminObject = community;
                }
                break;

            case Constants.DELETE:
                if (AuthorizeConfiguration.canCommunityAdminPerformSubelementDeletion()) {
                    adminObject = community;
                }
                break;
            default:
                adminObject = collection;
                break;
        }
        return adminObject;
    }

    @Override
    public DSpaceObject getParentObject(Context context, Collection collection) throws SQLException {
        List<Community> communities = collection.getCommunities();
        if (CollectionUtils.isNotEmpty(communities)) {
            return communities.get(0);
        } else {
            return null;
        }
    }

    @Override
    public void updateLastModified(Context context, Collection collection) throws SQLException, AuthorizeException {
        //Also fire a modified event since the collection HAS been modified
        context.addEvent(new Event(Event.MODIFY, Constants.COLLECTION,
                                   collection.getID(), null, getIdentifiers(context, collection)));
    }

    @Override
    public Collection findByIdOrLegacyId(Context context, String id) throws SQLException {
        if (StringUtils.isNumeric(id)) {
            return findByLegacyId(context, Integer.parseInt(id));
        } else {
            return find(context, UUID.fromString(id));
        }
    }

    @Override
    public Collection findByLegacyId(Context context, int id) throws SQLException {
        return collectionDAO.findByLegacyId(context, id, Collection.class);
    }

    @Override
    public int countTotal(Context context) throws SQLException {
        return collectionDAO.countRows(context);
    }

    @Override
    public List<Map.Entry<Collection, Long>> getCollectionsWithBitstreamSizesTotal(Context context)
        throws SQLException {
        return collectionDAO.getCollectionsWithBitstreamSizesTotal(context);
    }

    @Override
    public Group createDefaultReadGroup(Context context, Collection collection, String typeOfGroupString,
                                        int defaultRead)
        throws SQLException, AuthorizeException {
        Group role = groupService.create(context);
        groupService.setName(role, getDefaultReadGroupName(collection, typeOfGroupString));

        // Remove existing privileges from the anonymous group.
        authorizeService.removePoliciesActionFilter(context, collection, defaultRead);

        // Grant our new role the default privileges.
        authorizeService.addPolicy(context, collection, defaultRead, role);
        groupService.update(context, role);
        return role;
    }

    @Override
    public String getDefaultReadGroupName(Collection collection, String typeOfGroupString) {
        return "COLLECTION_" + collection.getID().toString() + "_" + typeOfGroupString +
            "_DEFAULT_READ";
    }

    @Override
    public List<Collection> findCollectionsWithSubmit(String q, Context context, Community community,
        int offset, int limit) throws SQLException, SearchServiceException {

        List<Collection> collections = new ArrayList<>();
        DiscoverQuery discoverQuery = new DiscoverQuery();
        discoverQuery.setDSpaceObjectFilter(IndexableCollection.TYPE);
        discoverQuery.setStart(offset);
        discoverQuery.setMaxResults(limit);
        discoverQuery.setSortField(SOLR_SORT_FIELD, SORT_ORDER.asc);
        DiscoverResult resp = retrieveCollectionsWithSubmit(context, discoverQuery, null, community, q);
        for (IndexableObject solrCollections : resp.getIndexableObjects()) {
            Collection c = ((IndexableCollection) solrCollections).getIndexedObject();
            collections.add(c);
        }
        return collections;
    }

    @Override
    public int countCollectionsWithSubmit(String q, Context context, Community community)
        throws SQLException, SearchServiceException {

        DiscoverQuery discoverQuery = new DiscoverQuery();
        discoverQuery.setMaxResults(0);
        discoverQuery.setDSpaceObjectFilter(IndexableCollection.TYPE);
        DiscoverResult resp = retrieveCollectionsWithSubmit(context, discoverQuery, null, community, q);
        return (int)resp.getTotalSearchResults();
    }

    /**
     * Finds all Indexed Collections where the current user has submit rights. If the user is an Admin,
     * this is all Indexed Collections. Otherwise, it includes those collections where
     * an indexed "submit" policy lists either the eperson or one of the eperson's groups
     *
     * @param context                    DSpace context
     * @param discoverQuery
     * @param entityType                 limit the returned collection to those related to given entity type
     * @param community                  parent community, could be null
     * @param q                          limit the returned collection to those with metadata values matching the query
     *                                   terms. The terms are used to make also a prefix query on SOLR
     *                                   so it can be used to implement an autosuggest feature over the collection name
     * @return                           discovery search result objects
     * @throws SQLException              if something goes wrong
     * @throws SearchServiceException    if search error
     */
    private DiscoverResult retrieveCollectionsWithSubmit(Context context, DiscoverQuery discoverQuery,
        String entityType, Community community, String q)
        throws SQLException, SearchServiceException {

        StringBuilder query = new StringBuilder();
        EPerson currentUser = context.getCurrentUser();
        if (!authorizeService.isAdmin(context)) {
            String userId = "";
            if (currentUser != null) {
                userId = currentUser.getID().toString();
            }
            query.append("submit:(e").append(userId);

            Set<Group> groups = groupService.allMemberGroupsSet(context, currentUser);
            for (Group group : groups) {
                query.append(" OR g").append(group.getID());
            }
            query.append(")");
            discoverQuery.addFilterQueries(query.toString());
        }
        if (Objects.nonNull(community)) {
            discoverQuery.addFilterQueries("location.comm:" + community.getID().toString());
        }
        if (StringUtils.isNotBlank(entityType)) {
            discoverQuery.addFilterQueries("search.entitytype:" + entityType);
        }
        if (StringUtils.isNotBlank(q)) {
            StringBuilder buildQuery = new StringBuilder();
            String escapedQuery = ClientUtils.escapeQueryChars(q);
            buildQuery.append("(").append(escapedQuery).append(" OR ").append(escapedQuery).append("*").append(")");
            discoverQuery.setQuery(buildQuery.toString());
        }
        DiscoverResult resp = searchService.search(context, discoverQuery);
        return resp;
    }

    @Override
    public List<Collection> findCollectionsWithSubmit(String q, Context context, Community community, String entityType,
            int offset, int limit) throws SQLException, SearchServiceException {
        List<Collection> collections = new ArrayList<>();
        DiscoverQuery discoverQuery = new DiscoverQuery();
        discoverQuery.setDSpaceObjectFilter(IndexableCollection.TYPE);
        discoverQuery.setStart(offset);
        discoverQuery.setMaxResults(limit);
        discoverQuery.setSortField(SOLR_SORT_FIELD, SORT_ORDER.asc);
        DiscoverResult resp = retrieveCollectionsWithSubmit(context, discoverQuery,
                entityType, community, q);
        for (IndexableObject solrCollections : resp.getIndexableObjects()) {
            Collection c = ((IndexableCollection) solrCollections).getIndexedObject();
            collections.add(c);
        }
        return collections;
    }

    @Override
    public int countCollectionsWithSubmit(String q, Context context, Community community, String entityType)
            throws SQLException, SearchServiceException {
        DiscoverQuery discoverQuery = new DiscoverQuery();
        discoverQuery.setMaxResults(0);
        discoverQuery.setDSpaceObjectFilter(IndexableCollection.TYPE);
        DiscoverResult resp = retrieveCollectionsWithSubmit(context, discoverQuery, entityType, community, q);
        return (int) resp.getTotalSearchResults();
    }

    @Override
<<<<<<< HEAD
    public int countArchivedItem(Collection collection) throws ItemCountException {
        return ItemCounter.getInstance().getCount(collection);
    }
=======
    @SuppressWarnings("rawtypes")
    public List<Collection> findAllCollectionsByEntityType(Context context, String entityType)
            throws SearchServiceException {
        List<Collection> collectionList = new ArrayList<>();

        DiscoverQuery discoverQuery = new DiscoverQuery();
        discoverQuery.setDSpaceObjectFilter(IndexableCollection.TYPE);
        discoverQuery.addFilterQueries("dspace.entity.type:" + entityType);

        DiscoverResult discoverResult = searchService.search(context, discoverQuery);
        List<IndexableObject> solrIndexableObjects = discoverResult.getIndexableObjects();

        for (IndexableObject solrCollection : solrIndexableObjects) {
            Collection c = ((IndexableCollection) solrCollection).getIndexedObject();
            collectionList.add(c);
        }
        return collectionList;
    }

>>>>>>> f55e21e2
}<|MERGE_RESOLUTION|>--- conflicted
+++ resolved
@@ -1050,11 +1050,6 @@
     }
 
     @Override
-<<<<<<< HEAD
-    public int countArchivedItem(Collection collection) throws ItemCountException {
-        return ItemCounter.getInstance().getCount(collection);
-    }
-=======
     @SuppressWarnings("rawtypes")
     public List<Collection> findAllCollectionsByEntityType(Context context, String entityType)
             throws SearchServiceException {
@@ -1074,5 +1069,8 @@
         return collectionList;
     }
 
->>>>>>> f55e21e2
+    @Override
+    public int countArchivedItem(Collection collection) throws ItemCountException {
+        return ItemCounter.getInstance().getCount(collection);
+    }
 }