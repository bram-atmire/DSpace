--- conflicted
+++ resolved
@@ -63,54 +63,6 @@
  */
 public interface BrowseDAO
 {
-<<<<<<< HEAD
-	// Objects implementing this interface should also include
-	// a constructor which takes the DSpace Context as an argument
-	//
-	// public BrowseDAOImpl(Context context) ...
-	
-	/**
-	 * This executes a query which will count the number of results for the
-	 * parameters you set.
-	 * 
-	 * @return		the integer value of the number of results found
-	 * @throws BrowseException
-	 */
-	public int doCountQuery() throws BrowseException;
-	
-	/**
-	 * This executes a query which returns a List object containing String
-	 * values which represent the results of a single value browse (for
-	 * example, the list of all subject headings).  This is most
-	 * commonly used with a Distinct browse type.
-	 * 
-	 * @return	List of Strings representing the single value query results
-	 * @throws BrowseException
-	 */
-	public List doValueQuery() throws BrowseException;
-	
-	/**
-	 * This executes a query which returns a List object containing BrowseItem objects
-	 * represening the results of a full item browse.
-	 *  
-	 * @return  List of BrowseItem objects
-	 * @throws BrowseException
-	 */
-	public List doQuery() throws BrowseException;
-	
-	/**
-	 * This executes a query which returns the value of the "highest" (max) value
-	 * in the given table's column for the given item id.
-	 * 
-	 * @param column	the column to interrogate
-	 * @param table		the table to query
-	 * @param itemID	the item id
-	 * @return			String representing the max value in the given column
-	 * @throws BrowseException
-	 */
-	public String doMaxQuery(String column, String table, int itemID) throws BrowseException;
-	
-=======
     // Objects implementing this interface should also include
     // a constructor which takes the DSpace Context as an argument
     //
@@ -157,25 +109,17 @@
      */
     public String doMaxQuery(String column, String table, int itemID) throws BrowseException;
 
->>>>>>> a68d3779
     /**
      * This executes a query which returns the offset where the value (or nearest greater
      * equivalent) can be found in the specified table ordered by the column.
      *
      * @param column    the column to interrogate
      * @param value     the item id
-<<<<<<< HEAD
-     * @return          the offset into the table
-     * @throws BrowseException
-     */
-    public int doOffsetQuery(String column, String value) throws BrowseException;
-=======
      * @param isAscending browsing in ascending or descending order
      * @return          the offset into the table
      * @throws BrowseException
      */
     public int doOffsetQuery(String column, String value, boolean isAscending) throws BrowseException;
->>>>>>> a68d3779
 
     /**
      * This executes a query which returns the offset where the value (or nearest greater
@@ -183,239 +127,6 @@
      *
      * @param column    the column to interrogate
      * @param value     the item id
-<<<<<<< HEAD
-     * @return          the offset into the table
-     * @throws BrowseException
-     */
-    public int doDistinctOffsetQuery(String column, String value) throws BrowseException;
-
-	/**
-	 * Does the query use the equals comparator when doing less than or greater than
-	 * comparisons.  @see setEqualsComparator
-	 * 
-	 * Default value is true
-	 * 
-	 * @return	true if using it, false if not
-	 */
-	public boolean useEqualsComparator();
-
-	/**
-	 * Set whether the query should use an equals comparator when doing less than or 
-	 * greater than comparisons.  That is, if true then comparisons will be made 
-	 * using the equivalent of "<=" and ">=", while if false it will use the 
-	 * equivalent of "<" and ">"
-	 * 
-	 * @param equalsComparator	true to use, false to not.
-	 */
-	public void setEqualsComparator(boolean equalsComparator);
-
-	/**
-	 * Is the sort order ascending or descending?
-	 * 
-	 * Default value is true
-	 * 
-	 * @return	true for ascending, false for descending
-	 */
-	public boolean isAscending();
-	
-	/**
-	 * Set whether the results should be sorted in ascending order (on the given sort column)
-	 * or descending order.
-	 * 
-	 * @param ascending		true to ascend, false to descend
-	 */
-	public void setAscending(boolean ascending);
-	
-	/**
-	 * Get the database ID of the container object.  The container object will be a
-	 * Community or a Collection.
-	 * 
-	 * @return	the database id of the container, or -1 if none is set
-	 */
-	public int getContainerID();
-
-	/**
-	 * Set the database id of the container object.  This should be the id of a 
-	 * Community or Collection.  This will constrain the results of the browse
-	 * to only items or values within items that appear in the given container.
-	 * 
-	 * @param containerID
-	 */
-	public void setContainerID(int containerID);
-	
-	/**
-	 * get the name of the field in which to look for the container id.  This is
-	 * principally for use internal to the DAO.
-	 * 
-	 * @return	the name of the container id field.  For example "collection_id" or
-	 * 			"community_id"
-	 */
-	public String getContainerIDField();
-	
-	/**
-	 * set the name of the field in which to look for the container id.
-	 * 
-	 * @param containerIDField	the name of the container id field.  
-	 * 			For example "collection_id" or "community_id"
-	 */
-	public void setContainerIDField(String containerIDField);
-	
-	/**
-	 * Get the field in which we will match a focus value from which to start
-	 * the browse.  This will either be the "sort_value" field or one of the
-	 * additional sort fields defined by configuration
-	 * 
-	 * @return	the name of the focus field
-	 */
-	public String getJumpToField();
-	
-	/**
-	 * Set the focus field upon which we will match a value from which to start
-	 * the browse.  This will either be the "sort_value" field or one of the
-	 * additional sort fields defined by configuration
-	 * 
-	 * param focusField		the name of the focus field
-	 */
-	public void setJumpToField(String focusField);
-	
-	/**
-	 * Get the value at which the browse will start.  The value supplied here will
-	 * be the top result on the page of results.
-	 * 
-	 * @return		the value to start browsing on
-	 */
-	public String getJumpToValue();
-	
-	/**
-	 * Set the value upon which to start the browse from.  The value supplied here
-	 * will be the top result on the page of results
-	 * 
-	 * @param focusValue	the value in the focus field on which to start browsing
-	 */
-	public void setJumpToValue(String focusValue);
-	
-	/**
-	 * get the integer number which is the limit of the results that will be returned
-	 * by any query.  The default is -1, which means unlimited results.
-	 * 
-	 * @return	the maximum possible number of results allowed to be returned
-	 */
-	public int getLimit();
-	
-	/**
-	 * Set the limit for how many results should be returned.  This is generally
-	 * for use in paging or limiting the number of items be be displayed.  The default
-	 * is -1, meaning unlimited results.  Note that if the number of results of the
-	 * query is less than this number, the size of the result set will be smaller
-	 * than this limit.
-	 * 
-	 * @param limit		the maximum number of results to return.
-	 */
-	public void setLimit(int limit);
-	
-	/**
-	 * Get the offset from the first result from which to return results.  This 
-	 * functionality is present for backwards compatibility, but is ill advised.  All
-	 * normal browse operations can be completed without it.  The default is -1, which
-	 * means do not offset.
-	 * 
-	 * @return		the offset
-	 */
-	public int getOffset();
-	
-	/**
-	 * Get the offset from the first result from which to return results.  This 
-	 * functionality is present for backwards compatibility, but is ill advised.  All
-	 * normal browse operations can be completed without it.  The default is -1, which
-	 * means do not offset.
-	 * 
-	 * @param offset
-	 */
-	public void setOffset(int offset);
-	
-	/**
-	 * Get the database field which will be used to do the sorting of result sets on.
-	 * 
-	 * @return		the field by which results will be sorted
-	 */
-	public String getOrderField();
-	
-	/**
-	 * Set the database field which will be used to sort result sets on
-	 * 
-	 * @param orderField	the field by which results will be sorted
-	 */
-	public void setOrderField(String orderField);
-	
-	/**
-	 * Get the array of values that we will be selecting on.  The default is
-	 * to select all of the values from a given table
-	 * 
-	 * @return	an array of values to select on
-	 */
-	public String[] getSelectValues();
-	
-	/**
-	 * Set the array of values to select on.  This should be a list of the columns
-	 * available in the target table, or the SQL wildcards.  The default is 
-	 * single element array with the standard wildcard (*)
-	 * 
-	 * @param selectValues	the values to select on
-	 */
-	public void setSelectValues(String[] selectValues);
-	
-	/**
-	 * Get the array of fields that we will be counting on.
-	 * 
-	 * @return	an array of fields to be counted over
-	 */
-	public String[] getCountValues();
-	
-	/**
-	 * Set the array of columns that we will be counting over.  In general, the
-	 * wildcard (*) will suffice
-	 * 
-	 * @param fields	an array of fields to be counted over
-	 */
-	public void setCountValues(String[] fields);
-	
-	/**
-	 * get the name of the table that we are querying
-	 * 
-	 * @return	the name of the table
-	 */
-	public String getTable();
-	
-	/**
-	 * Set the name of the table to query
-	 * 
-	 * @param table		the name of the table
-	 */
-	public void setTable(String table);
-	
-	/**
- 	 * Set the name of the mapping tables to use for filtering
- 	 * @param tableDis    the name of the table holding the distinct values
- 	 * @param tableMap    the name of the table holding the mappings
- 	 */
-    public void setFilterMappingTables(String tableDis, String tableMap);
-
- 	/**
-	 * Get the value which we are constraining all our browse results to contain.
-	 * 
-	 * @return	the value to which to constrain results
-	 */
-	public String getFilterValue();
-	
-	/**
-	 * Set the value to which all our browse results should be constrained.  For
-	 * example, if you are listing all of the publications by a single author
-	 * your value would be the author name.
-	 * 
-	 * @param value	the value to which to constrain results
-	 */
-	public void setFilterValue(String value);
-=======
      * @param isAscending browsing in ascending or descending order
      * @return          the offset into the table
      * @throws BrowseException
@@ -648,7 +359,6 @@
      * @param value the value to which to constrain results
      */
     public void setFilterValue(String value);
->>>>>>> a68d3779
 
     /**
      * Sets whether we will treat the filter value as partial (like match), or exact
@@ -656,56 +366,6 @@
      * @param part true if partial, false if exact
      */
     public void setFilterValuePartial(boolean part);
-<<<<<<< HEAD
-	
-	/**
-	 * Get the name of the field in which the value to constrain results is
-	 * contained
-	 * 
-	 * @return	the name of the field
-	 */
-	public String getFilterValueField();
-	
-	/**
-	 * Set he name of the field in which the value to constrain results is 
-	 * contained
-	 * 
-	 * @param valueField 	the name of the field
-	 */
-	public void setFilterValueField(String valueField);
-	
-	/**
-	 * Set whether this is a distinct value browse or not
-	 * 
-	 * @param bool	true if distinct value, false if not
-	 */
-	public void setDistinct(boolean bool);
-	
-	/**
-	 * Is this a distinct value browse?
-	 * 
-	 * @return	true if distinct, false if not
-	 */
-	public boolean isDistinct();
-	
-	/**
-	 * If we have specified a container id and container field, we must also specify
-	 * a container table.  This is the name of the table that maps the item onto
-	 * the distinct value.  Since we are in a container, this value will actually be
-	 * the view which allows us to select only items which are within a given container
-	 * 
-	 * @param containerTable	the name of the container table mapping
-	 */
-	public void setContainerTable(String containerTable);
-	
-	/**
-	 * Get the name of the container table that is being used to map items to distinct
-	 * values when in a container constrained browse
-	 * 
-	 * @return	the name of the table
-	 */
-	public String getContainerTable();
-=======
 
     /**
      * Get the name of the field in which the value to constrain results is
@@ -754,5 +414,4 @@
      * @return  the name of the table
      */
     public String getContainerTable();
->>>>>>> a68d3779
 }