/*
 * BrowseCreateDAO.java
 *
 * Version: $Revision$
 *
 * Date: $Date$
 *
 * Copyright (c) 2002-2007, Hewlett-Packard Company and Massachusetts
 * Institute of Technology.  All rights reserved.
 *
 * Redistribution and use in source and binary forms, with or without
 * modification, are permitted provided that the following conditions are
 * met:
 *
 * - Redistributions of source code must retain the above copyright
 * notice, this list of conditions and the following disclaimer.
 *
 * - Redistributions in binary form must reproduce the above copyright
 * notice, this list of conditions and the following disclaimer in the
 * documentation and/or other materials provided with the distribution.
 *
 * - Neither the name of the Hewlett-Packard Company nor the name of the
 * Massachusetts Institute of Technology nor the names of their
 * contributors may be used to endorse or promote products derived from
 * this software without specific prior written permission.
 *
 * THIS SOFTWARE IS PROVIDED BY THE COPYRIGHT HOLDERS AND CONTRIBUTORS
 * ``AS IS'' AND ANY EXPRESS OR IMPLIED WARRANTIES, INCLUDING, BUT NOT
 * LIMITED TO, THE IMPLIED WARRANTIES OF MERCHANTABILITY AND FITNESS FOR
 * A PARTICULAR PURPOSE ARE DISCLAIMED. IN NO EVENT SHALL THE COPYRIGHT
 * HOLDERS OR CONTRIBUTORS BE LIABLE FOR ANY DIRECT, INDIRECT,
 * INCIDENTAL, SPECIAL, EXEMPLARY, OR CONSEQUENTIAL DAMAGES (INCLUDING,
 * BUT NOT LIMITED TO, PROCUREMENT OF SUBSTITUTE GOODS OR SERVICES; LOSS
 * OF USE, DATA, OR PROFITS; OR BUSINESS INTERRUPTION) HOWEVER CAUSED AND
 * ON ANY THEORY OF LIABILITY, WHETHER IN CONTRACT, STRICT LIABILITY, OR
 * TORT (INCLUDING NEGLIGENCE OR OTHERWISE) ARISING IN ANY WAY OUT OF THE
 * USE OF THIS SOFTWARE, EVEN IF ADVISED OF THE POSSIBILITY OF SUCH
 * DAMAGE.
 */
package org.dspace.browse;

import java.util.List;
import java.util.Map;

/**
 * Interface for any class wishing to provide a browse storage later.  This particular
 * Data Access Object deals with building and destroying the database, and inserting and
 * removing content from it.  There is an alternative class BrowseDAO which deals with
 * Read-Only operations.
 * 
 * If you implement this class, and you wish it to be loaded via the BrowseDAOFactory
 * you must supply a constructor of the form:
 * 
 * public BrowseCreateDAOImpl(Context context) {}
 * 
 * Where Context is the DSpace Context object
 * 
 * Where tables are referred to in this class, they can be obtained from the BrowseIndex
 * class, which will answer queries given the context of the request on which table
 * is the relevant target.
 * 
 * @author Richard Jones
 *
 */
public interface BrowseCreateDAO
{
	// this must have a constructor which takes a DSpace Context as
	// an argument, thus:
	//
	// public BrowseCreateDAO(Context context)
	
	/**
	 * Delete the record for the given item id from the specified table.
	 * 
	 * Table names can be obtained from the BrowseIndex class
	 * 
	 * @param 	table	the browse table to remove the index from
	 * @param	itemID	the database id of the item to remove the index for
	 * @throws BrowseException
	 */
	public void deleteByItemID(String table, int itemID) throws BrowseException;

    public void deleteCommunityMappings(int itemID) throws BrowseException;
    public void updateCommunityMappings(int itemID) throws BrowseException;
<<<<<<< HEAD
=======

>>>>>>> a68d3779
	
	/**
	 * Insert an index record into the given table for the given item id.  The Map should contain
	 * key value pairs representing the sort column integer representation and the normalised
	 * value for that field.
	 * 
	 * For example, the caller might do as follows:
	 * 
	 * <code>
	 * Map map = new HashMap();
	 * map.put(new Integer(1), "the title");
	 * map.put(new Integer(2), "the subject");
	 * 
	 * BrowseCreateDAO dao = BrowseDAOFactory.getCreateInstance();
	 * dao.insertIndex("index_1", 21, map);
	 * </code>
	 * 
	 * @param table		the browse table to insert the index in
	 * @param itemID	the database id of the item being indexed
	 * @param sortCols	an Integer-String map of sort column numbers and values
	 * @throws BrowseException
	 */
    public void insertIndex(String table, int itemID, Map sortCols) throws BrowseException;

    /**
     * Updates an index record into the given table for the given item id.  The Map should contain
     * key value pairs representing the sort column integer representation and the normalised
     * value for that field.
     *
     * For example, the caller might do as follows:
     *
     * <code>
     * Map map = new HashMap();
     * map.put(new Integer(1), "the title");
     * map.put(new Integer(2), "the subject");
     *
     * BrowseCreateDAO dao = BrowseDAOFactory.getCreateInstance();
     * dao.updateIndex("index_1", 21, map);
     * </code>
     *
     * @param table		the browse table to insert the index in
     * @param itemID	the database id of the item being indexed
     * @param sortCols	an Integer-String map of sort column numbers and values
     * @return true if the record is updated, false if not found
     * @throws BrowseException
     */
    public boolean updateIndex(String table, int itemID, Map sortCols) throws BrowseException;
<<<<<<< HEAD
	
	/**
=======

    /**
>>>>>>> a68d3779
	 * Get the browse index's internal id for the location of the given string
	 * and sort value in the given table.  This method should always return a 
	 * positive integer, as if no existing ID is available for the given value
	 * then one should be inserted using the data supplied, and the ID returned.
	 * 
	 * Generally this method is used in conjunction with createDistinctMapping thus:
	 * 
	 * <code>
	 * BrowseCreateDAO dao = BrowseDAOFactory.getCreateInstance();
	 * dao.createDistinctMapping("index_1_distinct_map", 21, 
	 *           dao.getDistinctID("index_1_distinct", "Human Readable", "human readable"));
	 * </code>
	 * 
	 * When it creates a distinct record, it would usually do so through insertDistinctRecord
	 * defined below.
	 * 
	 * @param table		the table in which to look for/create the id
	 * @param value		the value on which to search
	 * @param sortValue	the sort value to use in case of the need to create
	 * @return			the database id of the distinct record
	 * @throws BrowseException
	 */
	public int getDistinctID(String table, String value, String sortValue) throws BrowseException;
	
	/**
	 * Insert the given value and sort value into the distinct index table.  This
	 * returns an integer which represents the database id of the created record, so
	 * that it can be used, for example in createDistinctMapping thus:
	 * 
	 * <code>
	 * BrowseCreateDAO dao = BrowseDAOFactory.getCreateInstance();
	 * dao.createDistinctMapping("index_1_distinct_map", 21,
	 * 			dao.insertDistinctRecord("index_1_distinct", "Human Readable", "human readable"));
	 * </code>
	 * 
	 * This is less good than using getDistinctID defined above, as if there is
	 * already a distinct value in the table it may throw an exception
	 * 
	 * @param table		the table into which to insert the record
	 * @param value		the value to insert
	 * @param sortValue	the sort value to insert
	 * @return			the database id of the created record
	 * @throws BrowseException
	 */
	public int insertDistinctRecord(String table, String value, String sortValue) throws BrowseException;

    /**
     * Update a mapping between an item id and a distinct metadata field such as an author,
     * who can appear in multiple items.  To get the id of the distinct record you should
     * use either getDistinctID or insertDistinctRecord as defined above.
     *
     * @param table		 	the mapping table
     * @param itemID		the item id
     * @param distinctIDs	the id of the distinct record
     * @throws BrowseException
     */
    public boolean updateDistinctMappings(String table, int itemID, int[] distinctIDs) throws BrowseException;
<<<<<<< HEAD
	
=======

>>>>>>> a68d3779
	/**
	 * Find out of a given table exists.
	 * 
	 * @param table		the table to test
	 * @return			true if exists, false if not
	 * @throws BrowseException
	 */
	public boolean testTableExistance(String table) throws BrowseException;
	
	/**
	 * Drop the given table name, and all other resources that are attached to it.  In normal
	 * relational database land this will include constraints and views.  If the boolean execute
	 * is true this operation should be carried out, and if it is false it should not.  The returned
	 * string should contain the SQL (if relevant) that the caller can do with what they like
	 * (for example, output to the screen).
	 * 
	 * @param table		The table to drop
	 * @param execute	Whether to action the removal or not
	 * @return			The instructions (SQL) that effect the removal
	 * @throws BrowseException
	 */
	public String dropIndexAndRelated(String table, boolean execute) throws BrowseException;
	
	/**
	 * Drop the given sequence name.  This is relevant to most forms of database, but not all.
	 * If the boolean execute is true this operation should be carried out, and if it is false
	 * it should not.  The returned string should contain the SQL (if relevant) that the caller
	 * can do with what they like (for example, output to the screen)
	 * 
	 * @param sequence		the sequence to drop
	 * @param execute		whether to action the removal or not
	 * @return				The instructions (SQL) that effect the removal
	 * @throws BrowseException
	 */
	public String dropSequence(String sequence, boolean execute) throws BrowseException;
	
    /**
     * Drop the given view name.  This is relevant to most forms of database, but not all.
     * If the boolean execute is true this operation should be carried out, and if it is false
     * it should not.  The returned string should contain the SQL (if relevant) that the caller
     * can do with what they like (for example, output to the screen)
     * 
     * @param view          the view to drop
     * @param execute       whether to action the removal or not
     * @return              The instructions (SQL) that effect the removal
     * @throws BrowseException
     */
    public String dropView(String view, boolean execute) throws BrowseException;
    
	/**
	 * Create the sequence with the given name.  This is relevant to most forms of database, but not all.
	 * If the boolean execute is true this operation should be carried out, and if it is false
	 * it should not.  The returned string should contain the SQL (if relevant) that the caller
	 * can do with what they like (for example, output to the screen)
	 * 
	 * @param sequence		the sequence to create
	 * @param execute		whether to action the create or not
	 * @return				the instructions (SQL) that effect the creation
	 * @throws BrowseException
	 */
	public String createSequence(String sequence, boolean execute) throws BrowseException;
<<<<<<< HEAD
	
=======

>>>>>>> a68d3779
    /**
     * Create the main index table.  This is the one which will contain a single row per
     * item.  If the boolean execute is true this operation should be carried out, and if it is false
     * it should not.  The returned string should contain the SQL (if relevant) that the caller
     * can do with what they like (for example, output to the screen)
     *
     * This form is used for the primary item browse tables
     *
     * This should be used, for example, like this:
     *
     * <code>
     * List list = new ArrayList();
     * list.add(new Integer(1));
     * list.add(new Integer(2));
     *
     * BrowseCreateDAO dao = BrowseDAOFactory.getCreateInstance();
     * dao.createPrimaryTable("index_1", list, true);
     * </code>
     *
     * @param table     the raw table to create
     * @param sortCols  a List of Integers numbering the sort columns required
     * @param execute   whether to action the create or not
     * @return          the instructions (SQL) that effect the creation
     * @throws BrowseException
     */
    public String createPrimaryTable(String table, List sortCols, boolean execute) throws BrowseException;

    /**
	 * Create any indices that the implementing DAO sees fit to maximise performance.
	 * If the boolean execute is true this operation should be carried out, and if it is false
	 * it should not.  The returned string array should contain the SQL (if relevant) that the caller
	 * can do with what they like (for example, output to the screen).  It's an array so that
	 * you can return each bit of SQL as an element if you want.
	 * 
	 * @param table		the table upon which to create indices
	 * @param sortCols TODO
	 * @param execute	whether to action the create or not
	 * @return			the instructions (SQL) that effect the indices
	 * @throws BrowseException
	 */
	public String[] createDatabaseIndices(String table, List<Integer> sortCols, boolean value, boolean execute) throws BrowseException;

    /**
     * Create any indices that the implementing DAO sees fit to maximise performance.
     * If the boolean execute is true this operation should be carried out, and if it is false
     * it should not.  The returned string array should contain the SQL (if relevant) that the caller
     * can do with what they like (for example, output to the screen).  It's an array so that
     * you can return each bit of SQL as an element if you want.
<<<<<<< HEAD
     *
=======
     * 
>>>>>>> a68d3779
     * @param disTable    the distinct table upon which to create indices
     * @param mapTable    the mapping table upon which to create indices
     * @param execute   whether to action the create or not
     * @return          the instructions (SQL) that effect the indices
     * @throws BrowseException
     */
    public String[] createMapIndices(String disTable, String mapTable, boolean execute) throws BrowseException;
	
	/**
	 * Create the View of the full item index as seen from a collection.
	 * If the boolean execute is true this operation should be carried out, and if it is false
	 * it should not.  The returned string array should contain the SQL (if relevant) that the caller
	 * can do with what they like (for example, output to the screen).
	 * 
	 * @param table		the table to create the view on
	 * @param view		the name of the view to create
	 * @param execute	whether to action the create or not
	 * @return			the instructions (SQL) that effects the create
	 * @throws BrowseException
	 */
	public String createCollectionView(String table, String view, boolean execute) throws BrowseException;
	
	/**
	 * Create the View of the full item index as seen from a community
	 * If the boolean execute is true this operation should be carried out, and if it is false
	 * it should not.  The returned string array should contain the SQL (if relevant) that the caller
	 * can do with what they like (for example, output to the screen).
	 * 
	 * @param table		the table to create the view on
	 * @param view		the name of the view to create
	 * @param execute	whether to action the create or not
	 * @return			the instructions (SQL) that effects the create
	 * @throws BrowseException
	 */
	public String createCommunityView(String table, String view, boolean execute) throws BrowseException;
	
	/**
	 * Create the table which will hold the distinct metadata values that appear in multiple
	 * items.  For example, this table may hold a list of unique authors, each name in the
	 * metadata for the entire system appearing only once.  Or for subject classifications.
	 * If the boolean execute is true this operation should be carried out, and if it is false
	 * it should not.  The returned string array should contain the SQL (if relevant) that the caller
	 * can do with what they like (for example, output to the screen).
	 * 
	 * @param table		the table to create
	 * @param execute	whether to action the create or not
	 * @return			the instructions (SQL) that effects the create
	 * @throws BrowseException
	 */
	public String createDistinctTable(String table, boolean execute) throws BrowseException;
	
	/**
	 * Create a table to hold a mapping between an item and a distinct metadata value that can appear
	 * across multiple items (for example, author names).  If the boolean execute is true this 
	 * operation should be carried out, and if it is false it should not.
	 * 
	 * @param table		the name of the distinct table which holds the target of the mapping
	 * @param map		the name of the mapping table itself
	 * @param execute	whether to execute the query or not
	 * @return
	 * @throws BrowseException
	 */
	public String createDistinctMap(String table, String map, boolean execute) throws BrowseException;
	
	/**
	 * So that any left over indices for items which have been deleted can be assured to have
	 * been removed, this method checks for indicies for items which are not in the item table.
	 * If it finds an index which does not have an associated item it removes it.
	 * 
	 * @param table		the index table to check
	 * @param map		the name of the associated distinct mapping table
	 * @param withdrawn TODO
	 * @throws BrowseException
	 */
	public void pruneExcess(String table, String map, boolean withdrawn) throws BrowseException;
	
	/**
	 * So that there are no distinct values indexed which are no longer referenced from the
	 * map table, this method checks for values which are not referenced from the map,
	 * and removes them.
	 * 
	 * @param table		the name of the distinct index table
	 * @param map		the name of the associated distinct mapping table.
	 * @throws BrowseException
	 */
	public void pruneDistinct(String table, String map) throws BrowseException;
}<|MERGE_RESOLUTION|>--- conflicted
+++ resolved
@@ -82,10 +82,7 @@
 
     public void deleteCommunityMappings(int itemID) throws BrowseException;
     public void updateCommunityMappings(int itemID) throws BrowseException;
-<<<<<<< HEAD
-=======
-
->>>>>>> a68d3779
+
 	
 	/**
 	 * Insert an index record into the given table for the given item id.  The Map should contain
@@ -133,13 +130,8 @@
      * @throws BrowseException
      */
     public boolean updateIndex(String table, int itemID, Map sortCols) throws BrowseException;
-<<<<<<< HEAD
-	
-	/**
-=======
-
-    /**
->>>>>>> a68d3779
+
+    /**
 	 * Get the browse index's internal id for the location of the given string
 	 * and sort value in the given table.  This method should always return a 
 	 * positive integer, as if no existing ID is available for the given value
@@ -197,11 +189,7 @@
      * @throws BrowseException
      */
     public boolean updateDistinctMappings(String table, int itemID, int[] distinctIDs) throws BrowseException;
-<<<<<<< HEAD
-	
-=======
-
->>>>>>> a68d3779
+
 	/**
 	 * Find out of a given table exists.
 	 * 
@@ -263,30 +251,26 @@
 	 * @throws BrowseException
 	 */
 	public String createSequence(String sequence, boolean execute) throws BrowseException;
-<<<<<<< HEAD
-	
-=======
-
->>>>>>> a68d3779
+
     /**
      * Create the main index table.  This is the one which will contain a single row per
      * item.  If the boolean execute is true this operation should be carried out, and if it is false
      * it should not.  The returned string should contain the SQL (if relevant) that the caller
      * can do with what they like (for example, output to the screen)
-     *
+     * 
      * This form is used for the primary item browse tables
-     *
+     * 
      * This should be used, for example, like this:
-     *
+     * 
      * <code>
      * List list = new ArrayList();
      * list.add(new Integer(1));
      * list.add(new Integer(2));
-     *
+     * 
      * BrowseCreateDAO dao = BrowseDAOFactory.getCreateInstance();
      * dao.createPrimaryTable("index_1", list, true);
      * </code>
-     *
+     * 
      * @param table     the raw table to create
      * @param sortCols  a List of Integers numbering the sort columns required
      * @param execute   whether to action the create or not
@@ -294,7 +278,7 @@
      * @throws BrowseException
      */
     public String createPrimaryTable(String table, List sortCols, boolean execute) throws BrowseException;
-
+	
     /**
 	 * Create any indices that the implementing DAO sees fit to maximise performance.
 	 * If the boolean execute is true this operation should be carried out, and if it is false
@@ -316,11 +300,7 @@
      * it should not.  The returned string array should contain the SQL (if relevant) that the caller
      * can do with what they like (for example, output to the screen).  It's an array so that
      * you can return each bit of SQL as an element if you want.
-<<<<<<< HEAD
-     *
-=======
-     * 
->>>>>>> a68d3779
+     * 
      * @param disTable    the distinct table upon which to create indices
      * @param mapTable    the mapping table upon which to create indices
      * @param execute   whether to action the create or not
