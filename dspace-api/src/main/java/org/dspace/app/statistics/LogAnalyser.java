--- conflicted
+++ resolved
@@ -37,18 +37,9 @@
  * USE OF THIS SOFTWARE, EVEN IF ADVISED OF THE POSSIBILITY OF SUCH
  * DAMAGE.
  */
+
 package org.dspace.app.statistics;
 
-<<<<<<< HEAD
-import java.io.BufferedReader;
-import java.io.BufferedWriter;
-import java.io.File;
-import java.io.FileReader;
-import java.io.FileWriter;
-import java.io.IOException;
-import java.net.InetAddress;
-import java.net.UnknownHostException;
-=======
 import org.dspace.app.statistics.LogLine;
 
 import org.dspace.core.ConfigurationManager;
@@ -62,9 +53,9 @@
 import java.lang.Long;
 import java.lang.StringBuffer;
 
->>>>>>> a68d3779
 import java.text.ParseException;
 import java.text.SimpleDateFormat;
+
 import java.util.ArrayList;
 import java.util.Calendar;
 import java.util.Date;
@@ -73,22 +64,16 @@
 import java.util.Iterator;
 import java.util.List;
 import java.util.Map;
-import java.util.StringTokenizer;
 import java.util.regex.Matcher;
 import java.util.regex.Pattern;
-
-import org.dspace.content.Item;
-import org.dspace.content.MetadataField;
-import org.dspace.content.MetadataSchema;
-import org.dspace.content.MetadataValue;
-import org.dspace.content.dao.ItemDAO;
-import org.dspace.content.dao.ItemDAOFactory;
-import org.dspace.content.dao.MetadataFieldDAO;
-import org.dspace.content.dao.MetadataFieldDAOFactory;
-import org.dspace.content.dao.MetadataSchemaDAO;
-import org.dspace.content.dao.MetadataSchemaDAOFactory;
-import org.dspace.core.ConfigurationManager;
-import org.dspace.core.Context;
+import java.util.StringTokenizer;
+
+import java.io.BufferedReader;
+import java.io.BufferedWriter;
+import java.io.File;
+import java.io.FileReader;
+import java.io.FileWriter;
+import java.io.IOException;
 
 /**
  * This class performs all the actual analysis of a given set of DSpace log
@@ -101,228 +86,185 @@
  *
  * @author  Richard Jones
  */
-public class LogAnalyser
+public class LogAnalyser 
 {
-
+    
     // set up our class globals
     // FIXME: there are so many of these perhaps they should exist in a static
     // object of their own
-
+    
     /////////////////
     // aggregators
     /////////////////
-
+    
     /** aggregator for all actions performed in the system */
     private static Map actionAggregator;
-<<<<<<< HEAD
-
+    
     /** aggregator for all searches performed */
     private static Map searchAggregator;
-
+    
     /** aggregator for user logins */
     private static Map userAggregator;
-
+    
     /** aggregator for item views */
     private static Map itemAggregator;
-
+    
     /** aggregator for current archive state statistics */
     private static Map archiveStats;
-
-=======
-    
-    /** aggregator for all searches performed */
-    private static Map searchAggregator;
-    
-    /** aggregator for user logins */
-    private static Map userAggregator;
-    
-    /** aggregator for item views */
-    private static Map itemAggregator;
-    
-    /** aggregator for current archive state statistics */
-    private static Map archiveStats;
-    
->>>>>>> a68d3779
+    
     /** warning counter */
     private static int warnCount = 0;
-
+    
     /** log line counter */
     private static int lineCount = 0;
-
+        
     //////////////////
     // config data
     //////////////////
-
+    
     /** list of actions to be included in the general summary */
     private static List generalSummary;
-<<<<<<< HEAD
-
+    
     /** list of words not to be aggregated */
     private static List excludeWords;
-
+    
     /** list of search types to be ignored, such as "author:" */
     private static List excludeTypes;
-
+    
     /** list of characters to be excluded */
     private static List excludeChars;
-
+    
     /** list of item types to be reported on in the current state */
     private static List itemTypes;
-
-=======
-    
-    /** list of words not to be aggregated */
-    private static List excludeWords;
-    
-    /** list of search types to be ignored, such as "author:" */
-    private static List excludeTypes;
-    
-    /** list of characters to be excluded */
-    private static List excludeChars;
-    
-    /** list of item types to be reported on in the current state */
-    private static List itemTypes;
-    
->>>>>>> a68d3779
+    
     /** bottom limit to output for search word analysis */
     private static int searchFloor;
-
+    
     /** bottom limit to output for item view analysis */
     private static int itemFloor;
-
+    
     /** number of items from most popular to be looked up in the database */
     private static int itemLookup;
-
+    
     /** mode to use for user email display */
     private static String userEmail;
-
+    
     /** URL of the service being analysed */
     private static String url;
-
+    
     /** Name of the service being analysed */
     private static String name;
-
+   
     /** Name of the service being analysed */
     private static String hostName;
-
+    
     /** the average number of views per item */
     private static int views = 0;
-
+    
     ///////////////////////
     // regular expressions
     ///////////////////////
-
+   
    /** Exclude characters regular expression pattern */
    private static Pattern excludeCharRX = null;
-
-   /** URI indicator string regular expression pattern */
-   private static Pattern uriRX = null;
-
+   
+   /** handle indicator string regular expression pattern */
+   private static Pattern handleRX = null;
+   
    /** item id indicator string regular expression pattern */
    private static Pattern itemRX = null;
-
+  
    /** query string indicator regular expression pattern */
    private static Pattern queryRX = null;
-
+   
    /** collection indicator regular expression pattern */
    private static Pattern collectionRX = null;
-
+   
    /** community indicator regular expression pattern */
    private static Pattern communityRX = null;
-
+   
    /** results indicator regular expression pattern */
    private static Pattern resultsRX = null;
-
+   
    /** single character regular expression pattern */
    private static Pattern singleRX = null;
-
+   
    /** a pattern to match a valid version 1.3 log file line */
    private static Pattern valid13 = null;
-
+   
    /** a pattern to match a valid version 1.4 log file line */
    private static Pattern valid14 = null;
-
+   
    /** pattern to match valid log file names */
    private static Pattern logRegex = null;
-
+   
    /** pattern to match commented out lines from the config file */
    private static Pattern comment = Pattern.compile("^#");
-
+        
    /** pattern to match genuine lines from the config file */
    private static Pattern real = Pattern.compile("^(.+)=(.+)");
-
+   
    /** pattern to match all search types */
    private static Pattern typeRX = null;
-
+   
    /** pattern to match all search types */
    private static Pattern wordRX = null;
-
+   
    //////////////////////////
    // Miscellaneous variables
    //////////////////////////
-
+   
    /** process timing clock */
    private static Calendar startTime = null;
-
+   
    /////////////////////////
    // command line options
    ////////////////////////
-
+   
    /** the log directory to be analysed */
-<<<<<<< HEAD
-   private static String logDir = ConfigurationManager.getProperty("dspace.dir") +
-                        File.separator + "log";
-
-=======
    private static String logDir = ConfigurationManager.getProperty("log.dir");  
         
->>>>>>> a68d3779
    /** the regex to describe the file name format */
    private static String fileTemplate = "dspace\\.log.*";
-
+        
    /** the config file from which to configure the analyser */
-   private static String configFile = ConfigurationManager.getProperty("dspace.dir") +
+   private static String configFile = ConfigurationManager.getProperty("dspace.dir") + 
                             File.separator + "config" + File.separator +
                             "dstat.cfg";
-
+   
    /** the output file to which to write aggregation data */
-<<<<<<< HEAD
-   private static String outFile = ConfigurationManager.getProperty("dspace.dir") +
-                            File.separator + "log" + File.separator + "dstat.dat";
-
-=======
    private static String outFile = ConfigurationManager.getProperty("log.dir") + File.separator + "dstat.dat";
    
->>>>>>> a68d3779
    /** the starting date of the report */
    private static Date startDate = null;
-
+        
    /** the end date of the report */
    private static Date endDate = null;
-
+        
    /** the starting date of the report as obtained from the log files */
    private static Date logStartDate = null;
-
+        
    /** the end date of the report as obtained from the log files */
    private static Date logEndDate = null;
-
+   
    /** are we looking stuff up in the database */
    private static boolean lookUp = false;
-
-
+        
+   
     /**
      * main method to be run from command line.  See usage information for
      * details as to how to use the command line flags (-help)
      */
-    public static void main(String [] argv) throws Exception
+    public static void main(String [] argv)
+        throws Exception, SQLException
     {
         // first, start the processing clock
         startTime = new GregorianCalendar();
-
+        
         // create context as super user
         Context context = new Context();
         context.setIgnoreAuthorization(true);
-
+        
         // set up our command line variables
         String myLogDir = null;
         String myFileTemplate = null;
@@ -331,7 +273,7 @@
         Date myStartDate = null;
         Date myEndDate = null;
         boolean myLookUp = false;
-
+        
         // read in our command line options
         for (int i = 0; i < argv.length; i++)
         {
@@ -339,48 +281,48 @@
             {
                 myLogDir = argv[i+1];
             }
-
+            
             if (argv[i].equals("-file"))
             {
                 myFileTemplate = argv[i+1];
             }
-
+            
             if (argv[i].equals("-cfg"))
             {
                 myConfigFile = argv[i+1];
             }
-
+            
             if (argv[i].equals("-out"))
             {
                 myOutFile = argv[i+1];
             }
-
+            
             if (argv[i].equals("-help"))
             {
                 LogAnalyser.usage();
                 System.exit(0);
             }
-
+            
             if (argv[i].equals("-start"))
             {
                 myStartDate = parseDate(argv[i+1]);
             }
-
+            
             if (argv[i].equals("-end"))
             {
                 myEndDate = parseDate(argv[i+1]);
             }
-
+            
             if (argv[i].equals("-lookup"))
             {
                 myLookUp = true;
             }
         }
-
+        
         // now call the method which actually processes the logs
         processLogs(context, myLogDir, myFileTemplate, myConfigFile, myOutFile, myStartDate, myEndDate, myLookUp);
     }
-
+    
     /**
      * using the pre-configuration information passed here, analyse the logs
      * and produce the aggregation file
@@ -394,15 +336,15 @@
      * @param   myEndDate       the desired end of the analysis.  Goes to the end otherwise
      * @param   myLookUp        force a lookup of the database
      */
-    public static void processLogs(Context context, String myLogDir,
-                                    String myFileTemplate, String myConfigFile,
-                                    String myOutFile, Date myStartDate,
+    public static void processLogs(Context context, String myLogDir, 
+                                    String myFileTemplate, String myConfigFile, 
+                                    String myOutFile, Date myStartDate, 
                                     Date myEndDate, boolean myLookUp)
-        throws IOException
-    {
-        // FIXME: perhaps we should have all parameters and aggregators put
+        throws IOException, SQLException
+    {
+        // FIXME: perhaps we should have all parameters and aggregators put 
         // together in a single aggregating object
-
+        
         // if the timer has not yet been started, then start it
         startTime = new GregorianCalendar();
                 
@@ -412,11 +354,7 @@
         userAggregator = new HashMap();
         itemAggregator = new HashMap();
         archiveStats = new HashMap();
-<<<<<<< HEAD
-
-=======
-        
->>>>>>> a68d3779
+        
         //instantiate lists
         generalSummary = new ArrayList();
         excludeWords = new ArrayList();
@@ -426,25 +364,25 @@
               
         // set the parameters for this analysis
         setParameters(myLogDir, myFileTemplate, myConfigFile, myOutFile, myStartDate, myEndDate, myLookUp);
-
+        
         // pre prepare our standard file readers and buffered readers
         FileReader fr = null;
         BufferedReader br = null;
-
+        
         // read in the config information, throwing an error if we fail to open
         // the given config file
         readConfig(configFile);
-
+        
         // assemble the regular expressions for later use (requires the file
         // template to build the regex to match it
         setRegex(fileTemplate);
-
+        
         // get the log files
         File[] logFiles = getLogFiles(logDir);
-
+        
         // standard loop counter
         int i = 0;
-
+        
         // for every log file do analysis
         // FIXME: it is easy to implement not processing log files after the
         // dates exceed the end boundary, but is there an easy way to do it
@@ -459,16 +397,16 @@
             {
                 // if it is a log file, open it up and lets have a look at the
                 // contents.
-                try
-                {
-                    fr = new FileReader(logFiles[i].toString());
+                try 
+                {  
+                    fr = new FileReader(logFiles[i].toString());  
                     br = new BufferedReader(fr);
-                }
-                catch (IOException e)
-                {
+                } 
+                catch (IOException e) 
+                {  
                     System.out.println("Failed to read log file " + logFiles[i].toString());
                     System.exit(0);
-                }
+                } 
 
                 // for each line in the file do the analysis
                 // FIXME: perhaps each section needs to be dolled out to an
@@ -479,25 +417,25 @@
                 {
                     // get the log line object
                     LogLine logLine = getLogLine(line);
-
+                    
                     // if there are line segments get on with the analysis
                     if (logLine != null)
                     {
-                        // first find out if we are constraining by date and
+                        // first find out if we are constraining by date and 
                         // if so apply the restrictions
                         if (logLine.beforeDate(startDate))
                         {
                             continue;
                         }
-
+                        
                         if (logLine.afterDate(endDate))
                         {
                             break;
                         }
-
+                        
                         // count the number of lines parsed
                         lineCount++;
-
+                        
                         // if we are not constrained by date, register the date
                         // as the start/end date if it is the earliest/latest so far
                         // FIXME: this should probably have a method of its own
@@ -515,7 +453,7 @@
                                 logStartDate = logLine.getDate();
                             }
                         }
-
+                        
                         if (endDate == null)
                         {
                             if (logEndDate != null)
@@ -530,7 +468,7 @@
                                 logEndDate = logLine.getDate();
                             }
                         }
-
+                        
                         // count the warnings
                         if (logLine.isLevel("WARN"))
                         {
@@ -544,7 +482,7 @@
                         {
                             // get back all the valid search words from the query
                             String[] words = analyseQuery(logLine.getParams());
-
+                            
                             // for each search word add to the aggregator or
                             // increment the aggregator's counter
                             for (int j = 0; j < words.length; j++)
@@ -564,21 +502,21 @@
                         // is the action an item view?
                         if (logLine.isAction("view_item"))
                         {
-                            String uri = logLine.getParams();
-
-                            // strip the uri string
-                            Matcher matchURI = uriRX.matcher(uri);
-                            uri = matchURI.replaceAll("");
-
+                            String handle = logLine.getParams();
+
+                            // strip the handle string
+                            Matcher matchHandle = handleRX.matcher(handle);
+                            handle = matchHandle.replaceAll("");
+                            
                             // strip the item id string
-                            Matcher matchItem = itemRX.matcher(uri);
-                            uri = matchItem.replaceAll("");
-
-                            uri = uri.trim();
-
-                            // either add the uri to the aggregator or
+                            Matcher matchItem = itemRX.matcher(handle);
+                            handle = matchItem.replaceAll("");
+
+                            handle.trim();
+
+                            // either add the handle to the aggregator or
                             // increment its counter
-                            itemAggregator.put(uri, increment(itemAggregator, uri));
+                            itemAggregator.put(handle, increment(itemAggregator, handle));
                         }
 
                         // log all the activity
@@ -592,7 +530,7 @@
 
             }
         }
-
+        
         // do we want to do a database lookup?  Do so only if the start and
         // end dates are null or lookUp is true
         // FIXME: this is a kind of separate section.  Would it be worth building
@@ -603,11 +541,7 @@
         {
             archiveStats.put(itemTypes.get(i), getNumItems(context, (String) itemTypes.get(i)));
         }
-<<<<<<< HEAD
-
-=======
-        
->>>>>>> a68d3779
+        
         // now do the host name and url lookup
         hostName = ConfigurationManager.getProperty("dspace.hostname").trim();
         name = ConfigurationManager.getProperty("dspace.name").trim();
@@ -616,7 +550,7 @@
         {
                 url = url + "/";
         }
-
+        
         // do the average views analysis
         if (((Integer) archiveStats.get("All Items")).intValue() != 0)
         {
@@ -624,18 +558,18 @@
             // there might not always be if it becomes configurable
             Double avg = new Double(
                         Math.ceil(
-                            ((Integer) actionAggregator.get("view_item")).intValue() /
+                            ((Integer) actionAggregator.get("view_item")).intValue() / 
                             ((Integer) archiveStats.get("All Items")).intValue()));
             views = avg.intValue();
         }
-
+        
         // finally, write the output
         createOutput();
 
         return;
     }
-
-
+   
+    
     /**
      * set the passed parameters up as global class variables.  This has to
      * be done in a separate method because the API permits for running from
@@ -650,50 +584,50 @@
      * @param   myEndDate   requested log reporting end date
      * @param   myLookUp    requested look up force flag
      */
-    public static void setParameters(String myLogDir, String myFileTemplate,
+    public static void setParameters(String myLogDir, String myFileTemplate, 
                                     String myConfigFile, String myOutFile,
-                                    Date myStartDate, Date myEndDate,
+                                    Date myStartDate, Date myEndDate, 
                                     boolean myLookUp)
     {
         if (myLogDir != null)
         {
             logDir = myLogDir;
         }
-
+        
         if (myFileTemplate != null)
         {
             fileTemplate = myFileTemplate;
         }
-
+        
         if (myConfigFile != null)
         {
             configFile = myConfigFile;
         }
-
+        
         if (myStartDate != null)
         {
             startDate = myStartDate;
         }
-
+        
         if (myEndDate != null)
         {
             endDate = myEndDate;
         }
-
+        
         if (myLogDir != null)
         {
             lookUp = myLookUp;
         }
-
+        
         if (myOutFile != null)
         {
             outFile = myOutFile;
         }
-
+        
         return;
     }
-
-
+    
+    
     /**
      * generate the analyser's output to the specified out file
      */
@@ -701,31 +635,31 @@
     {
         // start a string buffer to hold the final output
         StringBuffer summary = new StringBuffer();
-
+        
         // define an iterator that will be used to go over the hashmap keys
         Iterator keys = null;
-
+        
         // output the number of lines parsed
         summary.append("log_lines=" + Integer.toString(lineCount) + "\n");
-
+        
         // output the number of warnings encountered
         summary.append("warnings=" + Integer.toString(warnCount) + "\n");
-
+        
         // set the general summary config up in the aggregator file
         for (int i = 0; i < generalSummary.size(); i++)
         {
             summary.append("general_summary=" + generalSummary.get(i) + "\n");
         }
-
+        
         // output the host name
         summary.append("server_name=" + hostName + "\n");
-
-        // output the service name
+        
+        // output the service name 
         summary.append("service_name=" + name + "\n");
-
+        
         // output the date information if necessary
         SimpleDateFormat sdf = new SimpleDateFormat("dd'/'MM'/'yyyy");
-
+        
         if (startDate != null)
         {
             summary.append("start_date=" + sdf.format(startDate) + "\n");
@@ -734,7 +668,7 @@
         {
             summary.append("start_date=" + sdf.format(logStartDate) + "\n");
         }
-
+        
         if (endDate != null)
         {
             summary.append("end_date=" + sdf.format(endDate) + "\n");
@@ -743,7 +677,7 @@
         {
             summary.append("end_date=" + sdf.format(logEndDate) + "\n");
         }
-
+        
         // write out the archive stats
         keys = archiveStats.keySet().iterator();
         while (keys.hasNext())
@@ -751,7 +685,7 @@
             String key = (String) keys.next();
             summary.append("archive." + key + "=" + archiveStats.get(key) + "\n");
         }
-
+        
         // write out the action aggregation results
         keys = actionAggregator.keySet().iterator();
         while (keys.hasNext())
@@ -759,7 +693,7 @@
             String key = (String) keys.next();
             summary.append("action." + key + "=" + actionAggregator.get(key) + "\n");
         }
-
+        
         // depending on the config settings for reporting on emails output the
         // login information
         summary.append("user_email=" + userEmail + "\n");
@@ -782,11 +716,11 @@
                 summary.append("Address " + Integer.toString(address++) + "=" + userAggregator.get(key) + "\n");
             }
         }
-
+        
         // FIXME: all values which have floors set should provide an "other"
         // record which counts how many other things which didn't make it into
         // the listing there are
-
+        
         // output the search word information
         summary.append("search_floor=" + searchFloor + "\n");
         keys = searchAggregator.keySet().iterator();
@@ -798,19 +732,19 @@
                 summary.append("search." + key + "=" + searchAggregator.get(key) + "\n");
             }
         }
-
+        
         // FIXME: we should do a lot more with the search aggregator
         // Possible feature list:
         //  - constrain by collection/community perhaps?
         //  - we should consider building our own aggregator class which can
         //      be full of rich data.  Perhaps this and the Stats class should
         //      be the same thing.
-
+        
         // item viewing information
         summary.append("item_floor=" + itemFloor + "\n");
         summary.append("host_url=" + url + "\n");
         summary.append("item_lookup=" + itemLookup + "\n");
-
+        
         // write out the item access information
         keys = itemAggregator.keySet().iterator();
         while (keys.hasNext())
@@ -821,39 +755,39 @@
                 summary.append("item." + key + "=" + itemAggregator.get(key) + "\n");
             }
         }
-
+        
         // output the average views per item
         if (views > 0)
         {
             summary.append("avg_item_views=" + views + "\n");
         }
-
+        
         // insert the analysis processing time information
         Calendar endTime = new GregorianCalendar();
         long timeInMillis = (endTime.getTimeInMillis() - startTime.getTimeInMillis());
         summary.append("analysis_process_time=" + Long.toString(timeInMillis / 1000) + "\n");
-
+        
         // finally write the string into the output file
-        try
+        try 
         {
             BufferedWriter out = new BufferedWriter(new FileWriter(outFile));
             out.write(summary.toString());
             out.flush();
             out.close();
-        }
-        catch (IOException e)
+        } 
+        catch (IOException e) 
         {
             System.out.println("Unable to write to output file " + outFile);
             System.exit(0);
         }
-
+        
         return;
     }
-
-
+    
+    
     /**
      * get an array of file objects representing the passed log directory
-     *
+     * 
      * @param   logDir  the log directory in which to pick up files
      *
      * @return  an array of file objects representing the given logDir
@@ -863,19 +797,19 @@
         // open the log files directory, read in the files, check that they
         // match the passed regular expression then analyse the content
         File logs = new File(logDir);
-
+        
         // if log dir is not a directory throw and error and exit
         if (!logs.isDirectory())
         {
             System.out.println("Passed log directory is not a directory");
             System.exit(0);
         }
-
+        
         // get the files in the directory
         return logs.listFiles();
     }
-
-
+    
+    
     /**
      * set up the regular expressions to be used by this analyser.  Mostly this
      * exists to provide a degree of segregation and readability to the code
@@ -895,37 +829,37 @@
         }
         charRegEx.append("]");
         excludeCharRX = Pattern.compile(charRegEx.toString());
-
-        // regular expression to find URI indicators in strings
-        uriRX = Pattern.compile("uri=");
-
+        
+        // regular expression to find handle indicators in strings
+        handleRX = Pattern.compile("handle=");
+        
         // regular expression to find item_id indicators in strings
         itemRX = Pattern.compile(",item_id=.*$");
-
+        
         // regular expression to find query indicators in strings
         queryRX = Pattern.compile("query=");
-
+        
         // regular expression to find collections in strings
         collectionRX = Pattern.compile("collection_id=[0-9]*,");
-
+        
         // regular expression to find communities in strings
         communityRX = Pattern.compile("community_id=[0-9]*,");
-
+        
         // regular expression to find search result sets
         resultsRX = Pattern.compile(",results=(.*)");
-
+        
         // regular expressions to find single characters anywhere in the string
         singleRX = Pattern.compile("( . |^. | .$)");
-
+        
         // set up the standard log file line regular expression
         String logLine13 = "^(\\d\\d\\d\\d-\\d\\d\\-\\d\\d) \\d\\d:\\d\\d:\\d\\d,\\d\\d\\d (\\w+)\\s+\\S+ @ ([^:]+):[^:]+:([^:]+):(.*)";
         String logLine14 = "^(\\d\\d\\d\\d-\\d\\d\\-\\d\\d) \\d\\d:\\d\\d:\\d\\d,\\d\\d\\d (\\w+)\\s+\\S+ @ ([^:]+):[^:]+:[^:]+:([^:]+):(.*)";
         valid13 = Pattern.compile(logLine13);
         valid14 = Pattern.compile(logLine14);
-
+        
         // set up the pattern for validating log file names
         logRegex = Pattern.compile(fileTemplate);
-
+        
         // set up the pattern for matching any of the query types
         StringBuffer typeRXString = new StringBuffer();
         typeRXString.append("(");
@@ -939,7 +873,7 @@
         }
         typeRXString.append(")");
         typeRX = Pattern.compile(typeRXString.toString());
-
+        
         // set up the pattern for matching any of the words to exclude
         StringBuffer wordRXString = new StringBuffer();
         wordRXString.append("(");
@@ -957,11 +891,11 @@
         }
         wordRXString.append(")");
         wordRX = Pattern.compile(wordRXString.toString());
-
+        
         return;
     }
-
-
+    
+    
     /**
      * read in the given config file and populate the class globals
      *
@@ -973,21 +907,21 @@
         // prepare our standard file readers and buffered readers
         FileReader fr = null;
         BufferedReader br = null;
-
+        
         String record = null;
-        try
-        {
-            fr = new FileReader(configFile);
+        try 
+        {  
+            fr = new FileReader(configFile);  
             br = new BufferedReader(fr);
-        }
-        catch (IOException e)
+        } 
+        catch (IOException e) 
         {
             System.out.println("Failed to read config file: " + configFile);
             System.exit(0);
-        }
-
+        } 
+        
         // read in the config file and set up our instance variables
-        while ((record = br.readLine()) != null)
+        while ((record = br.readLine()) != null) 
         {
             // check to see what kind of line we have
             Matcher matchComment = comment.matcher(record);
@@ -999,15 +933,15 @@
                 // lift the values out of the matcher's result groups
                 String key = matchReal.group(1).trim();
                 String value = matchReal.group(2).trim();
-
-                // read the config values into our instance variables (see
+                
+                // read the config values into our instance variables (see 
                 // documentation for more info on config params)
                 if (key.equals("general.summary"))
                 {
                     actionAggregator.put(value, new Integer(0));
                     generalSummary.add(value);
                 }
-
+                
                 if (key.equals("exclude.word"))
                 {
                     excludeWords.add(value);
@@ -1053,13 +987,13 @@
         // close the inputs
         br.close();
         fr.close();
-
+        
         return;
     }
-
+    
     /**
      * increment the value of the given map at the given key by one.
-     *
+     * 
      * @param   map     the map whose value we want to increase
      * @param   key     the key of the map whose value to increase
      *
@@ -1079,7 +1013,7 @@
         }
         return newValue;
     }
-
+    
     /**
      * Take the standard date string requested at the command line and convert
      * it into a Date object.  Throws and error and exits if the date does
@@ -1094,8 +1028,8 @@
     {
         SimpleDateFormat sdf = new SimpleDateFormat("yyyy'-'MM'-'dd");
         Date parsedDate = null;
-
-        try
+        
+        try 
         {
              parsedDate = sdf.parse(date);
         }
@@ -1106,12 +1040,28 @@
         }
         return parsedDate;
     }
-
+    
+    
+    /**
+     * Take the date object and convert it into a string of the form YYYY-MM-DD
+     *
+     * @param   date    the date to be converted
+     *
+     * @return          A string of the form YYYY-MM-DD
+     */
+    public static String unParseDate(Date date)
+    {
+        // Use SimpleDateFormat
+        SimpleDateFormat sdf = new SimpleDateFormat("yyyy'-'MM'-'dd");
+        return sdf.format(date);
+    }
+    
+    
     /**
      * Take a search query string and pull out all of the meaningful information
      * from it, giving the results in the form of a String array, a single word
      * to each element
-     *
+     * 
      * @param   query   the search query to be analysed
      *
      * @return          the string array containing meaningful search terms
@@ -1120,37 +1070,37 @@
     {
         // register our standard loop counter
         int i = 0;
-
+        
         // make the query string totally lower case, to ensure we don't miss out
         // on matches due to capitalisation
         query = query.toLowerCase();
-
+        
         // now perform successive find and replace operations using pre-defined
         // global regular expressions
         Matcher matchQuery = queryRX.matcher(query);
         query = matchQuery.replaceAll(" ");
-
+        
         Matcher matchCollection = collectionRX.matcher(query);
         query = matchCollection.replaceAll(" ");
-
+        
         Matcher matchCommunity = communityRX.matcher(query);
         query = matchCommunity.replaceAll(" ");
-
+        
         Matcher matchResults = resultsRX.matcher(query);
         query = matchResults.replaceAll(" ");
 
         Matcher matchTypes = typeRX.matcher(query);
         query = matchTypes.replaceAll(" ");
-
+        
         Matcher matchChars = excludeCharRX.matcher(query);
         query = matchChars.replaceAll(" ");
-
+       
         Matcher matchWords = wordRX.matcher(query);
         query = matchWords.replaceAll(" ");
-
+        
         Matcher single = singleRX.matcher(query);
         query = single.replaceAll(" ");
-
+        
         // split the remaining string by whitespace, trim and stuff into an
         // array to be returned
         StringTokenizer st = new StringTokenizer(query);
@@ -1164,8 +1114,8 @@
         // why? and how do we fix it?
         return words;
     }
-
-
+    
+    
     /**
      * split the given line into it's relevant segments if applicable (i.e. the
      * line matches the required regular expression.
@@ -1179,7 +1129,7 @@
         // we need to much more carefully define the structure and behaviour
         // of the LogLine class
         Matcher match;
-
+        
         if (line.indexOf(":ip_addr") > 0)
         {
             match = valid14.matcher(line);
@@ -1188,24 +1138,16 @@
         {
             match = valid13.matcher(line);
         }
-
+        
         if (match.matches())
         {
             // set up a new log line object
             LogLine logLine = new LogLine(parseDate(match.group(1).trim()),
-<<<<<<< HEAD
-                                          match.group(2).trim(),
-                                          match.group(3).trim(),
-                                          match.group(4).trim(),
-                                          match.group(5).trim());
-
-=======
                                           LogManager.unescapeLogField(match.group(2)).trim(),
                                           LogManager.unescapeLogField(match.group(3)).trim(),
                                           LogManager.unescapeLogField(match.group(4)).trim(),
                                           LogManager.unescapeLogField(match.group(5)).trim());
             
->>>>>>> a68d3779
             return logLine;
         }
         else
@@ -1213,9 +1155,10 @@
             return null;
         }
     }
-
-    /**
-     * get the number of items in the archive which were accessioned between
+ 
+    
+    /**
+     * get the number of items in the archive which were accessioned between 
      * the provided start and end dates, with the given value for the DC field
      * 'type' (unqualified)
      *
@@ -1225,12 +1168,19 @@
      * @return              an integer containing the relevant count
      */
     public static Integer getNumItems(Context context, String type)
-    {
+        throws SQLException
+    {
+        boolean oracle = false;
+        if ("oracle".equals(ConfigurationManager.getProperty("db.name")))
+        {
+            oracle = true;
+        }
+
+        // FIXME: this method is clearly not optimised
+        
         // FIXME: we don't yet collect total statistics, such as number of items
         // withdrawn, number in process of submission etc.  We should probably do
         // that
-<<<<<<< HEAD
-=======
         
         // start the type constraint
         String typeQuery = null;
@@ -1279,32 +1229,59 @@
                         unParseDate(startDate) + "'::timestamp ");
             }
         }
->>>>>>> a68d3779
-
-        ItemDAO dao = ItemDAOFactory.getInstance(context);
-        MetadataFieldDAO mfDAO = MetadataFieldDAOFactory.getInstance(context);
-        MetadataSchemaDAO msDAO = MetadataSchemaDAOFactory.getInstance(context);
-
-        List<Item> items = null;
-
-        if ((type == null) || type.equals(""))
-        {
-            items = dao.getItems();
+
+        if (endDate != null)
+        {
+            if (oracle)
+            {
+                dateQuery.append(" AND TO_TIMESTAMP( TO_CHAR(text_value), "+
+                        "'yyyy-mm-dd\"T\"hh24:mi:ss\"Z\"' ) < TO_DATE('" +
+                        unParseDate(endDate) + "', 'yyyy-MM-dd') ");
+            }
+            else
+            {
+                dateQuery.append(" AND text_value::timestamp < '" +
+                        unParseDate(endDate) + "'::timestamp ");
+            }
+        }
+        
+        // build the final query
+        StringBuffer query = new StringBuffer();
+        
+        query.append("SELECT COUNT(*) AS num " +
+                  "FROM item " +
+                  "WHERE in_archive = " + (oracle ? "1 " : "true ") +
+                  "AND withdrawn = " + (oracle ? "0 " : "false "));
+        
+        if (startDate != null || endDate != null)
+        {
+            query.append(" AND item_id IN ( " +
+                         dateQuery.toString() + ") ");
+        }
+
+        if (type != null)
+        {
+            query.append(" AND item_id IN ( " +
+                         typeQuery + ") ");
+        }
+        
+        TableRow row = DatabaseManager.querySingle(context, query.toString());
+
+        Integer numItems;
+        if (oracle)
+        {
+            numItems = new Integer(row.getIntColumn("num"));
         }
         else
         {
-            MetadataSchema schema = msDAO.retrieveByName("dc");
-            MetadataField field = mfDAO.retrieve(schema.getID(), "type", null);
-            MetadataValue value = new MetadataValue(field);
-            value.setValue(type);
-
-            items = dao.getItems(value);
-        }
-
-        return items.size();
-    }
-
-
+            // for some reason the number column is of "long" data type!
+            Long count = new Long(row.getLongColumn("num"));
+            numItems = new Integer(count.intValue());
+        }
+        return numItems;
+    }
+    
+    
     /**
      * get the total number of items in the archive at time of execution,
      * ignoring all other constraints
@@ -1315,57 +1292,57 @@
      *                      archive
      */
     public static Integer getNumItems(Context context)
+        throws SQLException
     {
         return getNumItems(context, null);
     }
-
-
+    
+    
     /**
      * print out the usage information for this class to the standard out
      */
     public static void usage()
     {
-        String usage =
-            "Usage Information:\n" +
-            "LogAnalyser [options [parameters]]\n" +
-            "-log [log directory]\n" +
-                "\tOptional\n" +
-                "\tSpecify a directory containing log files\n" +
-                "\tDefault uses [dspace.dir]/log from dspace.cfg\n" +
-            "-file [file name regex]\n" +
-                "\tOptional\n" +
-                "\tSpecify a regular expression as the file name template.\n" +
-                "\tCurrently this needs to be correctly escaped for Java string handling (FIXME)\n" +
-                "\tDefault uses dspace.log*\n" +
-            "-cfg [config file path]\n" +
-                "\tOptional\n" +
-                "\tSpecify a config file to be used\n" +
-                "\tDefault uses dstat.cfg in dspace config directory\n" +
-            "-out [output file path]\n" +
-                "\tOptional\n" +
-                "\tSpecify an output file to write results into\n" +
-                "\tDefault uses dstat.dat in dspace log directory\n" +
-            "-start [YYYY-MM-DD]\n" +
-                "\tOptional\n" +
-                "\tSpecify the start date of the analysis\n" +
-                "\tIf a start date is specified then no attempt to gather \n" +
-                "\tcurrent database statistics will be made unless -lookup is\n" +
-                "\talso passed\n" +
-                "\tDefault is to start from the earliest date records exist for\n" +
-            "-end [YYYY-MM-DD]\n" +
-                "\tOptional\n" +
-                "\tSpecify the end date of the analysis\n" +
-                "\tIf an end date is specified then no attempt to gather \n" +
-                "\tcurrent database statistics will be made unless -lookup is\n" +
-                "\talso passed\n" +
-                "\tDefault is to work up to the last date records exist for\n" +
-            "-lookup\n" +
-                "\tOptional\n" +
-                "\tForce a lookup of the current database statistics\n" +
-                "\tOnly needs to be used if date constraints are also in place\n" +
-            "-help\n" +
-                "\tdisplay this usage information\n";
-
+        String usage = "Usage Information:\n" +
+                        "LogAnalyser [options [parameters]]\n" +
+                        "-log [log directory]\n" +
+                            "\tOptional\n" +
+                            "\tSpecify a directory containing log files\n" +
+                            "\tDefault uses [dspace.dir]/log from dspace.cfg\n" +
+                        "-file [file name regex]\n" +
+                            "\tOptional\n" +
+                            "\tSpecify a regular expression as the file name template.\n" +
+                            "\tCurrently this needs to be correctly escaped for Java string handling (FIXME)\n" +
+                            "\tDefault uses dspace.log*\n" +
+                        "-cfg [config file path]\n" +
+                            "\tOptional\n" +
+                            "\tSpecify a config file to be used\n" +
+                            "\tDefault uses dstat.cfg in dspace config directory\n" +
+                        "-out [output file path]\n" +
+                            "\tOptional\n" +
+                            "\tSpecify an output file to write results into\n" +
+                            "\tDefault uses dstat.dat in dspace log directory\n" +
+                        "-start [YYYY-MM-DD]\n" +
+                            "\tOptional\n" +
+                            "\tSpecify the start date of the analysis\n" +
+                            "\tIf a start date is specified then no attempt to gather \n" +
+                            "\tcurrent database statistics will be made unless -lookup is\n" +
+                            "\talso passed\n" +
+                            "\tDefault is to start from the earliest date records exist for\n" +
+                        "-end [YYYY-MM-DD]\n" +
+                            "\tOptional\n" +
+                            "\tSpecify the end date of the analysis\n" +
+                            "\tIf an end date is specified then no attempt to gather \n" +
+                            "\tcurrent database statistics will be made unless -lookup is\n" +
+                            "\talso passed\n" +
+                            "\tDefault is to work up to the last date records exist for\n" +
+                        "-lookup\n" +
+                            "\tOptional\n" +
+                            "\tForce a lookup of the current database statistics\n" +
+                            "\tOnly needs to be used if date constraints are also in place\n" +
+                        "-help\n" +
+                            "\tdisplay this usage information\n";
+        
         System.out.println(usage);
     }
 }