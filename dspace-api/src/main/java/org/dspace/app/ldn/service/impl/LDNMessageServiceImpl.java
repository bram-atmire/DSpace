--- conflicted
+++ resolved
@@ -95,25 +95,9 @@
         }
         ldnMessage.setType(StringUtils.joinWith(",", notification.getType()));
         Set<String> notificationType = notification.getType();
-<<<<<<< HEAD
-        if (notificationType != null) {
-            String[] notificationTypeArray = notificationType.stream().toArray(String[]::new);
-            if (notificationTypeArray.length >= 2) {
-                ldnMessage.setActivityStreamType(notificationTypeArray[0]);
-                ldnMessage.setCoarNotifyType(notificationTypeArray[1]);
-            } else {
-                log.warn("LDN Message from Notification won't be typed because notification has incorrect "
-                    + "Type attribute");
-                log.warn(message);
-            }
-        } else {
-            log.warn("LDN Message from Notification won't be typed because notification has incorrect Type attribute");
-            log.warn(message);
-=======
         if (notificationType == null) {
             log.error("Notification has no notificationType attribute! " + notification);
             return null;
->>>>>>> 7267e990
         }
         ArrayList<String> notificationTypeArrayList = new ArrayList<String>(notificationType);
         // sorting the list
