/**
 * The contents of this file are subject to the license and copyright
 * detailed in the LICENSE and NOTICE files at the root of the source
 * tree and available online at
 *
 * http://www.dspace.org/license/
 */
package org.dspace.importer.external.liveimportclient.service;

import java.io.InputStream;
import java.net.URISyntaxException;
import java.nio.charset.Charset;
import java.util.Map;
import java.util.Objects;
import java.util.Optional;

import org.apache.commons.collections.MapUtils;
import org.apache.commons.io.IOUtils;
import org.apache.commons.lang3.StringUtils;
import org.apache.http.HttpHost;
import org.apache.http.HttpResponse;
import org.apache.http.client.config.RequestConfig;
import org.apache.http.client.config.RequestConfig.Builder;
import org.apache.http.client.methods.HttpGet;
import org.apache.http.client.methods.HttpPost;
import org.apache.http.client.methods.HttpRequestBase;
import org.apache.http.client.utils.URIBuilder;
import org.apache.http.entity.StringEntity;
import org.apache.http.impl.client.CloseableHttpClient;
import org.apache.http.impl.client.HttpClients;
import org.apache.logging.log4j.LogManager;
import org.apache.logging.log4j.Logger;
import org.dspace.services.ConfigurationService;
import org.springframework.beans.factory.annotation.Autowired;

/**
 * Implementation of {@link LiveImportClient}.
 *
 * @author Mykhaylo Boychuk (mykhaylo.boychuk at 4science dot com)
 */
public class LiveImportClientImpl implements LiveImportClient {

    private final static Logger log = LogManager.getLogger();

    public static final String URI_PARAMETERS = "uriParameters";
    public static final String HEADER_PARAMETERS = "headerParameters";

    private CloseableHttpClient httpClient;

    @Autowired
    private ConfigurationService configurationService;

    @Override
    public String executeHttpGetRequest(int timeout, String URL, Map<String, Map<String, String>> params) {
        HttpGet method = null;
        try (CloseableHttpClient httpClient = Optional.ofNullable(this.httpClient)
                                                      .orElseGet(HttpClients::createDefault)) {

            Builder requestConfigBuilder = RequestConfig.custom();
            requestConfigBuilder.setConnectionRequestTimeout(timeout);
            RequestConfig defaultRequestConfig = requestConfigBuilder.build();

            method = new HttpGet(buildUrl(URL, params.get(URI_PARAMETERS)));
            method.setConfig(defaultRequestConfig);

            Map<String, String> headerParams = params.get(HEADER_PARAMETERS);
            if (MapUtils.isNotEmpty(headerParams)) {
                for (String param : headerParams.keySet()) {
                    method.setHeader(param, headerParams.get(param));
                }
            }

            configureProxy(method, defaultRequestConfig);

            HttpResponse httpResponse = httpClient.execute(method);
            if (isNotSuccessfull(httpResponse)) {
<<<<<<< HEAD
                log.error("The request failed with: " + getStatusCode(httpResponse) + " code");
                throw new RuntimeException("The request failed with: " + getStatusCode(httpResponse) + " code");
=======
                throw new RuntimeException();
>>>>>>> b66a8062
            }
            InputStream inputStream = httpResponse.getEntity().getContent();
            return IOUtils.toString(inputStream, Charset.defaultCharset());
        } catch (Exception e1) {
            log.error(e1.getMessage(), e1);
        } finally {
            if (Objects.nonNull(method)) {
                method.releaseConnection();
            }
        }
        return StringUtils.EMPTY;
    }

    @Override
    public String executeHttpPostRequest(String URL, Map<String, Map<String, String>> params, String entry) {
        HttpPost method = null;
        try (CloseableHttpClient httpClient = Optional.ofNullable(this.httpClient)
                                                      .orElseGet(HttpClients::createDefault)) {

            Builder requestConfigBuilder = RequestConfig.custom();
            RequestConfig defaultRequestConfig = requestConfigBuilder.build();

            method = new HttpPost(buildUrl(URL, params.get(URI_PARAMETERS)));
            method.setConfig(defaultRequestConfig);
            if (StringUtils.isNotBlank(entry)) {
                method.setEntity(new StringEntity(entry));
            }
            setHeaderParams(method, params);

            configureProxy(method, defaultRequestConfig);

            HttpResponse httpResponse = httpClient.execute(method);
            if (isNotSuccessfull(httpResponse)) {
                throw new RuntimeException();
            }
            InputStream inputStream = httpResponse.getEntity().getContent();
            return IOUtils.toString(inputStream, Charset.defaultCharset());
        } catch (Exception e1) {
            log.error(e1.getMessage(), e1);
        } finally {
            if (Objects.nonNull(method)) {
                method.releaseConnection();
            }
        }
        return StringUtils.EMPTY;
    }

    private void configureProxy(HttpRequestBase method, RequestConfig defaultRequestConfig) {
        String proxyHost = configurationService.getProperty("http.proxy.host");
        String proxyPort = configurationService.getProperty("http.proxy.port");
        if (StringUtils.isNotBlank(proxyHost) && StringUtils.isNotBlank(proxyPort)) {
            RequestConfig requestConfig = RequestConfig.copy(defaultRequestConfig)
                    .setProxy(new HttpHost(proxyHost, Integer.parseInt(proxyPort), "http"))
                    .build();
            method.setConfig(requestConfig);
        }
    }

    /**
     * Allows to set the header parameters to the HTTP Post method
     * 
     * @param method  HttpPost method
     * @param params  This map contains the header params to be included in the request.
     */
    private void setHeaderParams(HttpPost method, Map<String, Map<String, String>> params) {
        Map<String, String> headerParams = params.get(HEADER_PARAMETERS);
        if (MapUtils.isNotEmpty(headerParams)) {
            for (String param : headerParams.keySet()) {
                method.setHeader(param, headerParams.get(param));
            }
        }
    }

    /**
     * This method allows you to add the parameters contained in the requestParams map to the URL
     * 
     * @param URL                   URL
     * @param requestParams         This map contains the parameters to be included in the request.
     *                              Each parameter will be added to the url?(key=value)
     * @return
     * @throws URISyntaxException
     */
    private String buildUrl(String URL, Map<String, String> requestParams) throws URISyntaxException {
        URIBuilder uriBuilder = new URIBuilder(URL);
        if (MapUtils.isNotEmpty(requestParams)) {
            for (String param : requestParams.keySet()) {
                uriBuilder.setParameter(param, requestParams.get(param));
            }
        }
        return uriBuilder.toString();
    }

    private boolean isNotSuccessfull(HttpResponse response) {
        int statusCode = getStatusCode(response);
        return statusCode < 200 || statusCode > 299;
    }

    private int getStatusCode(HttpResponse response) {
        return response.getStatusLine().getStatusCode();
    }

    public CloseableHttpClient getHttpClient() {
        return httpClient;
    }

    public void setHttpClient(CloseableHttpClient httpClient) {
        this.httpClient = httpClient;
    }

}<|MERGE_RESOLUTION|>--- conflicted
+++ resolved
@@ -74,12 +74,8 @@
 
             HttpResponse httpResponse = httpClient.execute(method);
             if (isNotSuccessfull(httpResponse)) {
-<<<<<<< HEAD
                 log.error("The request failed with: " + getStatusCode(httpResponse) + " code");
                 throw new RuntimeException("The request failed with: " + getStatusCode(httpResponse) + " code");
-=======
-                throw new RuntimeException();
->>>>>>> b66a8062
             }
             InputStream inputStream = httpResponse.getEntity().getContent();
             return IOUtils.toString(inputStream, Charset.defaultCharset());
