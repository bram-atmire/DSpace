/*
 * DSIndexer.java
 *
 * Version: $Revision$
 *
 * Date: $Date$
 *
 * Copyright (c) 2002-2005, Hewlett-Packard Company and Massachusetts
 * Institute of Technology.  All rights reserved.
 *
 * Redistribution and use in source and binary forms, with or without
 * modification, are permitted provided that the following conditions are
 * met:
 *
 * - Redistributions of source code must retain the above copyright
 * notice, this list of conditions and the following disclaimer.
 *
 * - Redistributions in binary form must reproduce the above copyright
 * notice, this list of conditions and the following disclaimer in the
 * documentation and/or other materials provided with the distribution.
 *
 * - Neither the name of the Hewlett-Packard Company nor the name of the
 * Massachusetts Institute of Technology nor the names of their
 * contributors may be used to endorse or promote products derived from
 * this software without specific prior written permission.
 *
 * THIS SOFTWARE IS PROVIDED BY THE COPYRIGHT HOLDERS AND CONTRIBUTORS
 * ``AS IS'' AND ANY EXPRESS OR IMPLIED WARRANTIES, INCLUDING, BUT NOT
 * LIMITED TO, THE IMPLIED WARRANTIES OF MERCHANTABILITY AND FITNESS FOR
 * A PARTICULAR PURPOSE ARE DISCLAIMED. IN NO EVENT SHALL THE COPYRIGHT
 * HOLDERS OR CONTRIBUTORS BE LIABLE FOR ANY DIRECT, INDIRECT,
 * INCIDENTAL, SPECIAL, EXEMPLARY, OR CONSEQUENTIAL DAMAGES (INCLUDING,
 * BUT NOT LIMITED TO, PROCUREMENT OF SUBSTITUTE GOODS OR SERVICES; LOSS
 * OF USE, DATA, OR PROFITS; OR BUSINESS INTERRUPTION) HOWEVER CAUSED AND
 * ON ANY THEORY OF LIABILITY, WHETHER IN CONTRACT, STRICT LIABILITY, OR
 * TORT (INCLUDING NEGLIGENCE OR OTHERWISE) ARISING IN ANY WAY OUT OF THE
 * USE OF THIS SOFTWARE, EVEN IF ADVISED OF THE POSSIBILITY OF SUCH
 * DAMAGE.
 */
package org.dspace.search;

import java.io.File;
import java.io.IOException;
import java.io.InputStreamReader;
import java.io.PrintWriter;
import java.io.StringWriter;
import java.sql.SQLException;
import java.util.ArrayList;
import java.util.Date;
import java.util.Calendar;
import java.util.Iterator;
<<<<<<< HEAD
=======
import java.util.Locale;
>>>>>>> a68d3779
import java.util.TimeZone;
import java.util.Vector;
import java.text.SimpleDateFormat;
import java.text.ParseException;

import org.apache.commons.cli.CommandLine;
import org.apache.commons.cli.HelpFormatter;
import org.apache.commons.cli.OptionBuilder;
import org.apache.commons.cli.Options;
import org.apache.commons.cli.PosixParser;
import org.apache.commons.lang.StringUtils;
import org.apache.log4j.Logger;
import org.apache.lucene.analysis.Analyzer;
import org.apache.lucene.document.Document;
import org.apache.lucene.document.Field;
import org.apache.lucene.document.DateTools;
<<<<<<< HEAD
=======
import org.apache.lucene.index.CorruptIndexException;
>>>>>>> a68d3779
import org.apache.lucene.index.IndexReader;
import org.apache.lucene.index.IndexWriter;
import org.apache.lucene.index.Term;
import org.apache.lucene.index.TermDocs;
import org.dspace.content.Bitstream;
import org.dspace.content.Bundle;
import org.dspace.content.Collection;
import org.dspace.content.Community;
import org.dspace.content.DCValue;
import org.dspace.content.DSpaceObject;
import org.dspace.content.Item;
import org.dspace.content.dao.ItemDAO;
import org.dspace.content.dao.ItemDAOFactory;
import org.dspace.uri.ObjectIdentifier;
import org.dspace.uri.IdentifierService;
import org.dspace.uri.IdentifierException;
import org.dspace.core.ConfigurationManager;
import org.dspace.core.Constants;
import org.dspace.core.Context;
import org.dspace.core.Email;
import org.dspace.core.I18nUtil;
import org.dspace.core.LogManager;
<<<<<<< HEAD
=======
import org.dspace.handle.HandleManager;
>>>>>>> a68d3779
import org.dspace.sort.SortOption;
import org.dspace.sort.OrderFormat;

/**
 * DSIndexer contains the methods that index Items and their metadata,
 * collections, communities, etc. It is meant to either be invoked from the
 * command line (see dspace/bin/index-all) or via the indexContent() methods
 * within DSpace.
 *
 * As of 1.4.2 this class has new incremental update of index functionality
 * and better detection of locked state thanks to Lucene 2.1 moving write.lock.
 * It will attempt to attain a lock on the index in the event that an update
 * is requested and will wait a maximum of 30 seconds (a worst case scenario)
 * to attain the lock before giving up and logging the failure to log4j and
 * to the DSpace administrator email account.
 *
 * The Administrator can choose to run DSIndexer in a cron that
 * repeats regularly, a failed attempt to index from the UI will be "caught" up
 * on in that cron.
 *
 * @author Mark Diggory
 * @author Graham Triggs
 */
public class DSIndexer
{
    private static final Logger log = Logger.getLogger(DSIndexer.class);

    private static final String LAST_INDEXED_FIELD = "DSIndexer.lastIndexed";

    private static final long WRITE_LOCK_TIMEOUT = 30000 /* 30 sec */;

    private static ItemDAO itemDAO;

    // Class to hold the index configuration (one instance per config line)
    private static class IndexConfig
    {
        String indexName;
        String schema;
        String element;
        String qualifier = null;
        String type = "text";

        IndexConfig()
        {
        }

        IndexConfig(String indexName, String schema, String element, String qualifier, String type)
        {
            this.indexName = indexName;
            this.schema = schema;
            this.element = element;
            this.qualifier = qualifier;
            this.type = type;
        }
    }

    private static String index_directory = ConfigurationManager.getProperty("search.dir");

    private static int maxfieldlength = -1;

    // TODO: Support for analyzers per language, or multiple indices
    /** The analyzer for this DSpace instance */
    private static Analyzer analyzer = null;

    /** Static initialisation of index configuration */
    /** Includes backwards compatible default configuration */
    private static IndexConfig[] indexConfigArr = new IndexConfig[]
    {
        new IndexConfig("author",     "dc", "contributor", Item.ANY,          "text") ,
        new IndexConfig("author",     "dc", "creator",     Item.ANY,          "text"),
        new IndexConfig("author",     "dc", "description", "statementofresponsibility", "text"),
        new IndexConfig("title",      "dc", "title",       Item.ANY,          "text"),
        new IndexConfig("keyword",    "dc", "subject",     Item.ANY,          "text"),
        new IndexConfig("abstract",   "dc", "description", "abstract",        "text"),
        new IndexConfig("abstract",   "dc", "description", "tableofcontents", "text"),
        new IndexConfig("series",     "dc", "relation",    "ispartofseries",  "text"),
        new IndexConfig("mimetype",   "dc", "format",      "mimetype",        "text"),
        new IndexConfig("sponsor",    "dc", "description", "sponsorship",     "text"),
        new IndexConfig("identifier", "dc", "identifier",  Item.ANY,          "text")
    };

    static {

    	// calculate maxfieldlength
    	if (ConfigurationManager.getProperty("search.maxfieldlength") != null)
        {
            maxfieldlength = ConfigurationManager.getIntProperty("search.maxfieldlength");
        }

        // read in indexes from the config
        ArrayList<String> indexConfigList = new ArrayList<String>();

        // read in search.index.1, search.index.2....
        for (int i = 1; ConfigurationManager.getProperty("search.index." + i) != null; i++)
        {
            indexConfigList.add(ConfigurationManager.getProperty("search.index." + i));
        }

        if (indexConfigList.size() > 0)
        {
            indexConfigArr = new IndexConfig[indexConfigList.size()];

            for (int i = 0; i < indexConfigList.size(); i++)
            {
                indexConfigArr[i] = new IndexConfig();
                String index = indexConfigList.get(i);
<<<<<<< HEAD

=======
    
>>>>>>> a68d3779
                String[] configLine = index.split(":");

                indexConfigArr[i].indexName = configLine[0];

                // Get the schema, element and qualifier for the index
                // TODO: Should check valid schema, element, qualifier?
                String[] parts = configLine[1].split("\\.");

                switch (parts.length)
                {
                case 3:
                    indexConfigArr[i].qualifier = parts[2];
                case 2:
                    indexConfigArr[i].schema  = parts[0];
                    indexConfigArr[i].element = parts[1];
                    break;
                default:
                    log.warn("Malformed configuration line: search.index." + i);
                    // FIXME: Can't proceed here, no suitable exception to throw
                    throw new RuntimeException(
                            "Malformed configuration line: search.index." + i);
                }

                if (configLine.length > 2)
                {
                    indexConfigArr[i].type = configLine[2];
                }
            }
        }

        /*
         * Increase the default write lock so that Indexing can be interupted.
         */
        IndexWriter.setDefaultWriteLockTimeout(WRITE_LOCK_TIMEOUT);

        /*
         * Create the index directory if it doesn't already exist.
         */
        if(!IndexReader.indexExists(index_directory))
    	{
    		try {
    			new File(index_directory).mkdirs();
				openIndex(true).close();
			} catch (IOException e) {
                throw new RuntimeException(
                        "Could not create search index: " + e.getMessage(),e);
               }
    	}
    }

    /**
     * If a persistent identifier for the "dso" already exists in the index,
     * and the "dso" has a lastModified timestamp that is newer than the
     * document in the index then it is updated, otherwise a new document is
     * added.
     *
     * @param context Users Context
     * @param dso DSpace Object (Item, Collection or Community
     * @throws IOException
     */
    public static void indexContent(Context context, DSpaceObject dso)
<<<<<<< HEAD
    throws IOException
=======
    throws SQLException
>>>>>>> a68d3779
    {
    	indexContent(context, dso, false);
    }
    /**
     * If a persistent identifier for the "dso" already exists in the index,
     * and the "dso" has a lastModified timestamp that is newer than the
     * document in the index then it is updated, otherwise a new document is
     * added.
     *
     * @param context Users Context
     * @param dso DSpace Object (Item, Collection or Community
     * @param force Force update even if not stale.
     * @throws IOException
     */
    public static void indexContent(Context context, DSpaceObject dso, boolean force)
<<<<<<< HEAD
    throws IOException
=======
    throws SQLException
>>>>>>> a68d3779
    {
        String uri = dso.getIdentifier().getCanonicalForm();

        Term t = new Term("uri", uri);

<<<<<<< HEAD
=======
		Term t = new Term("handle", handle);

>>>>>>> a68d3779
        try
        {
            switch (dso.getType())
            {
            case Constants.ITEM :
                Item item = (Item)dso;
                if (item.isArchived() && !item.isWithdrawn())
                {
                    /** If the item is in the repository now, add it to the index*/
                    if (requiresIndexing(t, ((Item)dso).getLastModified()) || force)
                    {
<<<<<<< HEAD
                        buildDocument(context, (Item) dso, t);
=======
                        buildDocument(context, (Item) dso, t);                       
>>>>>>> a68d3779
                    }
                }       
                else
                {
                    /** 
                     * Make sure the item is not in the index if it is not in archive.
                     * TODO: Someday DSIndexer should block withdrawn
                     * content on search/retrieval and allow admins the ablitity to
                     * still search for withdrawn Items.
                     */
                    DSIndexer.unIndexContent(context, handle);
                    log.info("Removed Item: " + handle + " from Index");
                }
<<<<<<< HEAD
                else
                {
                    /**
                     * Make sure the item is not in the index if it is not in archive.
                     * TODO: Someday DSIndexer should block withdrawn
                     * content on search/retrieval and allow admins the ablitity to
                     * still search for withdrawn Items.
                     */
                    DSIndexer.unIndexContent(context, uri);
                    log.info("Removed Item: " + uri + " from Index");
                }

=======
>>>>>>> a68d3779
                break;

            case Constants.COLLECTION :
            	buildDocument(context, (Collection) dso, t);
<<<<<<< HEAD
            	log.info("Wrote Collection: " + uri + " to Index");
=======
            	log.info("Wrote Collection: " + handle + " to Index");
>>>>>>> a68d3779
            	break;

            case Constants.COMMUNITY :
            	buildDocument(context, (Community) dso, t);
<<<<<<< HEAD
                log.info("Wrote Community: " + uri + " to Index");
=======
                log.info("Wrote Community: " + handle + " to Index");
>>>>>>> a68d3779
                break;

            default :
                log.error("Only Items, Collections and Communities can be Indexed");
            }

        } catch (Exception e) {
			log.error(e.getMessage(), e);
		}
    }

    /**
     * unIndex removes an Item, Collection, or Community only works if the
     * DSpaceObject has a persistent identifier (uses a persistent identifier
     * for its unique ID)
     *
     * @param context
     * @param dso DSpace Object, can be Community, Item, or Collection
     * @throws IOException
     */
    public static void unIndexContent(Context context, DSpaceObject dso)
            throws IOException
    {
        try
        {
            unIndexContent(context,
                    dso.getIdentifier().getCanonicalForm());
        }
        catch(Exception exception)
        {
            log.error(exception.getMessage(),exception);
            emailException(exception);
        }
    }

    /**
     * Unindex a Docment in the Lucene Index.
     *
     * @param context
     * @param uri
     * @throws IOException
     */
    public static void unIndexContent(Context context, String uri)
            throws IOException
    {
<<<<<<< HEAD

        IndexWriter writer = openIndex(false);

=======
        
        IndexWriter writer = openIndex(false);
        
>>>>>>> a68d3779
        try
        {
            if (uri != null)
            {
                // we have a persistent identifier (our unique ID, so remove)
                Term t = new Term("uri", uri);
                writer.deleteDocuments(t);
            }
            else
            {
                log.warn("unindex of content with null uri attempted");
            }
        }
        finally
        {
            writer.close();
        }
    }



    /**
     * reIndexContent removes something from the index, then re-indexes it
     *
     * @param context context object
     * @param dso  object to re-index
     */
    public static void reIndexContent(Context context, DSpaceObject dso)
            throws IOException
    {
        try
        {
        	indexContent(context, dso);
        }
        catch(Exception exception)
        {
            log.error(exception.getMessage(),exception);
            emailException(exception);
        }
    }

    /**
	 * create full index - wiping old index
	 *
	 * @param c context to use
	 */
    public static void createIndex(Context c) throws IOException
    {
        itemDAO = ItemDAOFactory.getInstance(c);

    	/* Create a new index, blowing away the old. */
        openIndex(true).close();
<<<<<<< HEAD

=======
        
>>>>>>> a68d3779
        /* Reindex all content preemptively. */
        DSIndexer.updateIndex(c, true);

    }

    /**
     * Optimize the existing index. Iimportant to do regularly to reduce
     * filehandle usage and keep performance fast!
     *
     * @param c Users Context
     * @throws IOException
     */
    public static void optimizeIndex(Context c) throws IOException
    {
        IndexWriter writer = openIndex(false);

        try
        {
            writer.optimize();
        }
        finally
        {
            writer.close();
        }
    }

    /**
     * When invoked as a command-line tool, creates, updates, removes
     * content from the whole index
     *
     * @param args
     *            the command-line arguments, none used
     * @throws IOException
     * @throws SQLException
     */
    public static void main(String[] args) throws IOException, SQLException
    {

<<<<<<< HEAD
        Context context = new Context();
        context.setIgnoreAuthorization(true);

        String usage = "org.dspace.search.DSIndexer [-cbhof[r <item uri>]] or nothing to update/clean an existing index.";
=======
    	Context context = new Context();
        context.setIgnoreAuthorization(true);
        
        String usage = "org.dspace.search.DSIndexer [-cbhof[r <item handle>]] or nothing to update/clean an existing index.";
>>>>>>> a68d3779
        Options options = new Options();
        HelpFormatter formatter = new HelpFormatter();
        CommandLine line = null;

        options.addOption(OptionBuilder
                        .withArgName("item uri")
                        .hasArg(true)
                        .withDescription(
<<<<<<< HEAD
                                "remove an Item, Collection or Community from index based on its uri")
=======
                                "remove an Item, Collection or Community from index based on its handle")
>>>>>>> a68d3779
                        .create("r"));

        options.addOption(OptionBuilder.isRequired(false).withDescription(
                "optimize existing index").create("o"));

        options.addOption(OptionBuilder
                        .isRequired(false)
                        .withDescription(
                                "clean existing index removing any documents that no longer exist in the db")
                        .create("c"));

        options.addOption(OptionBuilder.isRequired(false).withDescription(
                "(re)build index, wiping out current one if it exists").create(
                "b"));

        options.addOption(OptionBuilder
                        .isRequired(false)
                        .withDescription(
                                "if updating existing index, force each document to be reindexed even if uptodate")
                        .create("f"));

        options.addOption(OptionBuilder.isRequired(false).withDescription(
                "print this help message").create("h"));

        try
        {
            line = new PosixParser().parse(options, args);
        }
        catch (Exception e)
        {
            // automatically generate the help statement
            formatter.printHelp(usage, e.getMessage(), options, "");
            System.exit(1);
        }

        if (line.hasOption("h"))
        {
            // automatically generate the help statement
            formatter.printHelp(usage, options);
            System.exit(1);
        }

        if (line.hasOption("r"))
        {
            log.info("Removing " + line.getOptionValue("r") + " from Index");
            unIndexContent(context, line.getOptionValue("r"));
        }
        else if (line.hasOption("o"))
        {
            log.info("Optimizing Index");
            optimizeIndex(context);
        }
        else if (line.hasOption("c"))
        {
            log.info("Cleaning Index");
            cleanIndex(context);
        }
        else if (line.hasOption("b"))
        {
            log.info("(Re)building index from scratch.");
            createIndex(context);
        }
        else
        {
            log.info("Updating and Cleaning Index");
            cleanIndex(context);
            updateIndex(context, line.hasOption("f"));
        }

        log.info("Done with indexing");
    }

    /**
     * Iterates over all Items, Collections and Communities. And updates
     * them in the index. Uses decaching to control memory footprint.
     * Uses indexContent and isStale ot check state of item in index.
     *
     * @param context
     */
    public static void updateIndex(Context context) {
    	updateIndex(context,false);
    }

    /**
     * Iterates over all Items, Collections and Communities. And updates
     * them in the index. Uses decaching to control memory footprint.
     * Uses indexContent and isStale ot check state of item in index.
     *
     * At first it may appear counterintuitive to have an IndexWriter/Reader
     * opened and closed on each DSO. But this allows the UI processes
     * to step in and attain a lock and write to the index even if other
     * processes/jvms are running a reindex.
     *
     * @param context
     * @param force
     */
    public static void updateIndex(Context context, boolean force) {
    		try
    		{
<<<<<<< HEAD
                for (Item item : itemDAO.getItems())
                {
    	            indexContent(context,item,force);
    	            item.decache();
    	        }

    			Collection[] collections = Collection.findAll(context);
=======
                ItemIterator items = null;
                try
                {
                    for(items = Item.findAll(context);items.hasNext();)
                    {
                        Item item = (Item) items.next();
                        indexContent(context,item,force);
                        item.decache();
                    }
                }
                finally
                {
                    if (items != null)
                        items.close();
                }

                Collection[] collections = Collection.findAll(context);
>>>>>>> a68d3779
    	        for (int i = 0; i < collections.length; i++)
    	        {
    	            indexContent(context,collections[i],force);
    	            context.removeCached(collections[i], collections[i].getID());

    	        }

    			Community[] communities = Community.findAll(context);
    	        for (int i = 0; i < communities.length; i++)
    	        {
    	            indexContent(context,communities[i],force);
    	            context.removeCached(communities[i], communities[i].getID());
    	        }

    	        optimizeIndex(context);

    		}
    		catch(Exception e)
    		{
    			log.error(e.getMessage(), e);
    		}
<<<<<<< HEAD

	}

=======
    }
    
>>>>>>> a68d3779
    /**
     * Iterates over all documents in the Lucene index and verifies they
     * are in database, if not, they are removed.
     *
     * @param context
     * @throws IOException
     */
    public static void cleanIndex(Context context) throws IOException
    {
        try
        {
            ObjectIdentifier oi = null;

            IndexReader reader = DSQuery.getIndexReader();

            for(int i = 0 ; i < reader.numDocs(); i++)
            {
                if(!reader.isDeleted(i))
                {
                    Document doc = reader.document(i);
                    String uri = doc.get("uri");

                    oi = ObjectIdentifier.parseCanonicalForm(uri);
                    DSpaceObject o = (DSpaceObject) IdentifierService.getResource(context, oi);

                    if (o == null)
                    {
                        log.info("Deleting: " + uri);
                        /* Use IndexWriter to delete, its easier to manage write.lock */
                        DSIndexer.unIndexContent(context, uri);
                    }
                    else
                    {
                        context.removeCached(o, o.getID());
                        log.debug("Keeping: " + uri);
                    }
                }
                else
                {
                    log.debug("Encountered deleted doc: " + i);
                }
            }
        }
        catch (IdentifierException e)
        {
            log.error("caught exception: ", e);
            throw new RuntimeException(e);
        }
    }

	/**
     * Get the Lucene analyzer to use according to current configuration (or
     * default). TODO: Should have multiple analyzers (and maybe indices?) for
     * multi-lingual DSpaces.
     *
     * @return <code>Analyzer</code> to use
     * @throws IllegalStateException
     *             if the configured analyzer can't be instantiated
     */
    static Analyzer getAnalyzer() throws IllegalStateException
    {
        if (analyzer == null)
        {
            // We need to find the analyzer class from the configuration
            String analyzerClassName = ConfigurationManager.getProperty("search.analyzer");

            if (analyzerClassName == null)
            {
                // Use default
                analyzerClassName = "org.dspace.search.DSAnalyzer";
            }

            try
            {
                Class analyzerClass = Class.forName(analyzerClassName);
                analyzer = (Analyzer) analyzerClass.newInstance();
            }
            catch (Exception e)
            {
                log.fatal(LogManager.getHeader(null, "no_search_analyzer",
                        "search.analyzer=" + analyzerClassName), e);

                throw new IllegalStateException(e.toString());
            }
        }

        return analyzer;
    }


    ////////////////////////////////////
    //      Private
    ////////////////////////////////////

    private static void emailException(Exception exception) {
		// Also email an alert, system admin may need to check for stale lock
		try {
			String recipient = ConfigurationManager
					.getProperty("alert.recipient");

			if (recipient != null) {
				Email email = ConfigurationManager.getEmail(I18nUtil.getEmailFilename(Locale.getDefault(), "internal_error"));
				email.addRecipient(recipient);
				email.addArgument(ConfigurationManager
						.getProperty("dspace.url"));
				email.addArgument(new Date());

				String stackTrace;

				if (exception != null) {
					StringWriter sw = new StringWriter();
					PrintWriter pw = new PrintWriter(sw);
					exception.printStackTrace(pw);
					pw.flush();
					stackTrace = sw.toString();
				} else {
					stackTrace = "No exception";
				}

				email.addArgument(stackTrace);
				email.send();
			}
		} catch (Exception e) {
			// Not much we can do here!
			log.warn("Unable to send email alert", e);
		}

	}

    /**
	 * Is stale checks the lastModified time stamp in the database and the index
	 * to determine if the index is stale.
<<<<<<< HEAD
	 *
	 * @param uri
	 * @param lastModified

=======
	 * 
	 * @param handle
	 * @param lastModified
>>>>>>> a68d3779
	 * @throws SQLException
	 * @throws IOException
	 */
    private static boolean requiresIndexing(Term t, Date lastModified)
    throws SQLException, IOException
    {

		boolean reindexItem = false;
		boolean inIndex = false;

		IndexReader ir = DSQuery.getIndexReader();
<<<<<<< HEAD

=======
		
>>>>>>> a68d3779
		TermDocs docs = ir.termDocs(t);

		while(docs.next())
		{
			inIndex = true;
			int id = docs.doc();
			Document doc = ir.document(id);

			Field lastIndexed = doc.getField(LAST_INDEXED_FIELD);

			if (lastIndexed == null || Long.parseLong(lastIndexed.stringValue()) <
					lastModified.getTime()) {
				reindexItem = true;
			}
		}

		return reindexItem || !inIndex;
	}

    /**
     * prepare index, opening writer, and wiping out existing index if necessary
     */
    private static IndexWriter openIndex(boolean wipe_existing)
            throws IOException
    {

    	IndexWriter writer = new IndexWriter(index_directory, getAnalyzer(), wipe_existing);

        /* Set maximum number of terms to index if present in dspace.cfg */
        if (maxfieldlength == -1)
        {
            writer.setMaxFieldLength(Integer.MAX_VALUE);
        }
        else
        {
            writer.setMaxFieldLength(maxfieldlength);
        }

        return writer;
    }

    /**
     *
     * @param c
     * @param myitem
     * @return
     */
    private static String buildItemLocationString(Context c, Item myitem)
    {
        // build list of community ids
        Community[] communities = myitem.getCommunities();

        // build list of collection ids
        Collection[] collections = myitem.getCollections();

        // now put those into strings
        String location = "";
        int i = 0;

        for (i = 0; i < communities.length; i++)
            location = location + " m" + communities[i].getID();

        for (i = 0; i < collections.length; i++)
            location = location + " l" + collections[i].getID();

        return location;
    }

    private static String buildCollectionLocationString(Context c,
            Collection target)
    {
        // build list of community ids
        Community[] communities = target.getCommunities();

        // now put those into strings
        String location = "";
        int i = 0;

        for (i = 0; i < communities.length; i++)
            location = location + " m" + communities[i].getID();

        return location;
    }

    /**
     * Write the document to the index under the appropriate term (t).
     * @param t
     * @param doc
     * @throws IOException
     */
    private static void writeDocument(Term t, Document doc) throws IOException
    {
        IndexWriter writer = null;
<<<<<<< HEAD

=======
        
>>>>>>> a68d3779
        try
        {
            writer = openIndex(false);
            writer.updateDocument(t, doc);
        }
        catch(Exception e)
        {
            log.error(e.getMessage(),e);
        }
        finally
        {
            if(writer != null)
            {
                writer.close();
            }
        }
    }
    /**
     * Build a Lucene document for a DSpace Community.
     *
     * @param context Users Context
     * @param community Community to be indexed
     * @throws SQLException
     * @throws IOException
     */
<<<<<<< HEAD
    private static void buildDocument(Context context, Community community, Term t)
    throws SQLException, IOException
    {
        // Create Lucene Document
        String uri = community.getIdentifier().getCanonicalForm();
        Document doc = buildDocument(Constants.COMMUNITY, community.getID(), uri, null);

        // and populate it
        String name = community.getMetadata("name");

=======
    private static void buildDocument(Context context, Community community, Term t)  
    throws SQLException, IOException
    {
        // Create Lucene Document
        Document doc = buildDocument(Constants.COMMUNITY, community.getID(), community.getHandle(), null);

        // and populate it
        String name = community.getMetadata("name");
        
>>>>>>> a68d3779
        if (name != null)
        {
        	doc.add(new Field("name", name, Field.Store.NO, Field.Index.TOKENIZED));
        	doc.add(new Field("default", name, Field.Store.NO, Field.Index.TOKENIZED));
        }

        writeDocument(t, doc);
    }

    /**
     * Build a Lucene document for a DSpace Collection.
     *
     * @param context Users Context
     * @param collection Collection to be indexed
     * @throws SQLException
     * @throws IOException
     */
<<<<<<< HEAD
    private static void buildDocument(Context context, Collection collection, Term t)
=======
    private static void buildDocument(Context context, Collection collection, Term t)  
>>>>>>> a68d3779
    throws SQLException, IOException
    {
        String location_text = buildCollectionLocationString(context, collection);

        // Create Lucene Document
<<<<<<< HEAD
        String uri = collection.getIdentifier().getCanonicalForm();
        Document doc = buildDocument(Constants.COLLECTION, collection.getID(), uri, location_text);

        // and populate it
        String name = collection.getMetadata("name");

        if(name != null)
=======
        Document doc = buildDocument(Constants.COLLECTION, collection.getID(), collection.getHandle(), location_text);

        // and populate it
        String name = collection.getMetadata("name");
        
        if (name != null)
>>>>>>> a68d3779
        {
        	doc.add(new Field("name", name, Field.Store.NO, Field.Index.TOKENIZED));
        	doc.add(new Field("default", name, Field.Store.NO, Field.Index.TOKENIZED));
        }
<<<<<<< HEAD

=======
        
>>>>>>> a68d3779
        writeDocument(t, doc);
    }

    /**
     * Build a Lucene document for a DSpace Item and write the index
<<<<<<< HEAD
     *
=======
     * 
>>>>>>> a68d3779
     * @param context Users Context
     * @param item The DSpace Item to be indexed
     * @param t The Item handle term
     * @throws SQLException
     * @throws IOException
     */
<<<<<<< HEAD
    private static void buildDocument(Context context, Item item, Term t)
    throws SQLException, IOException
    {
    	// get the location string (for searching by collection & community)
        String location = buildItemLocationString(context, item);

        // FIXME: Need to check to make sure the Item has a persistent
        // identifier?
        String uri = item.getIdentifier().getCanonicalForm();
=======
    private static void buildDocument(Context context, Item item, Term t) 
    throws SQLException, IOException
    {
    	String handle = item.getHandle();
    	
    	if(handle == null)
    	{
    		handle = HandleManager.findHandle(context, item);   
    	}
    	
    	// get the location string (for searching by collection & community)
        String location = buildItemLocationString(context, item);

        Document doc = buildDocument(Constants.ITEM, item.getID(), handle, location);
>>>>>>> a68d3779

        Document doc = buildDocument(Constants.ITEM, item.getID(), uri, location);

        log.debug("Building Item: " + uri);

        int j;
        int k = 0;

        if (indexConfigArr.length > 0)
        {
            DCValue[] mydc;

            for (int i = 0; i < indexConfigArr.length; i++)
            {
                // extract metadata (ANY is wildcard from Item class)
                if (indexConfigArr[i].qualifier!= null && indexConfigArr[i].qualifier.equals("*"))
                {
                    mydc = item.getMetadata(indexConfigArr[i].schema, indexConfigArr[i].element, Item.ANY, Item.ANY);
                }
                else
                {
                    mydc = item.getMetadata(indexConfigArr[i].schema, indexConfigArr[i].element, indexConfigArr[i].qualifier, Item.ANY);
                }

                for (j = 0; j < mydc.length; j++)
                {
                    if (!StringUtils.isEmpty(mydc[j].value))
                    {
                        if ("timestamp".equalsIgnoreCase(indexConfigArr[i].type))
                        {
                            Date d = toDate(mydc[j].value);
                            if (d != null)
                            {
                                doc.add( new Field(indexConfigArr[i].indexName,
                                                   DateTools.dateToString(d, DateTools.Resolution.SECOND),
                                                   Field.Store.NO,
                                                   Field.Index.UN_TOKENIZED));

                                doc.add( new Field(indexConfigArr[i].indexName  + ".year",
                                                    DateTools.dateToString(d, DateTools.Resolution.YEAR),
                                                    Field.Store.NO,
                                                    Field.Index.UN_TOKENIZED));
                            }
                        }
                        else if ("date".equalsIgnoreCase(indexConfigArr[i].type))
                        {
                            Date d = toDate(mydc[j].value);
                            if (d != null)
                            {
                                doc.add( new Field(indexConfigArr[i].indexName,
                                                   DateTools.dateToString(d, DateTools.Resolution.DAY),
                                                   Field.Store.NO,
                                                   Field.Index.UN_TOKENIZED));

                                doc.add( new Field(indexConfigArr[i].indexName  + ".year",
                                                    DateTools.dateToString(d, DateTools.Resolution.YEAR),
                                                    Field.Store.NO,
                                                    Field.Index.UN_TOKENIZED));
                            }
                        }
                        else
                        {
                            // TODO: use a delegate to allow custom 'types' to be used to reformat the field
                            doc.add( new Field(indexConfigArr[i].indexName,
                                               mydc[j].value,
                                               Field.Store.NO,
                                               Field.Index.TOKENIZED));
                        }
<<<<<<< HEAD

                        doc.add( new Field("default", mydc[j].value, Field.Store.NO, Field.Index.TOKENIZED));
                    }
                }
            }
        }

        log.debug("  Added Metadata");

        try
        {
            // Now get the configured sort options, and add those as untokenized fields
            // Note that we will use the sort order delegates to normalise the values written
            for (SortOption so : SortOption.getSortOptions())
            {
                String[] somd = so.getMdBits();
                DCValue[] dcv = item.getMetadata(somd[0], somd[1], somd[2], Item.ANY);
                if (dcv.length > 0)
                {
                    String value = OrderFormat.makeSortString(dcv[0].value, dcv[0].language, so.getType());
                    doc.add( new Field("sort_" + so.getName(), value, Field.Store.NO, Field.Index.UN_TOKENIZED) );
                }
            }
=======
                        
                        doc.add( new Field("default", mydc[j].value, Field.Store.NO, Field.Index.TOKENIZED));
                    }
                }
            }
        }

        log.debug("  Added Metadata");

        try
        {
            // Now get the configured sort options, and add those as untokenized fields
            // Note that we will use the sort order delegates to normalise the values written
            for (SortOption so : SortOption.getSortOptions())
            {
                String[] somd = so.getMdBits();
                DCValue[] dcv = item.getMetadata(somd[0], somd[1], somd[2], Item.ANY);
                if (dcv.length > 0)
                {
                    String value = OrderFormat.makeSortString(dcv[0].value, dcv[0].language, so.getType());
                    doc.add( new Field("sort_" + so.getName(), value, Field.Store.NO, Field.Index.UN_TOKENIZED) );
                }
            }
        }
        catch (Exception e)
        {
            log.error(e.getMessage(),e);
>>>>>>> a68d3779
        }
        catch (Exception e)
        {
            log.error(e.getMessage(),e);
        }

        log.debug("  Added Sorting");
<<<<<<< HEAD

=======
        
>>>>>>> a68d3779
        Vector<InputStreamReader> readers = new Vector<InputStreamReader>();

        try
        {
        	// now get full text of any bitstreams in the TEXT bundle
            // trundle through the bundles
            Bundle[] myBundles = item.getBundles();

            for (int i = 0; i < myBundles.length; i++)
            {
                if ((myBundles[i].getName() != null)
                        && myBundles[i].getName().equals("TEXT"))
                {
                    // a-ha! grab the text out of the bitstreams
                    Bitstream[] myBitstreams = myBundles[i].getBitstreams();

                    for (j = 0; j < myBitstreams.length; j++)
                    {
                        try
                        {
                            InputStreamReader is = new InputStreamReader(
                                    myBitstreams[j].retrieve()); // get input
                            readers.add(is);

                            // Add each InputStream to the Indexed Document (Acts like an Append)
                            doc.add(new Field("default", is));

                            log.debug("  Added BitStream: " + myBitstreams[j].getStoreNumber() + "	" + myBitstreams[j].getSequenceID() + "   " + myBitstreams[j].getName());

                        }
                        catch (Exception e)
                        {
                            // this will never happen, but compiler is now happy.
                        	log.error(e.getMessage(),e);
                        }
                    }
                }
            }
        }
        catch(Exception e)
        {
        	log.error(e.getMessage(),e);
        }
<<<<<<< HEAD

        //write the index and close the inputstreamreaders
        try {
            writeDocument(t, doc);
            log.info("Wrote Item: " + uri + " to Index");
=======
        
        //write the index and close the inputstreamreaders
        try {
            writeDocument(t, doc);
            log.info("Wrote Item: " + handle + " to Index");
>>>>>>> a68d3779
        }
        catch(Exception e)
        {
        	log.error(e.getMessage(),e);
        }
        finally
        {
        	Iterator<InputStreamReader> itr = readers.iterator();
        	while (itr.hasNext())
        	{
        		InputStreamReader reader = itr.next();
        		if (reader != null)
        		{
        			reader.close();
        		}
        	}
    		log.debug("closed " + readers.size() + " readers");
        }
    }

    /**
     * Create Lucene document with all the shared fields initialized.
     *
     * @param type Type of DSpace Object
     * @param id
<<<<<<< HEAD
     * @param uri
     * @param location
     * @return
     */
    private static Document buildDocument(int type, int id, String uri, String location)
=======
     *@param handle
     * @param location @return
     */
    private static Document buildDocument(int type, int id, String handle, String location)
>>>>>>> a68d3779
    {
        Document doc = new Document();

        // want to be able to check when last updated
        // (not tokenized, but it is indexed)
        doc.add(new Field(LAST_INDEXED_FIELD, Long.toString(System.currentTimeMillis()), Field.Store.YES, Field.Index.UN_TOKENIZED));

        // KEPT FOR BACKWARDS COMPATIBILITY
<<<<<<< HEAD
        // do location, type, uri first
=======
        // do location, type, handle first
>>>>>>> a68d3779
        doc.add(new Field("type", Integer.toString(type), Field.Store.YES, Field.Index.NO));

        // New fields to weaken the dependence on handles, and allow for faster list display
        doc.add(new Field("search.resourcetype", Integer.toString(type), Field.Store.YES, Field.Index.UN_TOKENIZED));
        doc.add(new Field("search.resourceid",   Integer.toString(id),   Field.Store.YES, Field.Index.NO));

<<<<<<< HEAD
        // want to be able to search for uri, so use keyword
=======
        // want to be able to search for handle, so use keyword
>>>>>>> a68d3779
        // (not tokenized, but it is indexed)
        if (uri != null)
        {
            // FIXME: Figure out wtf is going on here.

            // ??? not sure what the "handletext" field is but it was there in writeItemIndex ???
            doc.add(new Field("handletext", uri, Field.Store.YES, Field.Index.TOKENIZED));

            // want to be able to search for uri, so use keyword
            // (not tokenized, but it is indexed)
            doc.add(new Field("uri", uri, Field.Store.YES, Field.Index.UN_TOKENIZED));

            // add to full text index
<<<<<<< HEAD
            doc.add(new Field("default", uri, Field.Store.NO, Field.Index.TOKENIZED));
=======
            doc.add(new Field("default", handle, Field.Store.NO, Field.Index.TOKENIZED));
>>>>>>> a68d3779
        }

        if(location != null)
        {
            doc.add(new Field("location", location, Field.Store.NO, Field.Index.TOKENIZED));
    	    doc.add(new Field("default", location, Field.Store.NO, Field.Index.TOKENIZED));
        }

        return doc;
    }

    /**
     * Helper function to retrieve a date using a best guess of the potential date encodings on a field
<<<<<<< HEAD
     *
=======
     *  
>>>>>>> a68d3779
     * @param t
     * @return
     */
    private static Date toDate(String t)
    {
        SimpleDateFormat[] dfArr;
<<<<<<< HEAD

        // Choose the likely date formats based on string length
        switch (t.length())
        {
            case 4:
                dfArr = new SimpleDateFormat[] { new SimpleDateFormat("yyyy") };
                break;
            case 6:
                dfArr = new SimpleDateFormat[] { new SimpleDateFormat("yyyyMM") };
                break;
            case 7:
                dfArr = new SimpleDateFormat[] { new SimpleDateFormat("yyyy-MM") };
                break;
            case 8:
                dfArr = new SimpleDateFormat[] { new SimpleDateFormat("yyyyMMdd"), new SimpleDateFormat("yyyy MMM") };
                break;
            case 10:
                dfArr = new SimpleDateFormat[] { new SimpleDateFormat("yyyy-MM-dd") };
                break;
            case 11:
                dfArr = new SimpleDateFormat[] { new SimpleDateFormat("yyyy MMM dd") };
                break;
            case 20:
                dfArr = new SimpleDateFormat[] { new SimpleDateFormat("yyyy-MM-dd'T'HH:mm:ss'Z'") };
                break;
            default:
                dfArr = new SimpleDateFormat[] { new SimpleDateFormat("yyyy-MM-dd'T'HH:mm:ss.SSS'Z'") };
                break;
        }


        for (SimpleDateFormat df : dfArr)
        {
            try
            {
                // Parse the date
                df.setCalendar(Calendar.getInstance(TimeZone.getTimeZone("UTC")));
                df.setLenient(false);
                return df.parse(t);
            }
            catch (ParseException pe)
            {
                log.error("Unable to parse date format", pe);
            }
        }

=======

        // Choose the likely date formats based on string length
        switch (t.length())
        {
            case 4:
                dfArr = new SimpleDateFormat[] { new SimpleDateFormat("yyyy") };
                break;
            case 6:
                dfArr = new SimpleDateFormat[] { new SimpleDateFormat("yyyyMM") };
                break;
            case 7:
                dfArr = new SimpleDateFormat[] { new SimpleDateFormat("yyyy-MM") };
                break;
            case 8:
                dfArr = new SimpleDateFormat[] { new SimpleDateFormat("yyyyMMdd"), new SimpleDateFormat("yyyy MMM") };
                break;
            case 10:
                dfArr = new SimpleDateFormat[] { new SimpleDateFormat("yyyy-MM-dd") };
                break;
            case 11:
                dfArr = new SimpleDateFormat[] { new SimpleDateFormat("yyyy MMM dd") };
                break;
            case 20:
                dfArr = new SimpleDateFormat[] { new SimpleDateFormat("yyyy-MM-dd'T'HH:mm:ss'Z'") };
                break;
            default:
                dfArr = new SimpleDateFormat[] { new SimpleDateFormat("yyyy-MM-dd'T'HH:mm:ss.SSS'Z'") };
                break;
        }


        for (SimpleDateFormat df : dfArr)
        {
            try
            {
                // Parse the date
                df.setCalendar(Calendar.getInstance(TimeZone.getTimeZone("UTC")));
                df.setLenient(false);
                return df.parse(t);
            }
            catch (ParseException pe)
            {
                log.error("Unable to parse date format", pe);
            }
        }
        
>>>>>>> a68d3779
        return null;
    }
}<|MERGE_RESOLUTION|>--- conflicted
+++ resolved
@@ -49,10 +49,7 @@
 import java.util.Date;
 import java.util.Calendar;
 import java.util.Iterator;
-<<<<<<< HEAD
-=======
 import java.util.Locale;
->>>>>>> a68d3779
 import java.util.TimeZone;
 import java.util.Vector;
 import java.text.SimpleDateFormat;
@@ -69,10 +66,7 @@
 import org.apache.lucene.document.Document;
 import org.apache.lucene.document.Field;
 import org.apache.lucene.document.DateTools;
-<<<<<<< HEAD
-=======
 import org.apache.lucene.index.CorruptIndexException;
->>>>>>> a68d3779
 import org.apache.lucene.index.IndexReader;
 import org.apache.lucene.index.IndexWriter;
 import org.apache.lucene.index.Term;
@@ -84,21 +78,14 @@
 import org.dspace.content.DCValue;
 import org.dspace.content.DSpaceObject;
 import org.dspace.content.Item;
-import org.dspace.content.dao.ItemDAO;
-import org.dspace.content.dao.ItemDAOFactory;
-import org.dspace.uri.ObjectIdentifier;
-import org.dspace.uri.IdentifierService;
-import org.dspace.uri.IdentifierException;
+import org.dspace.content.ItemIterator;
 import org.dspace.core.ConfigurationManager;
 import org.dspace.core.Constants;
 import org.dspace.core.Context;
 import org.dspace.core.Email;
 import org.dspace.core.I18nUtil;
 import org.dspace.core.LogManager;
-<<<<<<< HEAD
-=======
 import org.dspace.handle.HandleManager;
->>>>>>> a68d3779
 import org.dspace.sort.SortOption;
 import org.dspace.sort.OrderFormat;
 
@@ -107,18 +94,18 @@
  * collections, communities, etc. It is meant to either be invoked from the
  * command line (see dspace/bin/index-all) or via the indexContent() methods
  * within DSpace.
- *
+ * 
  * As of 1.4.2 this class has new incremental update of index functionality
  * and better detection of locked state thanks to Lucene 2.1 moving write.lock.
  * It will attempt to attain a lock on the index in the event that an update
  * is requested and will wait a maximum of 30 seconds (a worst case scenario)
- * to attain the lock before giving up and logging the failure to log4j and
- * to the DSpace administrator email account.
- *
+ * to attain the lock before giving up and logging the failure to log4j and 
+ * to the DSpace administrator email account. 
+ * 
  * The Administrator can choose to run DSIndexer in a cron that
  * repeats regularly, a failed attempt to index from the UI will be "caught" up
  * on in that cron.
- *
+ * 
  * @author Mark Diggory
  * @author Graham Triggs
  */
@@ -127,11 +114,9 @@
     private static final Logger log = Logger.getLogger(DSIndexer.class);
 
     private static final String LAST_INDEXED_FIELD = "DSIndexer.lastIndexed";
-
+    
     private static final long WRITE_LOCK_TIMEOUT = 30000 /* 30 sec */;
-
-    private static ItemDAO itemDAO;
-
+    
     // Class to hold the index configuration (one instance per config line)
     private static class IndexConfig
     {
@@ -154,11 +139,11 @@
             this.type = type;
         }
     }
-
+    
     private static String index_directory = ConfigurationManager.getProperty("search.dir");
-
+    
     private static int maxfieldlength = -1;
-
+    	
     // TODO: Support for analyzers per language, or multiple indices
     /** The analyzer for this DSpace instance */
     private static Analyzer analyzer = null;
@@ -181,13 +166,13 @@
     };
 
     static {
-
+    	
     	// calculate maxfieldlength
     	if (ConfigurationManager.getProperty("search.maxfieldlength") != null)
         {
             maxfieldlength = ConfigurationManager.getIntProperty("search.maxfieldlength");
         }
-
+    	
         // read in indexes from the config
         ArrayList<String> indexConfigList = new ArrayList<String>();
 
@@ -196,28 +181,24 @@
         {
             indexConfigList.add(ConfigurationManager.getProperty("search.index." + i));
         }
-
+    
         if (indexConfigList.size() > 0)
         {
             indexConfigArr = new IndexConfig[indexConfigList.size()];
-
+            
             for (int i = 0; i < indexConfigList.size(); i++)
             {
                 indexConfigArr[i] = new IndexConfig();
                 String index = indexConfigList.get(i);
-<<<<<<< HEAD
-
-=======
-    
->>>>>>> a68d3779
+    
                 String[] configLine = index.split(":");
-
+                
                 indexConfigArr[i].indexName = configLine[0];
-
+    
                 // Get the schema, element and qualifier for the index
                 // TODO: Should check valid schema, element, qualifier?
                 String[] parts = configLine[1].split("\\.");
-
+    
                 switch (parts.length)
                 {
                 case 3:
@@ -239,12 +220,12 @@
                 }
             }
         }
-
+        
         /*
          * Increase the default write lock so that Indexing can be interupted.
          */
         IndexWriter.setDefaultWriteLockTimeout(WRITE_LOCK_TIMEOUT);
-
+    
         /*
          * Create the index directory if it doesn't already exist.
          */
@@ -261,51 +242,46 @@
     }
 
     /**
-     * If a persistent identifier for the "dso" already exists in the index,
-     * and the "dso" has a lastModified timestamp that is newer than the
-     * document in the index then it is updated, otherwise a new document is
-     * added.
-     *
+     * If the handle for the "dso" already exists in the index, and
+     * the "dso" has a lastModified timestamp that is newer than 
+     * the document in the index then it is updated, otherwise a 
+     * new document is added.
+     * 
      * @param context Users Context
      * @param dso DSpace Object (Item, Collection or Community
+     * @throws SQLException
      * @throws IOException
      */
     public static void indexContent(Context context, DSpaceObject dso)
-<<<<<<< HEAD
-    throws IOException
-=======
     throws SQLException
->>>>>>> a68d3779
     {
     	indexContent(context, dso, false);
     }
     /**
-     * If a persistent identifier for the "dso" already exists in the index,
-     * and the "dso" has a lastModified timestamp that is newer than the
-     * document in the index then it is updated, otherwise a new document is
-     * added.
-     *
+     * If the handle for the "dso" already exists in the index, and
+     * the "dso" has a lastModified timestamp that is newer than 
+     * the document in the index then it is updated, otherwise a 
+     * new document is added.
+     * 
      * @param context Users Context
      * @param dso DSpace Object (Item, Collection or Community
      * @param force Force update even if not stale.
+     * @throws SQLException
      * @throws IOException
      */
     public static void indexContent(Context context, DSpaceObject dso, boolean force)
-<<<<<<< HEAD
-    throws IOException
-=======
     throws SQLException
->>>>>>> a68d3779
-    {
-        String uri = dso.getIdentifier().getCanonicalForm();
-
-        Term t = new Term("uri", uri);
-
-<<<<<<< HEAD
-=======
+    {
+    	
+    	String handle = dso.getHandle();
+    	
+    	if(handle == null)
+    	{
+    		handle = HandleManager.findHandle(context, dso);   
+    	}
+
 		Term t = new Term("handle", handle);
 
->>>>>>> a68d3779
         try
         {
             switch (dso.getType())
@@ -317,11 +293,7 @@
                     /** If the item is in the repository now, add it to the index*/
                     if (requiresIndexing(t, ((Item)dso).getLastModified()) || force)
                     {
-<<<<<<< HEAD
-                        buildDocument(context, (Item) dso, t);
-=======
                         buildDocument(context, (Item) dso, t);                       
->>>>>>> a68d3779
                     }
                 }       
                 else
@@ -335,41 +307,18 @@
                     DSIndexer.unIndexContent(context, handle);
                     log.info("Removed Item: " + handle + " from Index");
                 }
-<<<<<<< HEAD
-                else
-                {
-                    /**
-                     * Make sure the item is not in the index if it is not in archive.
-                     * TODO: Someday DSIndexer should block withdrawn
-                     * content on search/retrieval and allow admins the ablitity to
-                     * still search for withdrawn Items.
-                     */
-                    DSIndexer.unIndexContent(context, uri);
-                    log.info("Removed Item: " + uri + " from Index");
-                }
-
-=======
->>>>>>> a68d3779
                 break;
-
+                
             case Constants.COLLECTION :
             	buildDocument(context, (Collection) dso, t);
-<<<<<<< HEAD
-            	log.info("Wrote Collection: " + uri + " to Index");
-=======
             	log.info("Wrote Collection: " + handle + " to Index");
->>>>>>> a68d3779
             	break;
 
             case Constants.COMMUNITY :
             	buildDocument(context, (Community) dso, t);
-<<<<<<< HEAD
-                log.info("Wrote Community: " + uri + " to Index");
-=======
                 log.info("Wrote Community: " + handle + " to Index");
->>>>>>> a68d3779
                 break;
-
+                
             default :
                 log.error("Only Items, Collections and Communities can be Indexed");
             }
@@ -381,20 +330,19 @@
 
     /**
      * unIndex removes an Item, Collection, or Community only works if the
-     * DSpaceObject has a persistent identifier (uses a persistent identifier
-     * for its unique ID)
-     *
+     * DSpaceObject has a handle (uses the handle for its unique ID)
+     * 
      * @param context
      * @param dso DSpace Object, can be Community, Item, or Collection
+     * @throws SQLException
      * @throws IOException
      */
     public static void unIndexContent(Context context, DSpaceObject dso)
-            throws IOException
+            throws SQLException, IOException
     {
         try
         {
-            unIndexContent(context,
-                    dso.getIdentifier().getCanonicalForm());
+        	unIndexContent(context, dso.getHandle());
         }
         catch(Exception exception)
         {
@@ -405,34 +353,33 @@
 
     /**
      * Unindex a Docment in the Lucene Index.
-     *
+     * 
      * @param context
-     * @param uri
+     * @param handle 
+     * @throws SQLException
      * @throws IOException
      */
-    public static void unIndexContent(Context context, String uri)
-            throws IOException
-    {
-<<<<<<< HEAD
-
-        IndexWriter writer = openIndex(false);
-
-=======
+    public static void unIndexContent(Context context, String handle)
+            throws SQLException, IOException
+    {
         
         IndexWriter writer = openIndex(false);
         
->>>>>>> a68d3779
         try
         {
-            if (uri != null)
+            if (handle != null)
             {
-                // we have a persistent identifier (our unique ID, so remove)
-                Term t = new Term("uri", uri);
+                // we have a handle (our unique ID, so remove)
+                Term t = new Term("handle", handle);
                 writer.deleteDocuments(t);
             }
             else
             {
-                log.warn("unindex of content with null uri attempted");
+                log.warn("unindex of content with null handle attempted");
+
+                // FIXME: no handle, fail quietly - should log failure
+                //System.out.println("Error in unIndexContent: Object had no
+                // handle!");
             }
         }
         finally
@@ -440,8 +387,8 @@
             writer.close();
         }
     }
-
-
+    
+    
 
     /**
      * reIndexContent removes something from the index, then re-indexes it
@@ -450,7 +397,7 @@
      * @param dso  object to re-index
      */
     public static void reIndexContent(Context context, DSpaceObject dso)
-            throws IOException
+            throws SQLException, IOException
     {
         try
         {
@@ -462,36 +409,32 @@
             emailException(exception);
         }
     }
-
+    
     /**
 	 * create full index - wiping old index
-	 *
+	 * 
 	 * @param c context to use
 	 */
-    public static void createIndex(Context c) throws IOException
-    {
-        itemDAO = ItemDAOFactory.getInstance(c);
+    public static void createIndex(Context c) throws SQLException, IOException
+    {
 
     	/* Create a new index, blowing away the old. */
         openIndex(true).close();
-<<<<<<< HEAD
-
-=======
         
->>>>>>> a68d3779
         /* Reindex all content preemptively. */
         DSIndexer.updateIndex(c, true);
 
     }
-
-    /**
-     * Optimize the existing index. Iimportant to do regularly to reduce
+    
+    /**
+     * Optimize the existing index. Iimportant to do regularly to reduce 
      * filehandle usage and keep performance fast!
-     *
+     * 
      * @param c Users Context
+     * @throws SQLException
      * @throws IOException
      */
-    public static void optimizeIndex(Context c) throws IOException
+    public static void optimizeIndex(Context c) throws SQLException, IOException
     {
         IndexWriter writer = openIndex(false);
 
@@ -506,41 +449,30 @@
     }
 
     /**
-     * When invoked as a command-line tool, creates, updates, removes
+     * When invoked as a command-line tool, creates, updates, removes 
      * content from the whole index
      *
      * @param args
      *            the command-line arguments, none used
-     * @throws IOException
-     * @throws SQLException
-     */
-    public static void main(String[] args) throws IOException, SQLException
-    {
-
-<<<<<<< HEAD
-        Context context = new Context();
-        context.setIgnoreAuthorization(true);
-
-        String usage = "org.dspace.search.DSIndexer [-cbhof[r <item uri>]] or nothing to update/clean an existing index.";
-=======
+     * @throws IOException 
+     * @throws SQLException 
+     */
+    public static void main(String[] args) throws SQLException, IOException
+    {
+
     	Context context = new Context();
         context.setIgnoreAuthorization(true);
         
         String usage = "org.dspace.search.DSIndexer [-cbhof[r <item handle>]] or nothing to update/clean an existing index.";
->>>>>>> a68d3779
         Options options = new Options();
         HelpFormatter formatter = new HelpFormatter();
         CommandLine line = null;
 
         options.addOption(OptionBuilder
-                        .withArgName("item uri")
+                        .withArgName("item handle")
                         .hasArg(true)
                         .withDescription(
-<<<<<<< HEAD
-                                "remove an Item, Collection or Community from index based on its uri")
-=======
                                 "remove an Item, Collection or Community from index based on its handle")
->>>>>>> a68d3779
                         .create("r"));
 
         options.addOption(OptionBuilder.isRequired(false).withDescription(
@@ -559,7 +491,7 @@
         options.addOption(OptionBuilder
                         .isRequired(false)
                         .withDescription(
-                                "if updating existing index, force each document to be reindexed even if uptodate")
+                                "if updating existing index, force each handle to be reindexed even if uptodate")
                         .create("f"));
 
         options.addOption(OptionBuilder.isRequired(false).withDescription(
@@ -617,38 +549,29 @@
      * Iterates over all Items, Collections and Communities. And updates
      * them in the index. Uses decaching to control memory footprint.
      * Uses indexContent and isStale ot check state of item in index.
-     *
+     * 
      * @param context
      */
     public static void updateIndex(Context context) {
     	updateIndex(context,false);
     }
-
+    
     /**
      * Iterates over all Items, Collections and Communities. And updates
      * them in the index. Uses decaching to control memory footprint.
      * Uses indexContent and isStale ot check state of item in index.
-     *
+     * 
      * At first it may appear counterintuitive to have an IndexWriter/Reader
      * opened and closed on each DSO. But this allows the UI processes
      * to step in and attain a lock and write to the index even if other
      * processes/jvms are running a reindex.
-     *
+     * 
      * @param context
-     * @param force
+     * @param force 
      */
     public static void updateIndex(Context context, boolean force) {
     		try
     		{
-<<<<<<< HEAD
-                for (Item item : itemDAO.getItems())
-                {
-    	            indexContent(context,item,force);
-    	            item.decache();
-    	        }
-
-    			Collection[] collections = Collection.findAll(context);
-=======
                 ItemIterator items = null;
                 try
                 {
@@ -666,86 +589,69 @@
                 }
 
                 Collection[] collections = Collection.findAll(context);
->>>>>>> a68d3779
     	        for (int i = 0; i < collections.length; i++)
     	        {
     	            indexContent(context,collections[i],force);
     	            context.removeCached(collections[i], collections[i].getID());
-
+    	            
     	        }
-
+    		
     			Community[] communities = Community.findAll(context);
     	        for (int i = 0; i < communities.length; i++)
     	        {
     	            indexContent(context,communities[i],force);
     	            context.removeCached(communities[i], communities[i].getID());
     	        }
-
+    			
     	        optimizeIndex(context);
-
+    			
     		}
     		catch(Exception e)
     		{
     			log.error(e.getMessage(), e);
     		}
-<<<<<<< HEAD
-
-	}
-
-=======
-    }
-    
->>>>>>> a68d3779
-    /**
-     * Iterates over all documents in the Lucene index and verifies they
+    }
+    
+    /**
+     * Iterates over all documents in the Lucene index and verifies they 
      * are in database, if not, they are removed.
-     *
+     * 
      * @param context
-     * @throws IOException
-     */
-    public static void cleanIndex(Context context) throws IOException
-    {
-        try
-        {
-            ObjectIdentifier oi = null;
-
-            IndexReader reader = DSQuery.getIndexReader();
-
-            for(int i = 0 ; i < reader.numDocs(); i++)
-            {
-                if(!reader.isDeleted(i))
+     * @throws IOException 
+     * @throws SQLException 
+     */
+    public static void cleanIndex(Context context) throws IOException, SQLException {
+
+    	IndexReader reader = DSQuery.getIndexReader();
+    	
+    	for(int i = 0 ; i < reader.numDocs(); i++)
+    	{
+    		if(!reader.isDeleted(i))
+    		{
+    			Document doc = reader.document(i);
+        		String handle = doc.get("handle");
+        		
+        		DSpaceObject o = HandleManager.resolveToObject(context, handle);
+
+                if (o == null)
                 {
-                    Document doc = reader.document(i);
-                    String uri = doc.get("uri");
-
-                    oi = ObjectIdentifier.parseCanonicalForm(uri);
-                    DSpaceObject o = (DSpaceObject) IdentifierService.getResource(context, oi);
-
-                    if (o == null)
-                    {
-                        log.info("Deleting: " + uri);
-                        /* Use IndexWriter to delete, its easier to manage write.lock */
-                        DSIndexer.unIndexContent(context, uri);
-                    }
-                    else
-                    {
-                        context.removeCached(o, o.getID());
-                        log.debug("Keeping: " + uri);
-                    }
+                	log.info("Deleting: " + handle);
+                	/* Use IndexWriter to delete, its easier to manage write.lock */
+                	DSIndexer.unIndexContent(context, handle);
                 }
                 else
                 {
-                    log.debug("Encountered deleted doc: " + i);
+                	context.removeCached(o, o.getID());
+                	log.debug("Keeping: " + handle);
                 }
-            }
-        }
-        catch (IdentifierException e)
-        {
-            log.error("caught exception: ", e);
-            throw new RuntimeException(e);
-        }
-    }
-
+    		}
+    		else
+    		{
+    			log.debug("Encountered deleted doc: " + i);
+    		}
+    	}
+	}
+    
 	/**
      * Get the Lucene analyzer to use according to current configuration (or
      * default). TODO: Should have multiple analyzers (and maybe indices?) for
@@ -785,7 +691,7 @@
         return analyzer;
     }
 
-
+    
     ////////////////////////////////////
     //      Private
     ////////////////////////////////////
@@ -824,38 +730,27 @@
 		}
 
 	}
-
+    
     /**
 	 * Is stale checks the lastModified time stamp in the database and the index
 	 * to determine if the index is stale.
-<<<<<<< HEAD
-	 *
-	 * @param uri
-	 * @param lastModified
-
-=======
 	 * 
 	 * @param handle
 	 * @param lastModified
->>>>>>> a68d3779
 	 * @throws SQLException
 	 * @throws IOException
 	 */
     private static boolean requiresIndexing(Term t, Date lastModified)
     throws SQLException, IOException
     {
-
+		
 		boolean reindexItem = false;
 		boolean inIndex = false;
-
+		
 		IndexReader ir = DSQuery.getIndexReader();
-<<<<<<< HEAD
-
-=======
 		
->>>>>>> a68d3779
 		TermDocs docs = ir.termDocs(t);
-
+						
 		while(docs.next())
 		{
 			inIndex = true;
@@ -864,7 +759,7 @@
 
 			Field lastIndexed = doc.getField(LAST_INDEXED_FIELD);
 
-			if (lastIndexed == null || Long.parseLong(lastIndexed.stringValue()) <
+			if (lastIndexed == null || Long.parseLong(lastIndexed.stringValue()) < 
 					lastModified.getTime()) {
 				reindexItem = true;
 			}
@@ -879,7 +774,7 @@
     private static IndexWriter openIndex(boolean wipe_existing)
             throws IOException
     {
-
+    	
     	IndexWriter writer = new IndexWriter(index_directory, getAnalyzer(), wipe_existing);
 
         /* Set maximum number of terms to index if present in dspace.cfg */
@@ -891,17 +786,19 @@
         {
             writer.setMaxFieldLength(maxfieldlength);
         }
-
+        
         return writer;
     }
 
     /**
-     *
+     * 
      * @param c
      * @param myitem
      * @return
+     * @throws SQLException
      */
     private static String buildItemLocationString(Context c, Item myitem)
+            throws SQLException
     {
         // build list of community ids
         Community[] communities = myitem.getCommunities();
@@ -914,16 +811,16 @@
         int i = 0;
 
         for (i = 0; i < communities.length; i++)
-            location = location + " m" + communities[i].getID();
+            location = new String(location + " m" + communities[i].getID());
 
         for (i = 0; i < collections.length; i++)
-            location = location + " l" + collections[i].getID();
+            location = new String(location + " l" + collections[i].getID());
 
         return location;
     }
 
     private static String buildCollectionLocationString(Context c,
-            Collection target)
+            Collection target) throws SQLException
     {
         // build list of community ids
         Community[] communities = target.getCommunities();
@@ -933,7 +830,7 @@
         int i = 0;
 
         for (i = 0; i < communities.length; i++)
-            location = location + " m" + communities[i].getID();
+            location = new String(location + " m" + communities[i].getID());
 
         return location;
     }
@@ -947,11 +844,7 @@
     private static void writeDocument(Term t, Document doc) throws IOException
     {
         IndexWriter writer = null;
-<<<<<<< HEAD
-
-=======
         
->>>>>>> a68d3779
         try
         {
             writer = openIndex(false);
@@ -971,24 +864,12 @@
     }
     /**
      * Build a Lucene document for a DSpace Community.
-     *
+     * 
      * @param context Users Context
      * @param community Community to be indexed
      * @throws SQLException
      * @throws IOException
      */
-<<<<<<< HEAD
-    private static void buildDocument(Context context, Community community, Term t)
-    throws SQLException, IOException
-    {
-        // Create Lucene Document
-        String uri = community.getIdentifier().getCanonicalForm();
-        Document doc = buildDocument(Constants.COMMUNITY, community.getID(), uri, null);
-
-        // and populate it
-        String name = community.getMetadata("name");
-
-=======
     private static void buildDocument(Context context, Community community, Term t)  
     throws SQLException, IOException
     {
@@ -998,7 +879,6 @@
         // and populate it
         String name = community.getMetadata("name");
         
->>>>>>> a68d3779
         if (name != null)
         {
         	doc.add(new Field("name", name, Field.Store.NO, Field.Index.TOKENIZED));
@@ -1010,74 +890,41 @@
 
     /**
      * Build a Lucene document for a DSpace Collection.
-     *
+     * 
      * @param context Users Context
      * @param collection Collection to be indexed
      * @throws SQLException
      * @throws IOException
      */
-<<<<<<< HEAD
-    private static void buildDocument(Context context, Collection collection, Term t)
-=======
     private static void buildDocument(Context context, Collection collection, Term t)  
->>>>>>> a68d3779
     throws SQLException, IOException
     {
         String location_text = buildCollectionLocationString(context, collection);
 
         // Create Lucene Document
-<<<<<<< HEAD
-        String uri = collection.getIdentifier().getCanonicalForm();
-        Document doc = buildDocument(Constants.COLLECTION, collection.getID(), uri, location_text);
-
-        // and populate it
-        String name = collection.getMetadata("name");
-
-        if(name != null)
-=======
         Document doc = buildDocument(Constants.COLLECTION, collection.getID(), collection.getHandle(), location_text);
 
         // and populate it
         String name = collection.getMetadata("name");
         
         if (name != null)
->>>>>>> a68d3779
         {
         	doc.add(new Field("name", name, Field.Store.NO, Field.Index.TOKENIZED));
         	doc.add(new Field("default", name, Field.Store.NO, Field.Index.TOKENIZED));
         }
-<<<<<<< HEAD
-
-=======
         
->>>>>>> a68d3779
         writeDocument(t, doc);
     }
 
     /**
      * Build a Lucene document for a DSpace Item and write the index
-<<<<<<< HEAD
-     *
-=======
-     * 
->>>>>>> a68d3779
+     * 
      * @param context Users Context
      * @param item The DSpace Item to be indexed
      * @param t The Item handle term
      * @throws SQLException
      * @throws IOException
      */
-<<<<<<< HEAD
-    private static void buildDocument(Context context, Item item, Term t)
-    throws SQLException, IOException
-    {
-    	// get the location string (for searching by collection & community)
-        String location = buildItemLocationString(context, item);
-
-        // FIXME: Need to check to make sure the Item has a persistent
-        // identifier?
-        String uri = item.getIdentifier().getCanonicalForm();
-=======
     private static void buildDocument(Context context, Item item, Term t) 
     throws SQLException, IOException
     {
@@ -1092,11 +939,8 @@
         String location = buildItemLocationString(context, item);
 
         Document doc = buildDocument(Constants.ITEM, item.getID(), handle, location);
->>>>>>> a68d3779
-
-        Document doc = buildDocument(Constants.ITEM, item.getID(), uri, location);
-
-        log.debug("Building Item: " + uri);
+
+        log.debug("Building Item: " + handle);
 
         int j;
         int k = 0;
@@ -1161,8 +1005,7 @@
                                                Field.Store.NO,
                                                Field.Index.TOKENIZED));
                         }
-<<<<<<< HEAD
-
+                        
                         doc.add( new Field("default", mydc[j].value, Field.Store.NO, Field.Index.TOKENIZED));
                     }
                 }
@@ -1185,47 +1028,14 @@
                     doc.add( new Field("sort_" + so.getName(), value, Field.Store.NO, Field.Index.UN_TOKENIZED) );
                 }
             }
-=======
-                        
-                        doc.add( new Field("default", mydc[j].value, Field.Store.NO, Field.Index.TOKENIZED));
-                    }
-                }
-            }
-        }
-
-        log.debug("  Added Metadata");
-
-        try
-        {
-            // Now get the configured sort options, and add those as untokenized fields
-            // Note that we will use the sort order delegates to normalise the values written
-            for (SortOption so : SortOption.getSortOptions())
-            {
-                String[] somd = so.getMdBits();
-                DCValue[] dcv = item.getMetadata(somd[0], somd[1], somd[2], Item.ANY);
-                if (dcv.length > 0)
-                {
-                    String value = OrderFormat.makeSortString(dcv[0].value, dcv[0].language, so.getType());
-                    doc.add( new Field("sort_" + so.getName(), value, Field.Store.NO, Field.Index.UN_TOKENIZED) );
-                }
-            }
         }
         catch (Exception e)
         {
             log.error(e.getMessage(),e);
->>>>>>> a68d3779
-        }
-        catch (Exception e)
-        {
-            log.error(e.getMessage(),e);
         }
 
         log.debug("  Added Sorting");
-<<<<<<< HEAD
-
-=======
         
->>>>>>> a68d3779
         Vector<InputStreamReader> readers = new Vector<InputStreamReader>();
 
         try
@@ -1269,19 +1079,11 @@
         {
         	log.error(e.getMessage(),e);
         }
-<<<<<<< HEAD
-
-        //write the index and close the inputstreamreaders
-        try {
-            writeDocument(t, doc);
-            log.info("Wrote Item: " + uri + " to Index");
-=======
         
         //write the index and close the inputstreamreaders
         try {
             writeDocument(t, doc);
             log.info("Wrote Item: " + handle + " to Index");
->>>>>>> a68d3779
         }
         catch(Exception e)
         {
@@ -1304,21 +1106,13 @@
 
     /**
      * Create Lucene document with all the shared fields initialized.
-     *
+     * 
      * @param type Type of DSpace Object
      * @param id
-<<<<<<< HEAD
-     * @param uri
-     * @param location
-     * @return
-     */
-    private static Document buildDocument(int type, int id, String uri, String location)
-=======
      *@param handle
      * @param location @return
      */
     private static Document buildDocument(int type, int id, String handle, String location)
->>>>>>> a68d3779
     {
         Document doc = new Document();
 
@@ -1327,40 +1121,26 @@
         doc.add(new Field(LAST_INDEXED_FIELD, Long.toString(System.currentTimeMillis()), Field.Store.YES, Field.Index.UN_TOKENIZED));
 
         // KEPT FOR BACKWARDS COMPATIBILITY
-<<<<<<< HEAD
-        // do location, type, uri first
-=======
         // do location, type, handle first
->>>>>>> a68d3779
         doc.add(new Field("type", Integer.toString(type), Field.Store.YES, Field.Index.NO));
 
         // New fields to weaken the dependence on handles, and allow for faster list display
         doc.add(new Field("search.resourcetype", Integer.toString(type), Field.Store.YES, Field.Index.UN_TOKENIZED));
         doc.add(new Field("search.resourceid",   Integer.toString(id),   Field.Store.YES, Field.Index.NO));
 
-<<<<<<< HEAD
-        // want to be able to search for uri, so use keyword
-=======
         // want to be able to search for handle, so use keyword
->>>>>>> a68d3779
         // (not tokenized, but it is indexed)
-        if (uri != null)
-        {
-            // FIXME: Figure out wtf is going on here.
-
+        if (handle != null)
+        {
             // ??? not sure what the "handletext" field is but it was there in writeItemIndex ???
-            doc.add(new Field("handletext", uri, Field.Store.YES, Field.Index.TOKENIZED));
-
-            // want to be able to search for uri, so use keyword
+            doc.add(new Field("handletext", handle, Field.Store.YES, Field.Index.TOKENIZED));
+
+            // want to be able to search for handle, so use keyword
             // (not tokenized, but it is indexed)
-            doc.add(new Field("uri", uri, Field.Store.YES, Field.Index.UN_TOKENIZED));
+            doc.add(new Field("handle", handle, Field.Store.YES, Field.Index.UN_TOKENIZED));
 
             // add to full text index
-<<<<<<< HEAD
-            doc.add(new Field("default", uri, Field.Store.NO, Field.Index.TOKENIZED));
-=======
             doc.add(new Field("default", handle, Field.Store.NO, Field.Index.TOKENIZED));
->>>>>>> a68d3779
         }
 
         if(location != null)
@@ -1374,18 +1154,13 @@
 
     /**
      * Helper function to retrieve a date using a best guess of the potential date encodings on a field
-<<<<<<< HEAD
-     *
-=======
      *  
->>>>>>> a68d3779
      * @param t
      * @return
      */
     private static Date toDate(String t)
     {
         SimpleDateFormat[] dfArr;
-<<<<<<< HEAD
 
         // Choose the likely date formats based on string length
         switch (t.length())
@@ -1431,55 +1206,7 @@
                 log.error("Unable to parse date format", pe);
             }
         }
-
-=======
-
-        // Choose the likely date formats based on string length
-        switch (t.length())
-        {
-            case 4:
-                dfArr = new SimpleDateFormat[] { new SimpleDateFormat("yyyy") };
-                break;
-            case 6:
-                dfArr = new SimpleDateFormat[] { new SimpleDateFormat("yyyyMM") };
-                break;
-            case 7:
-                dfArr = new SimpleDateFormat[] { new SimpleDateFormat("yyyy-MM") };
-                break;
-            case 8:
-                dfArr = new SimpleDateFormat[] { new SimpleDateFormat("yyyyMMdd"), new SimpleDateFormat("yyyy MMM") };
-                break;
-            case 10:
-                dfArr = new SimpleDateFormat[] { new SimpleDateFormat("yyyy-MM-dd") };
-                break;
-            case 11:
-                dfArr = new SimpleDateFormat[] { new SimpleDateFormat("yyyy MMM dd") };
-                break;
-            case 20:
-                dfArr = new SimpleDateFormat[] { new SimpleDateFormat("yyyy-MM-dd'T'HH:mm:ss'Z'") };
-                break;
-            default:
-                dfArr = new SimpleDateFormat[] { new SimpleDateFormat("yyyy-MM-dd'T'HH:mm:ss.SSS'Z'") };
-                break;
-        }
-
-
-        for (SimpleDateFormat df : dfArr)
-        {
-            try
-            {
-                // Parse the date
-                df.setCalendar(Calendar.getInstance(TimeZone.getTimeZone("UTC")));
-                df.setLenient(false);
-                return df.parse(t);
-            }
-            catch (ParseException pe)
-            {
-                log.error("Unable to parse date format", pe);
-            }
-        }
         
->>>>>>> a68d3779
         return null;
     }
 }