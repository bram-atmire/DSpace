--- conflicted
+++ resolved
@@ -57,10 +57,6 @@
 import org.apache.lucene.search.Searcher;
 import org.apache.lucene.search.Sort;
 import org.apache.lucene.search.SortField;
-<<<<<<< HEAD
-import org.apache.oro.text.perl.Perl5Util;
-=======
->>>>>>> a68d3779
 import org.dspace.content.Collection;
 import org.dspace.content.Community;
 import org.dspace.core.ConfigurationManager;
@@ -68,12 +64,6 @@
 import org.dspace.core.Context;
 import org.dspace.core.LogManager;
 import org.dspace.sort.SortOption;
-<<<<<<< HEAD
-import org.dspace.core.PluginManager;
-import org.dspace.uri.ExternalIdentifier;
-import org.dspace.uri.ExternalIdentifierType;
-=======
->>>>>>> a68d3779
 
 // issues
 // need to filter query string for security
@@ -133,15 +123,6 @@
     {
         String querystring = args.getQuery();
         QueryResults qr = new QueryResults();
-<<<<<<< HEAD
-        List<Integer> hitIds     = new ArrayList<Integer>();
-        List<String> hitURIs = new ArrayList<String>();
-        List<Integer> hitTypes = new ArrayList<Integer>();
-
-        // set up the QueryResults object
-        qr.setHitIds(hitIds);
-        qr.setHitURIs(hitURIs);
-=======
         List hitHandles = new ArrayList();
         List hitIds     = new ArrayList();
         List hitTypes   = new ArrayList();
@@ -149,7 +130,6 @@
         // set up the QueryResults object
         qr.setHitHandles(hitHandles);
         qr.setHitIds(hitIds);
->>>>>>> a68d3779
         qr.setHitTypes(hitTypes);
         qr.setStart(args.getStart());
         qr.setPageSize(args.getPageSize());
@@ -159,11 +139,7 @@
         querystring = checkEmptyQuery(querystring); // change nulls to an empty string
         // We no longer need to work around the Lucene bug with recent versions
         //querystring = workAroundLuceneBug(querystring); // logicals changed to && ||, etc.
-<<<<<<< HEAD
-        querystring = stripURIs(querystring); // remove URIs from query string
-=======
         querystring = stripHandles(querystring); // remove handles from query string
->>>>>>> a68d3779
         querystring = stripAsterisk(querystring); // remove asterisk from beginning of string
 
         try
@@ -185,7 +161,6 @@
             
             Query myquery = qp.parse(querystring);
             Hits hits = null;
-<<<<<<< HEAD
 
             try
             {
@@ -214,42 +189,12 @@
                 log.error("Unable to use speficied sort option: " + (args.getSortOption() == null ? "type/relevance": args.getSortOption().getName()));
                 hits = searcher.search(myquery, new Sort(SortField.FIELD_SCORE));
             }
-=======
->>>>>>> a68d3779
-
-            try
-            {
-                if (args.getSortOption() == null)
-                {
-                    SortField[] sortFields = new SortField[] {
-                            new SortField("search.resourcetype", true),
-                            new SortField(null, SortField.SCORE, SortOption.ASCENDING.equals(args.getSortOrder()))
-                        };
-                    hits = searcher.search(myquery, new Sort(sortFields));
-                }
-                else
-                {
-                    SortField[] sortFields = new SortField[] {
-                            new SortField("search.resourcetype", true),
-                            new SortField("sort_" + args.getSortOption().getName(), SortOption.DESCENDING.equals(args.getSortOrder())),
-                            SortField.FIELD_SCORE
-                        };
-                    hits = searcher.search(myquery, new Sort(sortFields));
-                }
-            }
-            catch (Exception e)
-            {
-                // Lucene can throw an exception if it is unable to determine a sort time from the specified field
-                // Provide a fall back that just works on relevancy.
-                log.error("Unable to use speficied sort option: " + (args.getSortOption() == null ? "type/relevance": args.getSortOption().getName()));
-                hits = searcher.search(myquery, new Sort(SortField.FIELD_SCORE));
-            }
             
             // set total number of hits
             qr.setHitCount(hits.length());
 
             // We now have a bunch of hits - snip out a 'window'
-            // defined in start, count and return the URIs
+            // defined in start, count and return the handles
             // from that window
             // first, are there enough hits?
             if (args.getStart() < hits.length())
@@ -268,17 +213,10 @@
                     String resourceId   = d.get("search.resourceid");
                     String resourceType = d.get("search.resourcetype");
 
-<<<<<<< HEAD
-                    String uriText = d.get("uri");
-                    String uriType = d.get("type");
-
-                    switch (Integer.parseInt( resourceType != null ? resourceType : uriType))
-=======
                     String handleText = d.get("handle");
                     String handleType = d.get("type");
 
                     switch (Integer.parseInt( resourceType != null ? resourceType : handleType))
->>>>>>> a68d3779
                     {
                         case Constants.ITEM:
                             hitTypes.add(new Integer(Constants.ITEM));
@@ -293,11 +231,7 @@
                             break;
                     }
 
-<<<<<<< HEAD
-                    hitURIs.add(uriText);
-=======
                     hitHandles.add( handleText );
->>>>>>> a68d3779
                     hitIds.add( resourceId == null ? null: Integer.parseInt(resourceId) );
                 }
             }
@@ -305,31 +239,19 @@
         catch (NumberFormatException e)
         {
             log.warn(LogManager.getHeader(c, "Number format exception", "" + e));
-<<<<<<< HEAD
-            qr.setErrorMsg("Number format exception");
-=======
             qr.setErrorMsg("number-format-exception");
->>>>>>> a68d3779
         }
         catch (ParseException e)
         {
             // a parse exception - log and return null results
             log.warn(LogManager.getHeader(c, "Invalid search string", "" + e));
-<<<<<<< HEAD
-            qr.setErrorMsg("Invalid search string");
-=======
             qr.setErrorMsg("invalid-search-string");
->>>>>>> a68d3779
         }
         catch (TokenMgrError tme)
         {
             // Similar to parse exception
             log.warn(LogManager.getHeader(c, "Invalid search string", "" + tme));
-<<<<<<< HEAD
-            qr.setErrorMsg("Invalid search string");
-=======
             qr.setErrorMsg("invalid-search-string");
->>>>>>> a68d3779
         }
         catch(BooleanQuery.TooManyClauses e)
         {
@@ -353,11 +275,7 @@
     /**
      * Workaround Lucene bug that breaks wildcard searching.
      * This is no longer required with Lucene upgrades.
-<<<<<<< HEAD
-     *
-=======
      * 
->>>>>>> a68d3779
      * @param myquery
      * @return
      * @deprecated
@@ -375,36 +293,11 @@
                       .toLowerCase();
     }
 
-    static String stripURIs(String myquery)
-    {
-<<<<<<< HEAD
-        // FIXME: Do we need to strip "local" identifier prefixes as well?
-
-        Object[] types =
-                PluginManager.getPluginSequence(ExternalIdentifierType.class);
-        if (types != null)
-        {
-            for (ExternalIdentifierType t : (ExternalIdentifierType[]) types)
-            {
-                if (myquery.startsWith(t.getBaseURI() + "/"))
-                {
-                    int urlPos = myquery.indexOf(t.getBaseURI() + "/");
-                    return myquery.substring(urlPos + 1);
-                }
-                if (myquery.startsWith(t.getNamespace() + ":"))
-                {
-                    int namespacePos = myquery.indexOf(t.getNamespace() + ":");
-                    return myquery.substring(namespacePos + 1);
-                }
-            }
-        }
-
-        return myquery;
-=======
+    static String stripHandles(String myquery)
+    {
         // Drop beginning pieces of full handle strings
         return myquery.replaceAll("^\\s*http://hdl\\.handle\\.net/", "")
                       .replaceAll("^\\s*hdl:", "");
->>>>>>> a68d3779
     }
 
     static String stripAsterisk(String myquery)
@@ -437,7 +330,10 @@
 
         String location = "l" + (coll.getID());
 
-        args.setQuery("+(" + querystring + ") +location:\"" + location + "\"");
+        String newquery = new String("+(" + querystring + ") +location:\""
+                + location + "\"");
+
+        args.setQuery(newquery);
 
         return doQuery(c, args);
     }
@@ -463,7 +359,10 @@
 
         String location = "m" + (comm.getID());
 
-        args.setQuery("+(" + querystring + ") +location:\"" + location + "\"");
+        String newquery = new String("+(" + querystring + ") +location:\""
+                + location + "\"");
+
+        args.setQuery(newquery);
 
         return doQuery(c, args);
     }
@@ -487,17 +386,17 @@
 
             QueryResults results = doQuery(c, args);
 
-            Iterator i = results.getHitURIs().iterator();
+            Iterator i = results.getHitHandles().iterator();
             Iterator j = results.getHitTypes().iterator();
 
             while (i.hasNext())
             {
-                String thisURI = (String) i.next();
+                String thisHandle = (String) i.next();
                 Integer thisType = (Integer) j.next();
                 String type = Constants.typeText[thisType.intValue()];
 
                 // also look up type
-                System.out.println(type + "\t" + thisURI);
+                System.out.println(type + "\t" + thisHandle);
             }
         }
         catch (Exception e)
@@ -524,11 +423,7 @@
             }
         }
     }
-<<<<<<< HEAD
-
-=======
     
->>>>>>> a68d3779
     public static void main(String[] args)
     {
         if (args.length > 0)
