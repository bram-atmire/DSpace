--- conflicted
+++ resolved
@@ -712,8 +712,6 @@
                 </exclusion>
             </exclusions>
         </dependency>
-<<<<<<< HEAD
-=======
         <!-- S3 also wanted jackson... -->
         <dependency>
             <groupId>com.fasterxml.jackson.core</groupId>
@@ -735,7 +733,6 @@
             <artifactId>json</artifactId>
             <version>20180130</version>
         </dependency>
->>>>>>> b159aa90
     </dependencies>
 
 </project>