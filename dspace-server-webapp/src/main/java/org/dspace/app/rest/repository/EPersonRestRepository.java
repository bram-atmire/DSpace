--- conflicted
+++ resolved
@@ -116,8 +116,6 @@
     }
 
     /**
-<<<<<<< HEAD
-=======
      * Find the eperson with the provided email address if any. The search is delegated to the
      * {@link EPersonService#findByEmail(Context, String)} method
      *
@@ -141,7 +139,6 @@
     }
 
     /**
->>>>>>> 183a92c4
      * Find the epersons matching the query parameter. The search is delegated to the
      * {@link EPersonService#search(Context, String, int, int)} method
      *
