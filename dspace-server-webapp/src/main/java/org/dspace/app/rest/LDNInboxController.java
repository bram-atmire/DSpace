--- conflicted
+++ resolved
@@ -61,15 +61,14 @@
         log.info("stored ldn message {}", ldnMsgEntity);
         context.commit();
 
-<<<<<<< HEAD
         LDNProcessor processor = router.route(ldnMsgEntity);
         if (processor == null) {
             log.error(String.format("No processor found for type %s", notification.getType()));
             return ResponseEntity.badRequest()
                 .body(String.format("No processor found for type %s", notification.getType()));
-=======
+        }
         if (ldnMsgEntity.getQueueStatus() != LDNMessageEntity.QUEUE_STATUS_UNTRUSTED) {
-            LDNProcessor processor = router.route(ldnMsgEntity);
+            processor = router.route(ldnMsgEntity);
             if (processor == null) {
                 log.error(String.format("No processor found for type %s", notification.getType()));
                 return ResponseEntity.badRequest()
@@ -77,7 +76,6 @@
             } else {
                 processor.process(notification);
             }
->>>>>>> aecb8f41
         } else {
             log.warn("LDNMessage " + ldnMsgEntity + " has been received by an untrusted source");
         }
