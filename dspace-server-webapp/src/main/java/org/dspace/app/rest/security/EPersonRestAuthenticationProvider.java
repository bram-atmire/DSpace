/**
 * The contents of this file are subject to the license and copyright
 * detailed in the LICENSE and NOTICE files at the root of the source
 * tree and available online at
 *
 * http://www.dspace.org/license/
 */
package org.dspace.app.rest.security;

import static org.dspace.app.rest.security.WebSecurityConfiguration.ADMIN_GRANT;
import static org.dspace.app.rest.security.WebSecurityConfiguration.AUTHENTICATED_GRANT;

import java.sql.SQLException;
import java.util.Collections;
import java.util.LinkedList;
import java.util.List;
import java.util.Objects;
import javax.annotation.PostConstruct;
import javax.servlet.http.HttpServletRequest;

import org.apache.commons.lang3.StringUtils;
import org.dspace.app.rest.login.PostLoggedInAction;
import org.dspace.app.rest.utils.ContextUtil;
import org.dspace.authenticate.AuthenticationMethod;
import org.dspace.authenticate.service.AuthenticationService;
import org.dspace.authorize.service.AuthorizeService;
import org.dspace.core.Context;
import org.dspace.core.LogHelper;
import org.dspace.eperson.EPerson;
import org.dspace.services.RequestService;
import org.slf4j.Logger;
import org.slf4j.LoggerFactory;
import org.springframework.beans.factory.annotation.Autowired;
import org.springframework.security.authentication.AuthenticationProvider;
import org.springframework.security.authentication.BadCredentialsException;
import org.springframework.security.core.Authentication;
import org.springframework.security.core.AuthenticationException;
import org.springframework.security.core.GrantedAuthority;
import org.springframework.security.core.authority.SimpleGrantedAuthority;
import org.springframework.stereotype.Component;

/**
 * This class is responsible for authenticating a user via REST
 *
 * @author Frederic Van Reet (frederic dot vanreet at atmire dot com)
 * @author Tom Desair (tom dot desair at atmire dot com)
 */
@Component
public class EPersonRestAuthenticationProvider implements AuthenticationProvider {

    private static final Logger log = LoggerFactory.getLogger(EPersonRestAuthenticationProvider.class);

    public static final String MANAGE_ACCESS_GROUP = "MANAGE_ACCESS_GROUP";

    @Autowired
    private AuthenticationService authenticationService;

    @Autowired
    private AuthorizeService authorizeService;

    @Autowired
    private RequestService requestService;

    @Autowired
    private HttpServletRequest request;

    @Autowired(required = false)
    private List<PostLoggedInAction> postLoggedInActions;

    @PostConstruct
    public void postConstruct() {
        if (postLoggedInActions == null) {
            postLoggedInActions = Collections.emptyList();
        }
    }

    @Override
    public Authentication authenticate(Authentication authentication) throws AuthenticationException {
        Context context = ContextUtil.obtainContext(request);
        // If a user already exists in the context, then no authentication is necessary. User is already logged in
        if (context != null && context.getCurrentUser() != null) {
            // Simply refresh/reload the auth token. If token has expired, the token will change.
            log.debug("Request to refresh auth token");
            return authenticateRefreshTokenRequest(context);
        } else {
            // Otherwise, this is a new login & we need to attempt authentication
            log.debug("Request to authenticate new login");
            return authenticateNewLogin(authentication);
        }
    }

    /**
     * Trigger a JWT token refresh by updating the currently logged-in user's "lastActive" date to *now*.
     * Since the logged-in user's "lastActive" date is used to determine whether the token has expired, this *may*
     * cause the token to change (if expiration time has passed). If expiration has not passed, this request will
     * return the same token as before.
     * @param context current DSpace context (for currently logged in user information)
     * @return DSpaceAuthentication object representing authenticated user
     */
    private Authentication authenticateRefreshTokenRequest(Context context) {
        authenticationService.updateLastActiveDate(context);
        return createAuthentication(context);
    }

    /**
     * Attempt a new login to DSpace based on the information provided in the Authentication class.
     * If login is successful, returns a NEW Authentication class containing the logged in EPerson and their list of
     * GrantedAuthority objects.  If login fails, a BadCredentialsException is thrown. If no valid login found implicit
     * or explicit, then null is returned.
     * @param authentication Authentication class to attempt authentication.
     * @return new Authentication class containing logged-in user information or null
     */
    private Authentication authenticateNewLogin(Authentication authentication) {
        Context newContext = null;
        Authentication output = null;

        if (authentication != null) {
            try {
                newContext = new Context();
                String name = authentication.getName();
                String password = Objects.toString(authentication.getCredentials(), null);

                int implicitStatus = authenticationService.authenticateImplicit(newContext, null, null, null, request);

                if (implicitStatus == AuthenticationMethod.SUCCESS) {
                    log.info(LogHelper.getHeader(newContext, "login", "type=implicit"));
                    output = createAuthentication(newContext);
                } else {
                    int authenticateResult = authenticationService
                        .authenticate(newContext, name, password, null, request);
                    if (AuthenticationMethod.SUCCESS == authenticateResult) {

                        log.info(LogHelper
                                     .getHeader(newContext, "login", "type=explicit"));

                        output = createAuthentication(newContext);
<<<<<<< HEAD
=======

                        for (PostLoggedInAction action : postLoggedInActions) {
                            try {
                                action.loggedIn(newContext);
                            } catch (Exception ex) {
                                log.error("An error occurs performing post logged in action", ex);
                            }
                        }

>>>>>>> ec0853dd
                    } else {
                        log.info(LogHelper.getHeader(newContext, "failed_login", "email="
                            + name + ", result="
                            + authenticateResult));
                        throw new BadCredentialsException("Login failed");
                    }
                }
            } finally {
                if (newContext != null && newContext.isValid()) {
                    try {
                        newContext.complete();
                    } catch (SQLException e) {
                        log.error(e.getMessage() + " occurred while trying to close", e);
                    }
                }
            }
        }

        return output;
    }

    /**
     * Create a valid Spring Authentication object for the user currently authenticated in the Context.
     * If no current user is found in the Context, then the login must have failed and a BadCredentialsException is
     * thrown.
     * @param context current DSpace context
     * @return DSpaceAuthentication object for currently authenticated user
     * @throws BadCredentialsException if no current user found
     */
    private Authentication createAuthentication(final Context context) {
        EPerson ePerson = context.getCurrentUser();

        if (ePerson != null && StringUtils.isNotBlank(ePerson.getEmail())) {
            //Pass the eperson ID to the request service
            requestService.setCurrentUserId(ePerson.getID());

            return new DSpaceAuthentication(ePerson, getGrantedAuthorities(context));

        } else {
            log.info(LogHelper.getHeader(context, "failed_login", "No eperson with an non-blank e-mail address found"));
            throw new BadCredentialsException("Login failed");
        }
    }

    /**
     * Return list of GrantedAuthority objects for the user currently authenticated in the Context
     * @param context current DSpace context
     * @return List of GrantedAuthority.  Empty list is returned if no current user exists.
     */
    public List<GrantedAuthority> getGrantedAuthorities(Context context) {
        List<GrantedAuthority> authorities = new LinkedList<>();
        EPerson eperson = context.getCurrentUser();
        if (eperson != null) {
            boolean isAdmin = false;
            try {
                isAdmin = authorizeService.isAdmin(context, eperson);
            } catch (SQLException e) {
                log.error("SQL error while checking for admin rights", e);
            }

            if (isAdmin) {
                authorities.add(new SimpleGrantedAuthority(ADMIN_GRANT));
            } else if (authorizeService.isAccountManager(context)) {
                authorities.add(new SimpleGrantedAuthority(MANAGE_ACCESS_GROUP));
            }

            authorities.add(new SimpleGrantedAuthority(AUTHENTICATED_GRANT));
        }

        return authorities;
    }

    /**
     * Return whether this provider supports this Authentication type.  Only returns true if the Authentication type
     * is a valid DSpaceAuthentication class.
     * @param authentication
     * @return true if valid DSpaceAuthentication class
     */
    @Override
    public boolean supports(Class<?> authentication) {
        return DSpaceAuthentication.class.isAssignableFrom(authentication);
    }
}<|MERGE_RESOLUTION|>--- conflicted
+++ resolved
@@ -134,8 +134,6 @@
                                      .getHeader(newContext, "login", "type=explicit"));
 
                         output = createAuthentication(newContext);
-<<<<<<< HEAD
-=======
 
                         for (PostLoggedInAction action : postLoggedInActions) {
                             try {
@@ -145,7 +143,6 @@
                             }
                         }
 
->>>>>>> ec0853dd
                     } else {
                         log.info(LogHelper.getHeader(newContext, "failed_login", "email="
                             + name + ", result="
