--- conflicted
+++ resolved
@@ -14,12 +14,7 @@
 import org.dspace.app.rest.exception.UnprocessableEntityException;
 import org.dspace.app.rest.model.DSpaceObjectRest;
 import org.dspace.app.rest.model.patch.Patch;
-<<<<<<< HEAD
 import org.dspace.app.rest.repository.patch.ResourcePatch;
-=======
-import org.dspace.app.rest.projection.Projection;
-import org.dspace.app.rest.repository.patch.DSpaceObjectPatch;
->>>>>>> b2657cdc
 import org.dspace.authorize.AuthorizeException;
 import org.dspace.content.DSpaceObject;
 import org.dspace.content.service.DSpaceObjectService;
@@ -36,27 +31,14 @@
         extends DSpaceRestRepository<R, UUID> {
 
     final DSpaceObjectService<M> dsoService;
-<<<<<<< HEAD
-    final DSpaceObjectConverter<M, R> dsoConverter;
-=======
-    final DSpaceObjectPatch<R> dsoPatch;
->>>>>>> b2657cdc
 
     @Autowired
     ResourcePatch<M> resourcePatch;
     @Autowired
     MetadataConverter metadataConverter;
 
-    DSpaceObjectRestRepository(DSpaceObjectService<M> dsoService,
-<<<<<<< HEAD
-                               DSpaceObjectConverter<M, R> dsoConverter) {
+    DSpaceObjectRestRepository(DSpaceObjectService<M> dsoService) {
         this.dsoService = dsoService;
-        this.dsoConverter = dsoConverter;
-=======
-                               DSpaceObjectPatch<R> dsoPatch) {
-        this.dsoService = dsoService;
-        this.dsoPatch = dsoPatch;
->>>>>>> b2657cdc
     }
 
     /**
@@ -77,28 +59,7 @@
         if (dso == null) {
             throw new ResourceNotFoundException(apiCategory + "." + model + " with id: " + id + " not found");
         }
-<<<<<<< HEAD
         resourcePatch.patch(obtainContext(), dso, patch.getOperations());
         dsoService.update(obtainContext(), dso);
-=======
-        R dsoRest = dsoPatch.patch(findOne(id), patch.getOperations());
-        updateDSpaceObject(dso, dsoRest);
-    }
-
-    /**
-     * Applies the changes in the given rest DSpace object to the model DSpace object.
-     * The default implementation updates metadata if needed. Subclasses should extend
-     * to support updates of additional properties.
-     *
-     * @param dso the dso to apply changes to.
-     * @param dsoRest the rest representation of the new desired state.
-     */
-    protected void updateDSpaceObject(M dso, R dsoRest)
-            throws AuthorizeException, SQLException {
-        R origDsoRest = converter.toRest(dso, Projection.DEFAULT);
-        if (!origDsoRest.getMetadata().equals(dsoRest.getMetadata())) {
-            metadataConverter.setMetadata(obtainContext(), dso, dsoRest.getMetadata());
-        }
->>>>>>> b2657cdc
     }
 }