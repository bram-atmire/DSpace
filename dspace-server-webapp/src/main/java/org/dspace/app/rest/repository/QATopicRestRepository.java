/**
 * The contents of this file are subject to the license and copyright
 * detailed in the LICENSE and NOTICE files at the root of the source
 * tree and available online at
 *
 * http://www.dspace.org/license/
 */
package org.dspace.app.rest.repository;

import java.util.List;
import java.util.UUID;

import org.dspace.app.rest.Parameter;
import org.dspace.app.rest.SearchRestMethod;
import org.dspace.app.rest.exception.RepositoryMethodNotImplementedException;
import org.dspace.app.rest.model.QATopicRest;
import org.dspace.core.Context;
import org.dspace.qaevent.QATopic;
import org.dspace.qaevent.service.QAEventService;
import org.springframework.beans.factory.annotation.Autowired;
import org.springframework.data.domain.Page;
import org.springframework.data.domain.Pageable;
import org.springframework.data.domain.Sort.Direction;
import org.springframework.security.access.prepost.PreAuthorize;
import org.springframework.stereotype.Component;

/**
 * Rest repository that handle QA topics.
 *
 * @author Andrea Bollini (andrea.bollini at 4science.it)
 *
 */
@Component(QATopicRest.CATEGORY + "." + QATopicRest.NAME)
public class QATopicRestRepository extends DSpaceRestRepository<QATopicRest, String> {

    final static String ORDER_FIELD = "topic";

    @Autowired
    private QAEventService qaEventService;

    @Override
    public Page<QATopicRest> findAll(Context context, Pageable pageable) {
        throw new RepositoryMethodNotImplementedException("Method not allowed!", "");
    }

    @Override
    @PreAuthorize("hasPermission(#id, 'QUALITYASSURANCETOPIC', 'READ')")
    public QATopicRest findOne(Context context, String id) {
        String[] topicIdSplitted = id.split(":", 3);
        if (topicIdSplitted.length < 2) {
            return null;
        }
        String sourceName = topicIdSplitted[0];
        String topicName = topicIdSplitted[1].replaceAll("!", "/");
        UUID target = topicIdSplitted.length == 3 ? UUID.fromString(topicIdSplitted[2]) : null;
        QATopic topic = qaEventService.findTopicBySourceAndNameAndTarget(context, sourceName, topicName, target);
        return (topic != null) ? converter.toRest(topic, utils.obtainProjection()) : null;
    }

<<<<<<< HEAD
    @SearchRestMethod(name = "bySource")
    @PreAuthorize("hasAuthority('AUTHENTICATED')")
    public Page<QATopicRest> findBySource(@Parameter(value = "source", required = true) String source,
           Pageable pageable) {
        Context context = obtainContext();
        List<QATopic> topics = qaEventService.findAllTopicsBySource(context, source,
                                              pageable.getOffset(), pageable.getPageSize());
        long count = qaEventService.countTopicsBySource(context, source);
=======
    @Override
    @PreAuthorize("hasAuthority('ADMIN')")
    public Page<QATopicRest> findAll(Context context, Pageable pageable) {
        boolean ascending = false;
        if (pageable.getSort() != null && pageable.getSort().getOrderFor(ORDER_FIELD) != null) {
            ascending = pageable.getSort()
                .getOrderFor(ORDER_FIELD).getDirection() == Direction.ASC;
        }
        List<QATopic> topics = qaEventService.findAllTopics(pageable.getOffset(), pageable.getPageSize(),
            ORDER_FIELD, ascending);
        long count = qaEventService.countTopics();
>>>>>>> 4bf7d178
        if (topics == null) {
            return null;
        }
        return converter.toRestPage(topics, pageable, count, utils.obtainProjection());
    }

<<<<<<< HEAD
    @SearchRestMethod(name = "byTarget")
    @PreAuthorize("hasAuthority('AUTHENTICATED')")
    public Page<QATopicRest> findByTarget(@Parameter(value = "target", required = true) UUID target,
        @Parameter(value = "source", required = true) String source,
        Pageable pageable) {
        Context context = obtainContext();
        List<QATopic> topics = qaEventService.findAllTopicsBySourceAndTarget(context, source, target,
                                              pageable.getOffset(), pageable.getPageSize());
        long count = qaEventService.countTopicsBySourceAndTarget(context, source, target);
=======
    @SearchRestMethod(name = "bySource")
    @PreAuthorize("hasAuthority('ADMIN')")
    public Page<QATopicRest> findBySource(Context context,
        @Parameter(value = "source", required = true) String source, Pageable pageable) {
        boolean ascending = false;
        if (pageable.getSort() != null && pageable.getSort().getOrderFor(ORDER_FIELD) != null) {
            ascending = pageable.getSort().getOrderFor(ORDER_FIELD).getDirection() == Direction.ASC;
        }
        List<QATopic> topics = qaEventService.findAllTopicsBySource(source,
            pageable.getOffset(), pageable.getPageSize(), ORDER_FIELD, ascending);
        long count = qaEventService.countTopicsBySource(source);
>>>>>>> 4bf7d178
        if (topics == null) {
            return null;
        }
        return converter.toRestPage(topics, pageable, count, utils.obtainProjection());
    }

    @Override
    public Class<QATopicRest> getDomainClass() {
        return QATopicRest.class;
    }

}<|MERGE_RESOLUTION|>--- conflicted
+++ resolved
@@ -57,7 +57,6 @@
         return (topic != null) ? converter.toRest(topic, utils.obtainProjection()) : null;
     }
 
-<<<<<<< HEAD
     @SearchRestMethod(name = "bySource")
     @PreAuthorize("hasAuthority('AUTHENTICATED')")
     public Page<QATopicRest> findBySource(@Parameter(value = "source", required = true) String source,
@@ -66,26 +65,12 @@
         List<QATopic> topics = qaEventService.findAllTopicsBySource(context, source,
                                               pageable.getOffset(), pageable.getPageSize());
         long count = qaEventService.countTopicsBySource(context, source);
-=======
-    @Override
-    @PreAuthorize("hasAuthority('ADMIN')")
-    public Page<QATopicRest> findAll(Context context, Pageable pageable) {
-        boolean ascending = false;
-        if (pageable.getSort() != null && pageable.getSort().getOrderFor(ORDER_FIELD) != null) {
-            ascending = pageable.getSort()
-                .getOrderFor(ORDER_FIELD).getDirection() == Direction.ASC;
-        }
-        List<QATopic> topics = qaEventService.findAllTopics(pageable.getOffset(), pageable.getPageSize(),
-            ORDER_FIELD, ascending);
-        long count = qaEventService.countTopics();
->>>>>>> 4bf7d178
         if (topics == null) {
             return null;
         }
         return converter.toRestPage(topics, pageable, count, utils.obtainProjection());
     }
 
-<<<<<<< HEAD
     @SearchRestMethod(name = "byTarget")
     @PreAuthorize("hasAuthority('AUTHENTICATED')")
     public Page<QATopicRest> findByTarget(@Parameter(value = "target", required = true) UUID target,
@@ -95,19 +80,6 @@
         List<QATopic> topics = qaEventService.findAllTopicsBySourceAndTarget(context, source, target,
                                               pageable.getOffset(), pageable.getPageSize());
         long count = qaEventService.countTopicsBySourceAndTarget(context, source, target);
-=======
-    @SearchRestMethod(name = "bySource")
-    @PreAuthorize("hasAuthority('ADMIN')")
-    public Page<QATopicRest> findBySource(Context context,
-        @Parameter(value = "source", required = true) String source, Pageable pageable) {
-        boolean ascending = false;
-        if (pageable.getSort() != null && pageable.getSort().getOrderFor(ORDER_FIELD) != null) {
-            ascending = pageable.getSort().getOrderFor(ORDER_FIELD).getDirection() == Direction.ASC;
-        }
-        List<QATopic> topics = qaEventService.findAllTopicsBySource(source,
-            pageable.getOffset(), pageable.getPageSize(), ORDER_FIELD, ascending);
-        long count = qaEventService.countTopicsBySource(source);
->>>>>>> 4bf7d178
         if (topics == null) {
             return null;
         }
