/**
 * The contents of this file are subject to the license and copyright
 * detailed in the LICENSE and NOTICE files at the root of the source
 * tree and available online at
 *
 * http://www.dspace.org/license/
 */
package org.dspace.app.rest.model.hateoas;

import org.dspace.app.rest.model.CollectionRest;
import org.dspace.app.rest.model.hateoas.annotations.RelNameDSpaceResource;
import org.dspace.app.rest.utils.Utils;

/**
 * Item Rest HAL Resource. The HAL Resource wraps the REST Resource
 * adding support for the links and embedded resources
 *
 * @author Andrea Bollini (andrea.bollini at 4science.it)
 */
@RelNameDSpaceResource(CollectionRest.NAME)
public class CollectionResource extends DSpaceResource<CollectionRest> {
    public CollectionResource(CollectionRest collection, Utils utils, String... rels) {
        super(collection, utils, rels);
        add(utils.linkToSubResource(collection, CollectionRest.LICENSE));
<<<<<<< HEAD
        add(utils.linkToSubResource(collection, CollectionRest.HARVEST));
=======
        add(utils.linkToSubResource(collection, "mappedItems"));
>>>>>>> 41a6f86d
    }
}<|MERGE_RESOLUTION|>--- conflicted
+++ resolved
@@ -22,10 +22,7 @@
     public CollectionResource(CollectionRest collection, Utils utils, String... rels) {
         super(collection, utils, rels);
         add(utils.linkToSubResource(collection, CollectionRest.LICENSE));
-<<<<<<< HEAD
         add(utils.linkToSubResource(collection, CollectionRest.HARVEST));
-=======
         add(utils.linkToSubResource(collection, "mappedItems"));
->>>>>>> 41a6f86d
     }
 }