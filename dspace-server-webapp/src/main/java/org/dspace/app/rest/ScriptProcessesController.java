/**
 * The contents of this file are subject to the license and copyright
 * detailed in the LICENSE and NOTICE files at the root of the source
 * tree and available online at
 *
 * http://www.dspace.org/license/
 */
package org.dspace.app.rest;

import java.util.List;

import org.apache.logging.log4j.LogManager;
import org.apache.logging.log4j.Logger;
import org.dspace.app.rest.converter.ConverterService;
import org.dspace.app.rest.model.ProcessRest;
import org.dspace.app.rest.model.ScriptRest;
import org.dspace.app.rest.model.hateoas.ProcessResource;
import org.dspace.app.rest.repository.ScriptRestRepository;
import org.springframework.beans.factory.annotation.Autowired;
import org.springframework.data.rest.webmvc.ControllerUtils;
import org.springframework.hateoas.RepresentationModel;
import org.springframework.http.HttpHeaders;
import org.springframework.http.HttpStatus;
import org.springframework.http.ResponseEntity;
import org.springframework.security.access.prepost.PreAuthorize;
import org.springframework.web.bind.annotation.PathVariable;
import org.springframework.web.bind.annotation.RequestMapping;
import org.springframework.web.bind.annotation.RequestMethod;
import org.springframework.web.bind.annotation.RequestParam;
import org.springframework.web.bind.annotation.RestController;
import org.springframework.web.multipart.MultipartFile;

/**
 * This controller adds additional subresource methods to allow connecting scripts with processes
 */
@RestController
@RequestMapping("/api/" + ScriptRest.CATEGORY + "/" + ScriptRest.PLURAL_NAME + "/{name}/processes")
public class ScriptProcessesController {

    private static final Logger log = LogManager.getLogger();

    @Autowired
    private ConverterService converter;

    @Autowired
    private ScriptRestRepository scriptRestRepository;

    /**
     * This method can be called by sending a POST request to the system/scripts/{name}/processes endpoint
     * This will start a process for the script that matches the given name
     * @param scriptName    The name of the script that we want to start a process for
     * @return              The ProcessResource object for the created process
     * @throws Exception    If something goes wrong
     */
    @RequestMapping(method = RequestMethod.POST)
    @PreAuthorize("hasAuthority('ADMIN')")
<<<<<<< HEAD
    public ResponseEntity<ResourceSupport> startProcess(@PathVariable(name = "name") String scriptName,
                                                        @RequestParam(name = "file") List<MultipartFile> files)
=======
    public ResponseEntity<RepresentationModel<?>> startProcess(@PathVariable(name = "name") String scriptName)
>>>>>>> 79347366
        throws Exception {
        if (log.isTraceEnabled()) {
            log.trace("Starting Process for Script with name: " + scriptName);
        }
        ProcessRest processRest = scriptRestRepository.startProcess(scriptName, files);
        ProcessResource processResource = converter.toResource(processRest);
        return ControllerUtils.toResponseEntity(HttpStatus.ACCEPTED, new HttpHeaders(), processResource);
    }

}<|MERGE_RESOLUTION|>--- conflicted
+++ resolved
@@ -54,12 +54,8 @@
      */
     @RequestMapping(method = RequestMethod.POST)
     @PreAuthorize("hasAuthority('ADMIN')")
-<<<<<<< HEAD
-    public ResponseEntity<ResourceSupport> startProcess(@PathVariable(name = "name") String scriptName,
+    public ResponseEntity<RepresentationModel<?>> startProcess(@PathVariable(name = "name") String scriptName,
                                                         @RequestParam(name = "file") List<MultipartFile> files)
-=======
-    public ResponseEntity<RepresentationModel<?>> startProcess(@PathVariable(name = "name") String scriptName)
->>>>>>> 79347366
         throws Exception {
         if (log.isTraceEnabled()) {
             log.trace("Starting Process for Script with name: " + scriptName);
