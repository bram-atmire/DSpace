/**
 * The contents of this file are subject to the license and copyright
 * detailed in the LICENSE and NOTICE files at the root of the source
 * tree and available online at
 *
 * http://www.dspace.org/license/
 */
package org.dspace.app.rest.repository;

import java.io.IOException;
import java.sql.SQLException;
import java.util.ArrayList;
import java.util.Iterator;
import java.util.List;
import java.util.UUID;
import javax.servlet.ServletInputStream;
import javax.servlet.http.HttpServletRequest;

import com.fasterxml.jackson.databind.JsonNode;
import com.fasterxml.jackson.databind.ObjectMapper;
import org.apache.commons.lang3.StringUtils;
import org.apache.log4j.Logger;
<<<<<<< HEAD
import org.dspace.app.rest.converter.ItemConverter;
import org.dspace.app.rest.converter.JsonPatchConverter;
=======
>>>>>>> 012d88db
import org.dspace.app.rest.converter.MetadataConverter;
import org.dspace.app.rest.exception.DSpaceBadRequestException;
import org.dspace.app.rest.exception.RepositoryMethodNotImplementedException;
import org.dspace.app.rest.exception.UnprocessableEntityException;
import org.dspace.app.rest.model.BundleRest;
import org.dspace.app.rest.model.ItemRest;
import org.dspace.app.rest.model.patch.Patch;
import org.dspace.app.rest.projection.Projection;
import org.dspace.app.rest.repository.patch.ItemPatch;
import org.dspace.authorize.AuthorizeException;
import org.dspace.content.Bundle;
import org.dspace.content.Collection;
import org.dspace.content.Item;
import org.dspace.content.WorkspaceItem;
import org.dspace.content.service.BundleService;
import org.dspace.content.service.CollectionService;
import org.dspace.content.service.InstallItemService;
import org.dspace.content.service.ItemService;
import org.dspace.content.service.WorkspaceItemService;
import org.dspace.core.Context;
import org.dspace.util.UUIDUtils;
import org.springframework.beans.factory.annotation.Autowired;
import org.springframework.data.domain.Page;
import org.springframework.data.domain.Pageable;
import org.springframework.data.rest.webmvc.ResourceNotFoundException;
import org.springframework.security.access.prepost.PreAuthorize;
import org.springframework.stereotype.Component;

/**
 * This is the repository responsible to manage Item Rest object
 *
 * @author Andrea Bollini (andrea.bollini at 4science.it)
 */

@Component(ItemRest.CATEGORY + "." + ItemRest.NAME)
public class ItemRestRepository extends DSpaceObjectRestRepository<Item, ItemRest> {

    private static final Logger log = Logger.getLogger(ItemRestRepository.class);

    private final ItemService is;

    @Autowired
    MetadataConverter metadataConverter;

    @Autowired
    BundleService bundleService;

    @Autowired
    WorkspaceItemService workspaceItemService;

    @Autowired
    ItemService itemService;

    @Autowired
    CollectionService collectionService;

    @Autowired
    InstallItemService installItemService;

<<<<<<< HEAD
    @Autowired
    private ItemConverter itemConverter;

    public ItemRestRepository(ItemService dsoService,
                              ItemConverter dsoConverter,
                              ItemPatch dsoPatch) {
        super(dsoService, dsoConverter, dsoPatch);
=======
    public ItemRestRepository(ItemService dsoService, ItemPatch dsoPatch) {
        super(dsoService, dsoPatch);
>>>>>>> 012d88db
        this.is = dsoService;
    }

    @Override
    @PreAuthorize("hasPermission(#id, 'ITEM', 'READ')")
    public ItemRest findOne(Context context, UUID id) {
        Item item = null;
        try {
            item = is.find(context, id);
        } catch (SQLException e) {
            throw new RuntimeException(e.getMessage(), e);
        }
        if (item == null) {
            return null;
        }
        return converter.toRest(item, utils.obtainProjection());
    }

    @Override
    @PreAuthorize("hasAuthority('ADMIN')")
    public Page<ItemRest> findAll(Context context, Pageable pageable) {
        try {
            long total = is.countTotal(context);
            Iterator<Item> it = is.findAll(context, pageable.getPageSize(), pageable.getOffset());
            List<Item> items = new ArrayList<>();
            while (it.hasNext()) {
                items.add(it.next());
            }
            return converter.toRestPage(items, pageable, total, utils.obtainProjection(true));
        } catch (SQLException e) {
            throw new RuntimeException(e.getMessage(), e);
        }
    }

    @Override
    @PreAuthorize("hasPermission(#id, 'ITEM', #patch)")
    protected void patch(Context context, HttpServletRequest request, String apiCategory, String model, UUID id,
                         Patch patch) throws AuthorizeException, SQLException {
        patchDSpaceObject(apiCategory, model, id, patch);
    }

    @Override
    protected void updateDSpaceObject(Item item, ItemRest itemRest)
            throws AuthorizeException, SQLException {
        super.updateDSpaceObject(item, itemRest);

        Context context = obtainContext();
        if (itemRest.getWithdrawn() != item.isWithdrawn()) {
            if (itemRest.getWithdrawn()) {
                is.withdraw(context, item);
            } else {
                is.reinstate(context, item);
            }
        }
        if (itemRest.getDiscoverable() != item.isDiscoverable()) {
            item.setDiscoverable(itemRest.getDiscoverable());
            is.update(context, item);
        }
    }

    @Override
    public Class<ItemRest> getDomainClass() {
        return ItemRest.class;
    }

    @Override
    @PreAuthorize("hasAuthority('ADMIN')")
    protected void delete(Context context, UUID id) throws AuthorizeException {
        Item item = null;
        try {
            item = is.find(context, id);
            if (item == null) {
                throw new ResourceNotFoundException(ItemRest.CATEGORY + "." + ItemRest.NAME +
                                                            " with id: " + id + " not found");
            }
            if (is.isInProgressSubmission(context, item)) {
                throw new UnprocessableEntityException("The item cannot be deleted. "
                                                               + "It's part of a in-progress submission.");
            }
            if (item.getTemplateItemOf() != null) {
                throw new UnprocessableEntityException("The item cannot be deleted. "
                                                               + "It's a template for a collection");
            }
        } catch (SQLException e) {
            throw new RuntimeException(e.getMessage(), e);
        }
        try {
            is.delete(context, item);
        } catch (SQLException | IOException e) {
            throw new RuntimeException(e.getMessage(), e);
        }
    }

    @Override
    @PreAuthorize("hasAuthority('ADMIN')")
    protected ItemRest createAndReturn(Context context) throws AuthorizeException, SQLException {
        HttpServletRequest req = getRequestService().getCurrentRequest().getHttpServletRequest();
        String owningCollectionUuidString = req.getParameter("owningCollection");
        ObjectMapper mapper = new ObjectMapper();
        ItemRest itemRest = null;
        try {
            ServletInputStream input = req.getInputStream();
            itemRest = mapper.readValue(input, ItemRest.class);
        } catch (IOException e1) {
            throw new UnprocessableEntityException("Error parsing request body", e1);
        }

        if (itemRest.getInArchive() == false) {
            throw new DSpaceBadRequestException("InArchive attribute should not be set to false for the create");
        }
        UUID owningCollectionUuid = UUIDUtils.fromString(owningCollectionUuidString);
        Collection collection = collectionService.find(context, owningCollectionUuid);
        if (collection == null) {
            throw new DSpaceBadRequestException("The given owningCollection parameter is invalid: "
                                                        + owningCollectionUuid);
        }
        WorkspaceItem workspaceItem = workspaceItemService.create(context, collection, false);
        Item item = workspaceItem.getItem();
        item.setArchived(true);
        item.setOwningCollection(collection);
        item.setDiscoverable(itemRest.getDiscoverable());
        item.setLastModified(itemRest.getLastModified());
        metadataConverter.setMetadata(context, item, itemRest.getMetadata());

        Item itemToReturn = installItemService.installItem(context, workspaceItem);

        return converter.toRest(itemToReturn, Projection.DEFAULT);
    }

    @Override
    @PreAuthorize("hasPermission(#uuid, 'ITEM', 'WRITE')")
    protected ItemRest put(Context context, HttpServletRequest request, String apiCategory, String model, UUID uuid,
                           JsonNode jsonNode)
            throws RepositoryMethodNotImplementedException, SQLException, AuthorizeException {
        HttpServletRequest req = getRequestService().getCurrentRequest().getHttpServletRequest();
        ObjectMapper mapper = new ObjectMapper();
        ItemRest itemRest = null;
        try {
            itemRest = mapper.readValue(jsonNode.toString(), ItemRest.class);
        } catch (IOException e1) {
            throw new UnprocessableEntityException("Error parsing request body", e1);
        }

        Item item = itemService.find(context, uuid);
        if (item == null) {
            throw new ResourceNotFoundException(apiCategory + "." + model + " with id: " + uuid + " not found");
        }

        if (StringUtils.equals(uuid.toString(), itemRest.getId())) {
            metadataConverter.setMetadata(context, item, itemRest.getMetadata());
        } else {
            throw new IllegalArgumentException("The UUID in the Json and the UUID in the url do not match: "
                                                       + uuid + ", "
                                                       + itemRest.getId());
        }
        return converter.toRest(item, Projection.DEFAULT);
    }

    /**
     * Method to add a bundle to an item
     *
     * @param context    The context
     * @param item       The item to which the bundle has to be added
     * @param bundleRest The bundleRest that needs to be added to the item
     * @return The added bundle
     */
    public Bundle addBundleToItem(Context context, Item item, BundleRest bundleRest)
            throws SQLException, AuthorizeException {
        if (item.getBundles(bundleRest.getName()).size() > 0) {
            throw new DSpaceBadRequestException("The bundle name already exists in the item");
        }

        Bundle bundle = bundleService.create(context, item, bundleRest.getName());

        metadataConverter.setMetadata(context, bundle, bundleRest.getMetadata());
        bundle.setName(context, bundleRest.getName());

        context.commit();

        return bundle;

    }

    /**
     * Modify a template Item which is a template Item
     * @param item          The Item to be modified
     * @param jsonNode      The patch to be applied
     * @return              The Item as it is after applying the patch
     * @throws SQLException
     * @throws AuthorizeException
     */
    public ItemRest patchTemplateItem(Item item, JsonNode jsonNode)
        throws SQLException, AuthorizeException {

        ObjectMapper mapper = new ObjectMapper();
        JsonPatchConverter patchConverter = new JsonPatchConverter(mapper);
        Patch patch = patchConverter.convert(jsonNode);

        ItemRest patchedItemRest = dsoPatch.patch(itemConverter.fromModel(item), patch.getOperations());
        updateDSpaceObject(item, patchedItemRest);

        return itemConverter.fromModel(item);
    }

    /**
     * Remove an Item which is a template for a Collection.
     *
     * Note: The caller is responsible for checking that this item is in fact a template item.
     *
     * @param context
     * @param item          The item to be removed
     * @throws SQLException
     * @throws IOException
     * @throws AuthorizeException
     */
    public void removeTemplateItem(Context context, Item item) throws SQLException, IOException, AuthorizeException {

        Collection collection = item.getTemplateItemOf();
        collectionService.removeTemplateItem(context, collection);
        collectionService.update(context, collection);
    }
}<|MERGE_RESOLUTION|>--- conflicted
+++ resolved
@@ -20,11 +20,7 @@
 import com.fasterxml.jackson.databind.ObjectMapper;
 import org.apache.commons.lang3.StringUtils;
 import org.apache.log4j.Logger;
-<<<<<<< HEAD
-import org.dspace.app.rest.converter.ItemConverter;
 import org.dspace.app.rest.converter.JsonPatchConverter;
-=======
->>>>>>> 012d88db
 import org.dspace.app.rest.converter.MetadataConverter;
 import org.dspace.app.rest.exception.DSpaceBadRequestException;
 import org.dspace.app.rest.exception.RepositoryMethodNotImplementedException;
@@ -84,18 +80,8 @@
     @Autowired
     InstallItemService installItemService;
 
-<<<<<<< HEAD
-    @Autowired
-    private ItemConverter itemConverter;
-
-    public ItemRestRepository(ItemService dsoService,
-                              ItemConverter dsoConverter,
-                              ItemPatch dsoPatch) {
-        super(dsoService, dsoConverter, dsoPatch);
-=======
     public ItemRestRepository(ItemService dsoService, ItemPatch dsoPatch) {
         super(dsoService, dsoPatch);
->>>>>>> 012d88db
         this.is = dsoService;
     }
 
@@ -294,10 +280,10 @@
         JsonPatchConverter patchConverter = new JsonPatchConverter(mapper);
         Patch patch = patchConverter.convert(jsonNode);
 
-        ItemRest patchedItemRest = dsoPatch.patch(itemConverter.fromModel(item), patch.getOperations());
+        ItemRest patchedItemRest = dsoPatch.patch(converter.toRest(item, Projection.DEFAULT), patch.getOperations());
         updateDSpaceObject(item, patchedItemRest);
 
-        return itemConverter.fromModel(item);
+        return converter.toRest(item, Projection.DEFAULT);
     }
 
     /**
