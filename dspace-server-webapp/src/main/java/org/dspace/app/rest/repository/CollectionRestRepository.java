--- conflicted
+++ resolved
@@ -18,24 +18,18 @@
 import com.fasterxml.jackson.databind.ObjectMapper;
 import org.dspace.app.rest.Parameter;
 import org.dspace.app.rest.SearchRestMethod;
-<<<<<<< HEAD
 import org.dspace.app.rest.converter.BitstreamConverter;
 import org.dspace.app.rest.converter.CollectionConverter;
 import org.dspace.app.rest.converter.ItemConverter;
 import org.dspace.app.rest.converter.MetadataConverter;
-=======
->>>>>>> 012d88db
 import org.dspace.app.rest.exception.DSpaceBadRequestException;
 import org.dspace.app.rest.exception.RepositoryMethodNotImplementedException;
 import org.dspace.app.rest.exception.UnprocessableEntityException;
 import org.dspace.app.rest.model.BitstreamRest;
 import org.dspace.app.rest.model.CollectionRest;
 import org.dspace.app.rest.model.CommunityRest;
-<<<<<<< HEAD
 import org.dspace.app.rest.model.ItemRest;
 import org.dspace.app.rest.model.hateoas.CollectionResource;
-=======
->>>>>>> 012d88db
 import org.dspace.app.rest.model.patch.Patch;
 import org.dspace.app.rest.projection.Projection;
 import org.dspace.app.rest.repository.patch.DSpaceObjectPatch;
@@ -80,21 +74,14 @@
     @Autowired
     private BitstreamService bitstreamService;
 
-<<<<<<< HEAD
     @Autowired
     private ItemConverter itemConverter;
 
     @Autowired
     private ItemService itemService;
 
-    public CollectionRestRepository(CollectionService dsoService,
-                                    CollectionConverter dsoConverter) {
-        super(dsoService, dsoConverter, new DSpaceObjectPatch<CollectionRest>() {});
-=======
     public CollectionRestRepository(CollectionService dsoService) {
         super(dsoService, new DSpaceObjectPatch<CollectionRest>() {});
-        this.cs = dsoService;
->>>>>>> 012d88db
     }
 
     @Override
