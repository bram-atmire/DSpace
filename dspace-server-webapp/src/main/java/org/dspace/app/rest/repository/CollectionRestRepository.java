/**
 * The contents of this file are subject to the license and copyright
 * detailed in the LICENSE and NOTICE files at the root of the source
 * tree and available online at
 *
 * http://www.dspace.org/license/
 */
package org.dspace.app.rest.repository;

import java.io.IOException;
import java.sql.SQLException;
import java.util.List;
import java.util.UUID;
import javax.servlet.ServletInputStream;
import javax.servlet.http.HttpServletRequest;

import com.fasterxml.jackson.databind.JsonNode;
import com.fasterxml.jackson.databind.ObjectMapper;
import org.dspace.app.rest.Parameter;
import org.dspace.app.rest.SearchRestMethod;
import org.dspace.app.rest.exception.DSpaceBadRequestException;
import org.dspace.app.rest.exception.RepositoryMethodNotImplementedException;
import org.dspace.app.rest.exception.UnprocessableEntityException;
import org.dspace.app.rest.model.BitstreamRest;
import org.dspace.app.rest.model.CollectionRest;
import org.dspace.app.rest.model.CommunityRest;
import org.dspace.app.rest.model.ItemRest;
import org.dspace.app.rest.model.patch.Patch;
<<<<<<< HEAD
=======
import org.dspace.app.rest.projection.Projection;
import org.dspace.app.rest.repository.patch.DSpaceObjectPatch;
>>>>>>> b2657cdc
import org.dspace.app.rest.utils.CollectionRestEqualityUtils;
import org.dspace.authorize.AuthorizeException;
import org.dspace.content.Bitstream;
import org.dspace.content.Collection;
import org.dspace.content.Community;
import org.dspace.content.Item;
import org.dspace.content.service.BitstreamService;
import org.dspace.content.service.CollectionService;
import org.dspace.content.service.CommunityService;
import org.dspace.content.service.ItemService;
import org.dspace.core.Constants;
import org.dspace.core.Context;
import org.springframework.beans.factory.annotation.Autowired;
import org.springframework.data.domain.Page;
import org.springframework.data.domain.Pageable;
import org.springframework.data.rest.webmvc.ResourceNotFoundException;
import org.springframework.security.access.prepost.PreAuthorize;
import org.springframework.stereotype.Component;
import org.springframework.web.multipart.MultipartFile;

/**
 * This is the repository responsible to manage Item Rest object
 *
 * @author Andrea Bollini (andrea.bollini at 4science.it)
 */

@Component(CollectionRest.CATEGORY + "." + CollectionRest.NAME)
public class CollectionRestRepository extends DSpaceObjectRestRepository<Collection, CollectionRest> {

    @Autowired
    CommunityService communityService;

    @Autowired
    CollectionRestEqualityUtils collectionRestEqualityUtils;

    @Autowired
    private CollectionService cs;

    @Autowired
    private BitstreamService bitstreamService;

<<<<<<< HEAD
    public CollectionRestRepository(CollectionService dsoService,
                                    CollectionConverter dsoConverter) {
        super(dsoService, dsoConverter);
=======
    @Autowired
    private ItemService itemService;

    public CollectionRestRepository(CollectionService dsoService) {
        super(dsoService, new DSpaceObjectPatch<CollectionRest>() {});
>>>>>>> b2657cdc
    }

    @Override
    @PreAuthorize("hasPermission(#id, 'COLLECTION', 'READ')")
    public CollectionRest findOne(Context context, UUID id) {
        Collection collection = null;
        try {
            collection = cs.find(context, id);
        } catch (SQLException e) {
            throw new RuntimeException(e.getMessage(), e);
        }
        if (collection == null) {
            return null;
        }
        return converter.toRest(collection, utils.obtainProjection());
    }

    @Override
    public Page<CollectionRest> findAll(Context context, Pageable pageable) {
        try {
            long total = cs.countTotal(context);
            List<Collection> collections = cs.findAll(context, pageable.getPageSize(), pageable.getOffset());
            return converter.toRestPage(collections, pageable, total, utils.obtainProjection(true));
        } catch (SQLException e) {
            throw new RuntimeException(e.getMessage(), e);
        }
    }

    @SearchRestMethod(name = "findAuthorizedByCommunity")
    public Page<CollectionRest> findAuthorizedByCommunity(
            @Parameter(value = "uuid", required = true) UUID communityUuid, Pageable pageable) {
        try {
            Context context = obtainContext();
            Community com = communityService.find(context, communityUuid);
            if (com == null) {
                throw new ResourceNotFoundException(
                        CommunityRest.CATEGORY + "." + CommunityRest.NAME + " with id: " + communityUuid
                        + " not found");
            }
            List<Collection> collections = cs.findAuthorized(context, com, Constants.ADD);
            return converter.toRestPage(utils.getPage(collections, pageable), utils.obtainProjection(true));
        } catch (SQLException e) {
            throw new RuntimeException(e.getMessage(), e);
        }
    }

    @SearchRestMethod(name = "findAuthorized")
    public Page<CollectionRest> findAuthorized(Pageable pageable) {
        try {
            Context context = obtainContext();
            List<Collection> collections = cs.findAuthorizedOptimized(context, Constants.ADD);
            return converter.toRestPage(utils.getPage(collections, pageable), utils.obtainProjection(true));
        } catch (SQLException e) {
            throw new RuntimeException(e.getMessage(), e);
        }
    }

    @Override
    @PreAuthorize("hasPermission(#id, 'COLLECTION', 'WRITE')")
    protected void patch(Context context, HttpServletRequest request, String apiCategory, String model, UUID id,
                         Patch patch) throws AuthorizeException, SQLException {
        patchDSpaceObject(apiCategory, model, id, patch);
    }

    @Override
    public Class<CollectionRest> getDomainClass() {
        return CollectionRest.class;
    }

    @Override
    protected CollectionRest createAndReturn(Context context) throws AuthorizeException {
        throw new DSpaceBadRequestException("Cannot create a Collection without providing a parent Community.");
    }

    @Override
    @PreAuthorize("hasPermission(#id, 'COMMUNITY', 'ADD')")
    protected CollectionRest createAndReturn(Context context, UUID id) throws AuthorizeException {

        if (id == null) {
            throw new DSpaceBadRequestException("Parent Community UUID is null. " +
                "Cannot create a Collection without providing a parent Community");
        }

        HttpServletRequest req = getRequestService().getCurrentRequest().getHttpServletRequest();
        ObjectMapper mapper = new ObjectMapper();
        CollectionRest collectionRest;
        try {
            ServletInputStream input = req.getInputStream();
            collectionRest = mapper.readValue(input, CollectionRest.class);
        } catch (IOException e1) {
            throw new UnprocessableEntityException("Error parsing request body.", e1);
        }

        Collection collection;
        try {
            Community parent = communityService.find(context, id);
            if (parent == null) {
                throw new UnprocessableEntityException("Parent community for id: "
                    + id + " not found");
            }
            collection = cs.create(context, parent);
            cs.update(context, collection);
            metadataConverter.setMetadata(context, collection, collectionRest.getMetadata());
        } catch (SQLException e) {
            throw new RuntimeException("Unable to create new Collection under parent Community " + id, e);
        }
        return converter.toRest(collection, Projection.DEFAULT);
    }


    @Override
    @PreAuthorize("hasPermission(#id, 'COLLECTION', 'WRITE')")
    protected CollectionRest put(Context context, HttpServletRequest request, String apiCategory, String model, UUID id,
                                JsonNode jsonNode)
        throws RepositoryMethodNotImplementedException, SQLException, AuthorizeException {
        CollectionRest collectionRest;
        try {
            collectionRest = new ObjectMapper().readValue(jsonNode.toString(), CollectionRest.class);
        } catch (IOException e) {
            throw new UnprocessableEntityException("Error parsing collection json: " + e.getMessage());
        }
        Collection collection = cs.find(context, id);
        if (collection == null) {
            throw new ResourceNotFoundException(apiCategory + "." + model + " with id: " + id + " not found");
        }
        CollectionRest originalCollectionRest = converter.toRest(collection, Projection.DEFAULT);
        if (collectionRestEqualityUtils.isCollectionRestEqualWithoutMetadata(originalCollectionRest, collectionRest)) {
            metadataConverter.setMetadata(context, collection, collectionRest.getMetadata());
        } else {
            throw new IllegalArgumentException("The UUID in the Json and the UUID in the url do not match: "
                                                   + id + ", "
                                                   + collectionRest.getId());
        }
        return converter.toRest(collection, Projection.DEFAULT);
    }
    @Override
    @PreAuthorize("hasPermission(#id, 'COLLECTION', 'DELETE')")
    protected void delete(Context context, UUID id) throws AuthorizeException {
        try {
            Collection collection = cs.find(context, id);
            if (collection == null) {
                throw new ResourceNotFoundException(
                    CollectionRest.CATEGORY + "." + CollectionRest.NAME + " with id: " + id + " not found");
            }
            cs.delete(context, collection);
        } catch (SQLException e) {
            throw new RuntimeException("Unable to delete Collection with id = " + id, e);
        } catch (IOException e) {
            throw new RuntimeException("Unable to delete collection because the logo couldn't be deleted", e);
        }
    }

    /**
     * Method to install a logo on a Collection which doesn't have a logo
     * Called by request mappings in CollectionLogoController
     * @param context
     * @param collection    The collection on which to install the logo
     * @param uploadfile    The new logo
     * @return              The created bitstream containing the new logo
     * @throws IOException
     * @throws AuthorizeException
     * @throws SQLException
     */
    public BitstreamRest setLogo(Context context, Collection collection, MultipartFile uploadfile)
        throws IOException, AuthorizeException, SQLException {

        if (collection.getLogo() != null) {
            throw new UnprocessableEntityException(
                "The collection with the given uuid already has a logo: " + collection.getID());
        }
        Bitstream bitstream = cs.setLogo(context, collection, uploadfile.getInputStream());
        cs.update(context, collection);
        bitstreamService.update(context, bitstream);
        return converter.toRest(context.reloadEntity(bitstream), Projection.DEFAULT);
    }

    /**
     * This method creates a new Item to be used as a template in a Collection
     *
     * @param context
     * @param collection    The collection for which to make the item
     * @param inputItemRest The new item
     * @return              The created item
     * @throws SQLException
     * @throws AuthorizeException
     */
    public ItemRest createTemplateItem(Context context, Collection collection, ItemRest inputItemRest)
        throws SQLException, AuthorizeException {
        if (collection.getTemplateItem() != null) {
            throw new UnprocessableEntityException("Collection with ID " + collection.getID()
                + " already contains a template item");
        }

        if (inputItemRest.getInArchive() || inputItemRest.getDiscoverable() || inputItemRest.getWithdrawn()) {
            throw new UnprocessableEntityException(
                    "The template item should not be archived, discoverable or withdrawn");
        }

        cs.createTemplateItem(context, collection);
        Item templateItem = collection.getTemplateItem();
        metadataConverter.setMetadata(context, templateItem, inputItemRest.getMetadata());
        templateItem.setDiscoverable(false);

        cs.update(context, collection);
        itemService.update(context, templateItem);

        return converter.toRest(templateItem, Projection.DEFAULT);
    }

    /**
     * This method looks up the template Item associated with a Collection
     *
     * @param collection    The Collection for which to find the template
     * @return              The template Item from the Collection
     * @throws SQLException
     */
    public ItemRest getTemplateItem(Collection collection) throws SQLException {
        Item item = collection.getTemplateItem();
        if (item == null) {
            throw new ResourceNotFoundException(
                    "TemplateItem from " + CollectionRest.CATEGORY + "." + CollectionRest.NAME + " with id: "
                            + collection.getID() + " not found");
        }

        return converter.toRest(item, Projection.DEFAULT);
    }
}<|MERGE_RESOLUTION|>--- conflicted
+++ resolved
@@ -26,11 +26,7 @@
 import org.dspace.app.rest.model.CommunityRest;
 import org.dspace.app.rest.model.ItemRest;
 import org.dspace.app.rest.model.patch.Patch;
-<<<<<<< HEAD
-=======
 import org.dspace.app.rest.projection.Projection;
-import org.dspace.app.rest.repository.patch.DSpaceObjectPatch;
->>>>>>> b2657cdc
 import org.dspace.app.rest.utils.CollectionRestEqualityUtils;
 import org.dspace.authorize.AuthorizeException;
 import org.dspace.content.Bitstream;
@@ -72,17 +68,11 @@
     @Autowired
     private BitstreamService bitstreamService;
 
-<<<<<<< HEAD
-    public CollectionRestRepository(CollectionService dsoService,
-                                    CollectionConverter dsoConverter) {
-        super(dsoService, dsoConverter);
-=======
     @Autowired
     private ItemService itemService;
 
     public CollectionRestRepository(CollectionService dsoService) {
-        super(dsoService, new DSpaceObjectPatch<CollectionRest>() {});
->>>>>>> b2657cdc
+        super(dsoService);
     }
 
     @Override
