/**
 * The contents of this file are subject to the license and copyright
 * detailed in the LICENSE and NOTICE files at the root of the source
 * tree and available online at
 *
 * http://www.dspace.org/license/
 */
package org.dspace.app.rest.repository;

import java.io.IOException;

import java.sql.SQLException;
import java.util.LinkedList;
import java.util.List;
import java.util.UUID;
import javax.servlet.ServletInputStream;
import javax.servlet.http.HttpServletRequest;

import com.fasterxml.jackson.databind.JsonNode;
import com.fasterxml.jackson.databind.ObjectMapper;
import org.dspace.app.rest.Parameter;
import org.dspace.app.rest.SearchRestMethod;
import org.dspace.app.rest.exception.DSpaceBadRequestException;
import org.dspace.app.rest.exception.RepositoryMethodNotImplementedException;
import org.dspace.app.rest.exception.UnprocessableEntityException;
import org.dspace.app.rest.model.BitstreamRest;
import org.dspace.app.rest.model.CollectionRest;
import org.dspace.app.rest.model.CommunityRest;
import org.dspace.app.rest.model.TemplateItemRest;
import org.dspace.app.rest.model.patch.Patch;
import org.dspace.app.rest.model.wrapper.TemplateItem;
import org.dspace.app.rest.utils.CollectionRestEqualityUtils;
import org.dspace.authorize.AuthorizeException;
import org.dspace.authorize.service.AuthorizeService;
import org.dspace.content.Bitstream;
import org.dspace.content.Collection;
import org.dspace.content.Community;
import org.dspace.content.Item;
import org.dspace.content.service.BitstreamService;
import org.dspace.content.service.CollectionService;
import org.dspace.content.service.CommunityService;
import org.dspace.content.service.ItemService;
import org.dspace.core.Constants;
import org.dspace.core.Context;
import org.dspace.discovery.DiscoverQuery;
import org.dspace.discovery.DiscoverResult;
import org.dspace.discovery.IndexableObject;
import org.dspace.discovery.SearchService;
import org.dspace.discovery.SearchServiceException;
import org.dspace.discovery.indexobject.IndexableCollection;
import org.springframework.beans.factory.annotation.Autowired;
import org.springframework.data.domain.Page;
import org.springframework.data.domain.Pageable;
import org.springframework.data.rest.webmvc.ResourceNotFoundException;
import org.springframework.security.access.prepost.PreAuthorize;
import org.springframework.stereotype.Component;
import org.springframework.web.multipart.MultipartFile;

/**
 * This is the repository responsible to manage Item Rest object
 *
 * @author Andrea Bollini (andrea.bollini at 4science.it)
 */

@Component(CollectionRest.CATEGORY + "." + CollectionRest.NAME)
public class CollectionRestRepository extends DSpaceObjectRestRepository<Collection, CollectionRest> {

    @Autowired
    CommunityService communityService;

    @Autowired
    CollectionRestEqualityUtils collectionRestEqualityUtils;

    @Autowired
    private CollectionService cs;

    @Autowired
    private BitstreamService bitstreamService;

    @Autowired
    private ItemService itemService;

    @Autowired
    SearchService searchService;

    @Autowired
    AuthorizeService authorizeService;

    public CollectionRestRepository(CollectionService dsoService) {
        super(dsoService);
    }

    @Override
    @PreAuthorize("hasPermission(#id, 'COLLECTION', 'READ')")
    public CollectionRest findOne(Context context, UUID id) {
        Collection collection = null;
        try {
            collection = cs.find(context, id);
        } catch (SQLException e) {
            throw new RuntimeException(e.getMessage(), e);
        }
        if (collection == null) {
            return null;
        }
        return converter.toRest(collection, utils.obtainProjection());
    }

    @Override
    public Page<CollectionRest> findAll(Context context, Pageable pageable) {
        try {
<<<<<<< HEAD
            if (authorizeService.isAdmin(context)) {
                long total = cs.countTotal(context);
                List<Collection> collections = cs.findAll(context, pageable.getPageSize(),
                    Math.toIntExact(pageable.getOffset()));
                return converter.toRestPage(collections, pageable, total, utils.obtainProjection());
            } else {
                List<Collection> collections = new LinkedList<Collection>();
                DiscoverQuery discoverQuery = new DiscoverQuery();
                discoverQuery.setDSpaceObjectFilter(IndexableCollection.TYPE);
                discoverQuery.setStart(Math.toIntExact(pageable.getOffset()));
                discoverQuery.setMaxResults(pageable.getPageSize());
                DiscoverResult resp = searchService.search(context, discoverQuery);
                long tot = resp.getTotalSearchResults();
                for (IndexableObject solrCollections : resp.getIndexableObjects()) {
                    Collection c = ((IndexableCollection) solrCollections).getIndexedObject();
                    collections.add(c);
                }
                return converter.toRestPage(collections, pageable, tot, utils.obtainProjection());
            }
        } catch (SQLException | SearchServiceException e) {
=======
            long total = cs.countTotal(context);
            List<Collection> collections = cs.findAll(context, pageable.getPageSize(),
                Math.toIntExact(pageable.getOffset()));
            return converter.toRestPage(collections, pageable, total, utils.obtainProjection());
        } catch (SQLException e) {
>>>>>>> 2adb3143
            throw new RuntimeException(e.getMessage(), e);
        }
    }

    @SearchRestMethod(name = "findAuthorizedByCommunity")
    public Page<CollectionRest> findAuthorizedByCommunity(
        @Parameter(value = "uuid", required = true) UUID communityUuid, Pageable pageable) {
        try {
            Context context = obtainContext();
            Community com = communityService.find(context, communityUuid);
            if (com == null) {
                throw new ResourceNotFoundException(
                    CommunityRest.CATEGORY + "." + CommunityRest.NAME + " with id: " + communityUuid
                        + " not found");
            }
            List<Collection> collections = cs.findAuthorized(context, com, Constants.ADD);
            return converter.toRestPage(utils.getPage(collections, pageable), utils.obtainProjection());
        } catch (SQLException e) {
            throw new RuntimeException(e.getMessage(), e);
        }
    }

    @SearchRestMethod(name = "findAuthorized")
    public Page<CollectionRest> findAuthorized(Pageable pageable) {
        try {
            Context context = obtainContext();
            List<Collection> collections = cs.findAuthorizedOptimized(context, Constants.ADD);
            return converter.toRestPage(utils.getPage(collections, pageable), utils.obtainProjection());
        } catch (SQLException e) {
            throw new RuntimeException(e.getMessage(), e);
        }
    }

    @Override
    @PreAuthorize("hasPermission(#id, 'COLLECTION', 'WRITE')")
    protected void patch(Context context, HttpServletRequest request, String apiCategory, String model, UUID id,
                         Patch patch) throws AuthorizeException, SQLException {
        patchDSpaceObject(apiCategory, model, id, patch);
    }

    @Override
    public Class<CollectionRest> getDomainClass() {
        return CollectionRest.class;
    }

    @Override
    protected CollectionRest createAndReturn(Context context) throws AuthorizeException {
        throw new DSpaceBadRequestException("Cannot create a Collection without providing a parent Community.");
    }

    @Override
    @PreAuthorize("hasPermission(#id, 'COMMUNITY', 'ADD')")
    protected CollectionRest createAndReturn(Context context, UUID id) throws AuthorizeException {

        if (id == null) {
            throw new DSpaceBadRequestException("Parent Community UUID is null. " +
                "Cannot create a Collection without providing a parent Community");
        }

        HttpServletRequest req = getRequestService().getCurrentRequest().getHttpServletRequest();
        ObjectMapper mapper = new ObjectMapper();
        CollectionRest collectionRest;
        try {
            ServletInputStream input = req.getInputStream();
            collectionRest = mapper.readValue(input, CollectionRest.class);
        } catch (IOException e1) {
            throw new UnprocessableEntityException("Error parsing request body.", e1);
        }

        Collection collection;
        try {
            Community parent = communityService.find(context, id);
            if (parent == null) {
                throw new UnprocessableEntityException("Parent community for id: "
                    + id + " not found");
            }
            collection = cs.create(context, parent);
            cs.update(context, collection);
            metadataConverter.setMetadata(context, collection, collectionRest.getMetadata());
        } catch (SQLException e) {
            throw new RuntimeException("Unable to create new Collection under parent Community " + id, e);
        }
        return converter.toRest(collection, utils.obtainProjection());
    }


    @Override
    @PreAuthorize("hasPermission(#id, 'COLLECTION', 'WRITE')")
    protected CollectionRest put(Context context, HttpServletRequest request, String apiCategory, String model, UUID id,
                                 JsonNode jsonNode)
        throws RepositoryMethodNotImplementedException, SQLException, AuthorizeException {
        CollectionRest collectionRest;
        try {
            collectionRest = new ObjectMapper().readValue(jsonNode.toString(), CollectionRest.class);
        } catch (IOException e) {
            throw new UnprocessableEntityException("Error parsing collection json: " + e.getMessage());
        }
        Collection collection = cs.find(context, id);
        if (collection == null) {
            throw new ResourceNotFoundException(apiCategory + "." + model + " with id: " + id + " not found");
        }
        CollectionRest originalCollectionRest = converter.toRest(collection, utils.obtainProjection());
        if (collectionRestEqualityUtils.isCollectionRestEqualWithoutMetadata(originalCollectionRest, collectionRest)) {
            metadataConverter.setMetadata(context, collection, collectionRest.getMetadata());
        } else {
            throw new IllegalArgumentException("The UUID in the Json and the UUID in the url do not match: "
                + id + ", "
                + collectionRest.getId());
        }
        return converter.toRest(collection, utils.obtainProjection());
    }

    @Override
    @PreAuthorize("hasPermission(#id, 'COLLECTION', 'DELETE')")
    protected void delete(Context context, UUID id) throws AuthorizeException {
        try {
            Collection collection = cs.find(context, id);
            if (collection == null) {
                throw new ResourceNotFoundException(
                    CollectionRest.CATEGORY + "." + CollectionRest.NAME + " with id: " + id + " not found");
            }
            cs.delete(context, collection);
        } catch (SQLException e) {
            throw new RuntimeException("Unable to delete Collection with id = " + id, e);
        } catch (IOException e) {
            throw new RuntimeException("Unable to delete collection because the logo couldn't be deleted", e);
        }
    }

    /**
     * Method to install a logo on a Collection which doesn't have a logo
     * Called by request mappings in CollectionLogoController
     *
     * @param context
     * @param collection The collection on which to install the logo
     * @param uploadfile The new logo
     * @return The created bitstream containing the new logo
     * @throws IOException
     * @throws AuthorizeException
     * @throws SQLException
     */
    public BitstreamRest setLogo(Context context, Collection collection, MultipartFile uploadfile)
        throws IOException, AuthorizeException, SQLException {

        if (collection.getLogo() != null) {
            throw new UnprocessableEntityException(
                "The collection with the given uuid already has a logo: " + collection.getID());
        }
        Bitstream bitstream = cs.setLogo(context, collection, uploadfile.getInputStream());
        cs.update(context, collection);
        bitstreamService.update(context, bitstream);
        return converter.toRest(context.reloadEntity(bitstream), utils.obtainProjection());
    }

    /**
     * This method creates a new Item to be used as a template in a Collection
     *
     * @param context
     * @param collection    The collection for which to make the item
     * @param inputItemRest The new item
     * @return The created TemplateItem
     * @throws SQLException
     * @throws AuthorizeException
     */
    public TemplateItemRest createTemplateItem(Context context, Collection collection, TemplateItemRest inputItemRest)
        throws SQLException, AuthorizeException {
        if (collection.getTemplateItem() != null) {
            throw new UnprocessableEntityException("Collection with ID " + collection.getID()
                + " already contains a template item");
        }
        cs.createTemplateItem(context, collection);
        Item item = collection.getTemplateItem();
        metadataConverter.setMetadata(context, item, inputItemRest.getMetadata());
        item.setDiscoverable(false);

        cs.update(context, collection);
        itemService.update(context, item);

        return converter.toRest(new TemplateItem(item), utils.obtainProjection());
    }

    /**
     * This method looks up the template Item associated with a Collection
     *
     * @param collection The Collection for which to find the template
     * @return The template Item from the Collection
     * @throws SQLException
     */
    public TemplateItemRest getTemplateItem(Collection collection) throws SQLException {
        Item item = collection.getTemplateItem();
        if (item == null) {
            throw new ResourceNotFoundException(
                "TemplateItem from " + CollectionRest.CATEGORY + "." + CollectionRest.NAME + " with id: "
                    + collection.getID() + " not found");
        }

        try {
            return converter.toRest(new TemplateItem(item), utils.obtainProjection());
        } catch (IllegalArgumentException e) {
            throw new UnprocessableEntityException("The item with id " + item.getID() + " is not a template item");
        }
    }
}<|MERGE_RESOLUTION|>--- conflicted
+++ resolved
@@ -108,7 +108,6 @@
     @Override
     public Page<CollectionRest> findAll(Context context, Pageable pageable) {
         try {
-<<<<<<< HEAD
             if (authorizeService.isAdmin(context)) {
                 long total = cs.countTotal(context);
                 List<Collection> collections = cs.findAll(context, pageable.getPageSize(),
@@ -129,13 +128,6 @@
                 return converter.toRestPage(collections, pageable, tot, utils.obtainProjection());
             }
         } catch (SQLException | SearchServiceException e) {
-=======
-            long total = cs.countTotal(context);
-            List<Collection> collections = cs.findAll(context, pageable.getPageSize(),
-                Math.toIntExact(pageable.getOffset()));
-            return converter.toRestPage(collections, pageable, total, utils.obtainProjection());
-        } catch (SQLException e) {
->>>>>>> 2adb3143
             throw new RuntimeException(e.getMessage(), e);
         }
     }
