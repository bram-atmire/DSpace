/**
 * The contents of this file are subject to the license and copyright
 * detailed in the LICENSE and NOTICE files at the root of the source
 * tree and available online at
 *
 * http://www.dspace.org/license/
 */
package org.dspace.app.rest;

import static com.jayway.jsonpath.JsonPath.read;
import static org.hamcrest.Matchers.hasSize;
import static org.hamcrest.Matchers.is;
import static org.junit.Assert.assertEquals;
import static org.junit.Assert.assertFalse;
import static org.junit.Assert.assertTrue;
import static org.springframework.data.rest.webmvc.RestMediaTypes.TEXT_URI_LIST_VALUE;
import static org.springframework.http.MediaType.parseMediaType;
import static org.springframework.test.web.servlet.request.MockMvcRequestBuilders.delete;
import static org.springframework.test.web.servlet.request.MockMvcRequestBuilders.get;
import static org.springframework.test.web.servlet.request.MockMvcRequestBuilders.post;
import static org.springframework.test.web.servlet.result.MockMvcResultMatchers.content;
import static org.springframework.test.web.servlet.result.MockMvcResultMatchers.jsonPath;
import static org.springframework.test.web.servlet.result.MockMvcResultMatchers.status;

import java.util.UUID;
import java.util.concurrent.atomic.AtomicReference;

import com.fasterxml.jackson.databind.ObjectMapper;
import org.dspace.app.rest.builder.CommunityBuilder;
import org.dspace.app.rest.builder.EPersonBuilder;
import org.dspace.app.rest.builder.GroupBuilder;
import org.dspace.app.rest.matcher.GroupMatcher;
import org.dspace.app.rest.matcher.HalMatcher;
import org.dspace.app.rest.model.GroupRest;
import org.dspace.app.rest.model.MetadataRest;
import org.dspace.app.rest.model.MetadataValueRest;
import org.dspace.app.rest.test.AbstractControllerIntegrationTest;
import org.dspace.app.rest.test.MetadataPatchSuite;
import org.dspace.content.Community;
import org.dspace.content.factory.ContentServiceFactory;
import org.dspace.content.service.CommunityService;
import org.dspace.eperson.EPerson;
import org.dspace.eperson.Group;
import org.dspace.eperson.factory.EPersonServiceFactory;
import org.dspace.eperson.service.EPersonService;
import org.dspace.eperson.service.GroupService;
import org.hamcrest.Matchers;
import org.junit.Test;

/**
 * @author Jonas Van Goolen - (jonas@atmire.com)
 */

public class GroupRestRepositoryIT extends AbstractControllerIntegrationTest {

    @Test
    public void createTest()
        throws Exception {

        // hold the id of the created workflow item
<<<<<<< HEAD
        AtomicReference<UUID> idRef = new AtomicReference<>();
=======
        AtomicReference<UUID> idRef = new AtomicReference<UUID>();
        AtomicReference<UUID> idRefNoEmbeds = new AtomicReference<UUID>();
>>>>>>> 7382afb8
        try {
            String groupName = "test group";
            String groupDescription = "test description";

            ObjectMapper mapper = new ObjectMapper();
            GroupRest groupRest = new GroupRest();
<<<<<<< HEAD

            groupRest.setName(groupName);
            MetadataRest metadata = new MetadataRest();
            metadata.put("dc.description", new MetadataValueRest(groupDescription));

            groupRest.setMetadata(metadata);

            String authToken = getAuthToken(admin.getEmail(), password);
            getClient(authToken)
                    .perform(post("/api/eperson/groups")
                            .content(mapper.writeValueAsBytes(groupRest))
                            .contentType(contentType))
=======
            GroupRest groupRestNoEmbeds = new GroupRest();
            String groupName = "testGroup1";
            String groupNameNoEmbeds = "testGroup2";

            groupRest.setName(groupName);
            groupRestNoEmbeds.setName(groupNameNoEmbeds);

            String authToken = getAuthToken(admin.getEmail(), password);
            getClient(authToken).perform(post("/api/eperson/groups")
                    .content(mapper.writeValueAsBytes(groupRest)).contentType(contentType)
                    .param("projection", "full"))
>>>>>>> 7382afb8
                    .andExpect(status().isCreated())
                    .andExpect(jsonPath("$", GroupMatcher.matchFullEmbeds()))
                    .andDo(result -> idRef
                            .set(UUID.fromString(read(result.getResponse().getContentAsString(), "$.id")))
                    );

            getClient(authToken).perform(get("/api/eperson/groups"))
                       //The status has to be 200 OK
                       .andExpect(status().isOk())
                       .andExpect(content().contentType(contentType))
                       .andExpect(jsonPath("$._embedded.groups", Matchers.containsInAnyOrder(
                               GroupMatcher.matchGroupWithName(groupName),
                               GroupMatcher.matchGroupWithName("Administrator"),
<<<<<<< HEAD
                               GroupMatcher.matchGroupWithName("Anonymous")
                       )));

            GroupService groupService = EPersonServiceFactory.getInstance().getGroupService();
            Group group = groupService.find(context, idRef.get());

            assertEquals(
                    groupService.getMetadata(group, "dc.description"),
                    groupDescription
            );

=======
                               GroupMatcher.matchGroupWithName("Anonymous"))));

            getClient(authToken).perform(post("/api/eperson/groups")
                    .content(mapper.writeValueAsBytes(groupRestNoEmbeds)).contentType(contentType))
                    .andExpect(status().isCreated())
                    .andExpect(jsonPath("$", HalMatcher.matchNoEmbeds()))
                    .andDo(result -> idRefNoEmbeds
                            .set(UUID.fromString(read(result.getResponse().getContentAsString(), "$.id"))));
>>>>>>> 7382afb8
        } finally {
            // remove the created group if any
            GroupBuilder.deleteGroup(idRef.get());
            GroupBuilder.deleteGroup(idRefNoEmbeds.get());
        }
    }

    @Test
    public void createUnauthauthorizedTest()
            throws Exception {
        ObjectMapper mapper = new ObjectMapper();
        GroupRest groupRest = new GroupRest();
        String groupName = "testGroupUnauth1";

        groupRest.setName(groupName);

        getClient().perform(post("/api/eperson/groups")
                .content(mapper.writeValueAsBytes(groupRest)).contentType(contentType))
                .andExpect(status().isUnauthorized());
    }

    @Test
    public void createForbiddenTest()
            throws Exception {

        ObjectMapper mapper = new ObjectMapper();
        GroupRest groupRest = new GroupRest();
        String groupName = "testGroupForbidden1";

        groupRest.setName(groupName);

        String authToken = getAuthToken(eperson.getEmail(), password);
        getClient(authToken).perform(post("/api/eperson/groups")
                .content(mapper.writeValueAsBytes(groupRest)).contentType(contentType))
                .andExpect(status().isForbidden());
    }

    @Test
    public void createUnprocessableTest()
            throws Exception {

        ObjectMapper mapper = new ObjectMapper();
        GroupRest groupRest = new GroupRest();

        String authToken = getAuthToken(admin.getEmail(), password);
        getClient(authToken)
                .perform(post("/api/eperson/groups")
                        .content(mapper.writeValueAsBytes(groupRest))
                        .contentType(contentType))
                .andExpect(status().isUnprocessableEntity());
    }

    @Test
    public void findAllTest() throws Exception {

        getClient().perform(get("/api/eperson/groups"))
                   //The status has to be 403 Not Authorized
                   .andExpect(status().isUnauthorized());


        String token = getAuthToken(admin.getEmail(), password);

        //When we call the root endpoint
        getClient(token).perform(get("/api/eperson/groups"))
                   //The status has to be 200 OK
                   .andExpect(status().isOk())
                   .andExpect(content().contentType(contentType))
                   //The array of groups should have a size 2
                   .andExpect(jsonPath("$._embedded.groups", hasSize(2)))
                   // The default groups should consist of "Anonymous" and "Anonymous"
                   .andExpect(jsonPath("$._embedded.groups", Matchers.containsInAnyOrder(
                       GroupMatcher.matchGroupWithName("Administrator"),
                       GroupMatcher.matchGroupWithName("Anonymous")
                   )))
        ;
    }

    @Test
    public void findAllPaginationTest() throws Exception {

        getClient().perform(get("/api/eperson/groups"))
                   //The status has to be 403 Not Authorized
                   .andExpect(status().isUnauthorized());


        String token = getAuthToken(admin.getEmail(), password);

        //When we call the root endpoint
        getClient(token).perform(get("/api/eperson/groups"))
                   //The status has to be 200 OK
                   .andExpect(status().isOk())
                   .andExpect(content().contentType(contentType))
                   .andExpect(jsonPath("$.page.size", is(20)))
                   .andExpect(jsonPath("$.page.totalElements", is(2)))
                   .andExpect(jsonPath("$.page.totalPages", is(1)))
                   .andExpect(jsonPath("$.page.number", is(0)));
    }


    @Test
    public void findOneTest() throws Exception {
        context.turnOffAuthorisationSystem();

        String testGroupName = "Test group";
        Group group = GroupBuilder.createGroup(context)
                                  .withName(testGroupName)
                                  .build();

        String token = getAuthToken(admin.getEmail(), password);

        // When full projection is requested, response should include expected properties, links, and embeds.
        String generatedGroupId = group.getID().toString();
        String groupIdCall = "/api/eperson/groups/" + generatedGroupId;
        getClient(token).perform(get(groupIdCall).param("projection", "full"))
        //The status has to be 200 OK
                   .andExpect(status().isOk())
                   .andExpect(content().contentType(contentType))
                .andExpect(jsonPath("$", GroupMatcher.matchFullEmbeds()))
                .andExpect(jsonPath("$", GroupMatcher.matchLinks(group.getID())))
                   .andExpect(jsonPath("$", Matchers.is(
                       GroupMatcher.matchGroupEntry(group.getID(), group.getName())
                   )))
        ;

        getClient(token).perform(get("/api/eperson/groups"))
                   //The status has to be 200 OK
                   .andExpect(status().isOk())
                   .andExpect(content().contentType(contentType))
                   .andExpect(jsonPath("$.page.totalElements", is(3)))
        ;

        // When no projection is requested, response should include expected properties, links, and no embeds.
        getClient(token).perform(get("/api/eperson/groups/"  + generatedGroupId))
                   .andExpect(status().isOk())
                   .andExpect(jsonPath("$", HalMatcher.matchNoEmbeds()))
        ;
    }

    @Test
    public void readGroupAuthorizationTest() throws Exception {
        context.turnOffAuthorisationSystem();

        Group group = GroupBuilder.createGroup(context)
                                  .withName("Group1")
                                  .build();

        Group group2 = GroupBuilder.createGroup(context)
                                   .withName("Group2")
                                   .addMember(eperson)
                                   .build();

        //Admin can access
        String token = getAuthToken(admin.getEmail(), password);
        getClient(token).perform(get("/api/eperson/groups/" + group2.getID()))
                        .andExpect(status().isOk())
                        .andExpect(content().contentType(contentType))
                        .andExpect(jsonPath("$", Matchers.is(
                                GroupMatcher.matchGroupEntry(group2.getID(), group2.getName())
                        )))
                        .andExpect(jsonPath("$", Matchers.not(
                                Matchers.is(
                                        GroupMatcher.matchGroupEntry(group.getID(), group.getName())
                                )
                        )))
                        .andExpect(jsonPath("$._links.self.href",
                                        Matchers.containsString("/api/eperson/groups/" + group2.getID())));


        //People in group should be able to access token
        token = getAuthToken(eperson.getEmail(), password);

        getClient(token).perform(get("/api/eperson/groups/" + group2.getID()))
                        .andExpect(status().isOk())
                        .andExpect(content().contentType(contentType))
                        .andExpect(jsonPath("$", Matchers.is(
                                GroupMatcher.matchGroupEntry(group2.getID(), group2.getName())
                        )))
                        .andExpect(jsonPath("$", Matchers.not(
                                Matchers.is(
                                        GroupMatcher.matchGroupEntry(group.getID(), group.getName())
                                )
                        )))
                        .andExpect(jsonPath("$._links.self.href",
                                        Matchers.containsString("/api/eperson/groups/" + group2.getID())));
    }

    @Test
    public void findOneTestWrongUUID() throws Exception {
        context.turnOffAuthorisationSystem();

        String testGroupName = "Test group";
        Group group = GroupBuilder.createGroup(context)
                                  .withName(testGroupName)
                                  .build();

        String generatedGroupId = group.getID().toString();
        String groupIdCall = "/api/eperson/groups/" + UUID.randomUUID();
        getClient().perform(get(groupIdCall))
                   //The status has to be 200 OK
                   .andExpect(status().isNotFound())
        ;
    }

    @Test
    public void searchMethodsExist() throws Exception {
        String authToken = getAuthToken(admin.getEmail(), password);
        getClient(authToken).perform(get("/api/eperson/epersons"))
                            .andExpect(jsonPath("$._links.search.href", Matchers.notNullValue()));

        getClient(authToken).perform(get("/api/eperson/epersons/search"))
                            .andExpect(status().isOk())
                            .andExpect(content().contentType(contentType))
                            .andExpect(jsonPath("$._links.byMetadata", Matchers.notNullValue()));
    }

    @Test
    public void findByMetadata() throws Exception {
        context.turnOffAuthorisationSystem();

        Group group1 = GroupBuilder.createGroup(context)
                                   .withName("Test group")
                                   .build();

        Group group2 = GroupBuilder.createGroup(context)
                                   .withName("Test group 2")
                                   .build();

        Group group3 = GroupBuilder.createGroup(context)
                                   .withName("Test group 3")
                                   .build();

        Group group4 = GroupBuilder.createGroup(context)
                                   .withName("Test other group")
                                   .build();


        String authToken = getAuthToken(admin.getEmail(), password);
        getClient(authToken).perform(get("/api/eperson/groups/search/byMetadata")
                                             .param("query", group1.getName()))
                            .andExpect(status().isOk())
                            .andExpect(content().contentType(contentType))
                            .andExpect(jsonPath("$._embedded.groups", Matchers.containsInAnyOrder(
                                    GroupMatcher.matchGroupEntry(group1.getID(), group1.getName()),
                                    GroupMatcher.matchGroupEntry(group2.getID(), group2.getName()),
                                    GroupMatcher.matchGroupEntry(group3.getID(), group3.getName())
                            )))
                            .andExpect(jsonPath("$.page.totalElements", is(3)));

        // it must be case insensitive
        getClient(authToken).perform(get("/api/eperson/groups/search/byMetadata")
                                             .param("query", String.valueOf(group1.getID())))
                            .andExpect(status().isOk())
                            .andExpect(content().contentType(contentType))
                            .andExpect(jsonPath("$._embedded.groups", Matchers.contains(
                                    GroupMatcher.matchGroupEntry(group1.getID(), group1.getName())
                            )))
                            .andExpect(jsonPath("$.page.totalElements", is(1)));
    }

    @Test
    public void findByMetadataUnauthorized() throws Exception {
        String authToken = getAuthToken(admin.getEmail(), password);
        getClient().perform(get("/api/eperson/groups/search/byMetadata")
                                    .param("query", "Administrator"))
                   .andExpect(status().isUnauthorized());
    }

    @Test
    public void findByMetadataForbidden() throws Exception {
        String authToken = getAuthToken(eperson.getEmail(), password);
        getClient(authToken).perform(get("/api/eperson/groups/search/byMetadata")
                                             .param("query", "Administrator"))
                            .andExpect(status().isForbidden());
    }

    @Test
    public void findByMetadataUndefined() throws Exception {
        String authToken = getAuthToken(admin.getEmail(), password);
        getClient(authToken).perform(get("/api/eperson/groups/search/byMetadata")
                                             .param("query", "Non-existing Group"))
                            .andExpect(status().isOk())
                            .andExpect(content().contentType(contentType))
                            .andExpect(jsonPath("$.page.totalElements", is(0)));
    }

    @Test
    public void findByMetadataMissingParameter() throws Exception {
        String authToken = getAuthToken(admin.getEmail(), password);
        getClient(authToken).perform(get("/api/eperson/groups/search/byMetadata"))
                            .andExpect(status().isBadRequest());
    }


    @Test
    public void patchGroupMetadataAuthorized() throws Exception {
        runPatchMetadataTests(admin, 200);
    }

    @Test
    public void patchGroupMetadataUnauthorized() throws Exception {
        runPatchMetadataTests(eperson, 403);
    }

    private void runPatchMetadataTests(EPerson asUser, int expectedStatus) throws Exception {
        context.turnOffAuthorisationSystem();
        Group group = GroupBuilder.createGroup(context).withName("Group").build();
        context.restoreAuthSystemState();
        String token = getAuthToken(asUser.getEmail(), password);

        new MetadataPatchSuite().runWith(getClient(token), "/api/eperson/groups/" + group.getID(), expectedStatus);
    }

    @Test
    public void addChildGroupTest() throws Exception {

        GroupService groupService = EPersonServiceFactory.getInstance().getGroupService();

        Group parentGroup = null;
        Group childGroup1 = null;
        Group childGroup2 = null;

        try {
            context.turnOffAuthorisationSystem();

            parentGroup = groupService.create(context);
            childGroup1 = groupService.create(context);
            childGroup2 = groupService.create(context);

            context.commit();

            parentGroup = context.reloadEntity(parentGroup);
            childGroup1 = context.reloadEntity(childGroup1);
            childGroup2 = context.reloadEntity(childGroup2);

            String authToken = getAuthToken(admin.getEmail(), password);
            getClient(authToken).perform(
                    post("/api/eperson/groups/" + parentGroup.getID() + "/subgroups")
                            .contentType(parseMediaType(TEXT_URI_LIST_VALUE))
                            .content(REST_SERVER_URL + "eperson/groups/" + childGroup1.getID() + "/\n"
                                    + REST_SERVER_URL + "eperson/groups/" + childGroup2.getID()
                            )
            ).andExpect(status().isNoContent());

            parentGroup = context.reloadEntity(parentGroup);
            childGroup1 = context.reloadEntity(childGroup1);
            childGroup2 = context.reloadEntity(childGroup2);

            assertTrue(
                    groupService.isMember(parentGroup, childGroup1)
            );

            assertTrue(
                    groupService.isMember(parentGroup, childGroup2)
            );

        } finally {
            if (parentGroup != null) {
                GroupBuilder.deleteGroup(parentGroup.getID());
            }
            if (childGroup1 != null) {
                GroupBuilder.deleteGroup(childGroup1.getID());
            }
            if (childGroup2 != null) {
                GroupBuilder.deleteGroup(childGroup2.getID());
            }
        }
    }

    @Test
    public void addChildGroupCommunityAdminTest() throws Exception {

        CommunityService communityService = ContentServiceFactory.getInstance().getCommunityService();
        GroupService groupService = EPersonServiceFactory.getInstance().getGroupService();

        Community community = null;

        Group parentGroup = null;
        Group childGroup1 = null;
        Group childGroup2 = null;

        try {
            context.turnOffAuthorisationSystem();

            community = communityService.create(null, context);
            parentGroup = communityService.createAdministrators(context, community);
            childGroup1 = groupService.create(context);
            childGroup2 = groupService.create(context);

            groupService.addMember(context, parentGroup, eperson);
            groupService.update(context, parentGroup);

            context.commit();

            parentGroup = context.reloadEntity(parentGroup);
            childGroup1 = context.reloadEntity(childGroup1);
            childGroup2 = context.reloadEntity(childGroup2);

            String authToken = getAuthToken(eperson.getEmail(), password);
            getClient(authToken).perform(
                    post("/api/eperson/groups/" + parentGroup.getID() + "/subgroups")
                            .contentType(parseMediaType(TEXT_URI_LIST_VALUE))
                            .content(REST_SERVER_URL + "eperson/groups/" + childGroup1.getID() + "/\n"
                                    + REST_SERVER_URL + "eperson/groups/" + childGroup2.getID()
                            )
            ).andExpect(status().isNoContent());

            parentGroup = context.reloadEntity(parentGroup);
            childGroup1 = context.reloadEntity(childGroup1);
            childGroup2 = context.reloadEntity(childGroup2);

            assertTrue(
                    groupService.isMember(parentGroup, childGroup1)
            );

            assertTrue(
                    groupService.isMember(parentGroup, childGroup2)
            );

        } finally {
            if (community != null) {
                CommunityBuilder.deleteCommunity(community.getID());
            }
            if (parentGroup != null) {
                GroupBuilder.deleteGroup(parentGroup.getID());
            }
            if (childGroup1 != null) {
                GroupBuilder.deleteGroup(childGroup1.getID());
            }
            if (childGroup2 != null) {
                GroupBuilder.deleteGroup(childGroup2.getID());
            }
        }
    }

    @Test
    public void addChildGroupForbiddenTest() throws Exception {

        GroupService groupService = EPersonServiceFactory.getInstance().getGroupService();

        Group parentGroup = null;
        Group childGroup1 = null;
        Group childGroup2 = null;

        try {
            context.turnOffAuthorisationSystem();

            parentGroup = groupService.create(context);
            childGroup1 = groupService.create(context);
            childGroup2 = groupService.create(context);

            context.commit();

            parentGroup = context.reloadEntity(parentGroup);
            childGroup1 = context.reloadEntity(childGroup1);
            childGroup2 = context.reloadEntity(childGroup2);

            String authToken = getAuthToken(eperson.getEmail(), password);
            getClient(authToken).perform(
                    post("/api/eperson/groups/" + parentGroup.getID() + "/subgroups")
                            .contentType(parseMediaType(TEXT_URI_LIST_VALUE))
                            .content(REST_SERVER_URL + "eperson/groups/" + childGroup1.getID() + "/\n"
                                    + REST_SERVER_URL + "eperson/groups/" + childGroup2.getID()
                            )
            ).andExpect(status().isForbidden());

        } finally {
            if (parentGroup != null) {
                GroupBuilder.deleteGroup(parentGroup.getID());
            }
            if (childGroup1 != null) {
                GroupBuilder.deleteGroup(childGroup1.getID());
            }
            if (childGroup2 != null) {
                GroupBuilder.deleteGroup(childGroup2.getID());
            }
        }
    }

    @Test
    public void addChildGroupUnauthorizedTest() throws Exception {

        GroupService groupService = EPersonServiceFactory.getInstance().getGroupService();

        Group parentGroup = null;
        Group childGroup1 = null;
        Group childGroup2 = null;

        try {
            context.turnOffAuthorisationSystem();

            parentGroup = groupService.create(context);
            childGroup1 = groupService.create(context);
            childGroup2 = groupService.create(context);

            context.commit();

            parentGroup = context.reloadEntity(parentGroup);
            childGroup1 = context.reloadEntity(childGroup1);
            childGroup2 = context.reloadEntity(childGroup2);

            getClient().perform(
                    post("/api/eperson/groups/" + parentGroup.getID() + "/subgroups")
                            .contentType(parseMediaType(TEXT_URI_LIST_VALUE))
                            .content(REST_SERVER_URL + "eperson/groups/" + childGroup1.getID() + "/\n"
                                    + REST_SERVER_URL + "eperson/groups/" + childGroup2.getID()
                            )
            ).andExpect(status().isUnauthorized());

        } finally {
            if (parentGroup != null) {
                GroupBuilder.deleteGroup(parentGroup.getID());
            }
            if (childGroup1 != null) {
                GroupBuilder.deleteGroup(childGroup1.getID());
            }
            if (childGroup2 != null) {
                GroupBuilder.deleteGroup(childGroup2.getID());
            }
        }
    }

    @Test
    public void addChildGroupNotFoundTest() throws Exception {

        GroupService groupService = EPersonServiceFactory.getInstance().getGroupService();

        Group parentGroup = null;
        Group childGroup1 = null;
        Group childGroup2 = null;

        try {
            context.turnOffAuthorisationSystem();

            parentGroup = groupService.create(context);
            childGroup1 = groupService.create(context);
            childGroup2 = groupService.create(context);

            context.commit();

            parentGroup = context.reloadEntity(parentGroup);
            childGroup1 = context.reloadEntity(childGroup1);
            childGroup2 = context.reloadEntity(childGroup2);

            String authToken = getAuthToken(admin.getEmail(), password);
            getClient(authToken).perform(
                    post("/api/eperson/groups/" + UUID.randomUUID() + "/subgroups")
                            .contentType(parseMediaType(TEXT_URI_LIST_VALUE))
                            .content(REST_SERVER_URL + "eperson/groups/" + childGroup1.getID() + "/\n"
                                    + REST_SERVER_URL + "eperson/groups/" + childGroup2.getID()
                            )
            ).andExpect(status().isNotFound());

        } finally {
            if (parentGroup != null) {
                GroupBuilder.deleteGroup(parentGroup.getID());
            }
            if (childGroup1 != null) {
                GroupBuilder.deleteGroup(childGroup1.getID());
            }
            if (childGroup2 != null) {
                GroupBuilder.deleteGroup(childGroup2.getID());
            }
        }
    }

    @Test
    public void addChildGroupUnprocessableTest() throws Exception {

        GroupService groupService = EPersonServiceFactory.getInstance().getGroupService();

        Group parentGroup = null;
        Group childGroup1 = null;
        Group childGroup2 = null;

        try {
            context.turnOffAuthorisationSystem();

            parentGroup = groupService.create(context);
            childGroup1 = groupService.create(context);
            childGroup2 = groupService.create(context);

            groupService.addMember(context, childGroup1, parentGroup);
            groupService.update(context, childGroup1);

            context.commit();

            parentGroup = context.reloadEntity(parentGroup);
            childGroup1 = context.reloadEntity(childGroup1);
            childGroup2 = context.reloadEntity(childGroup2);

            String authToken = getAuthToken(admin.getEmail(), password);

            getClient(authToken).perform(
                    post("/api/eperson/groups/" + parentGroup.getID() + "/subgroups")
                            .contentType(parseMediaType(TEXT_URI_LIST_VALUE))
                            .content(REST_SERVER_URL + "eperson/groups/123456789\n"
                                    + REST_SERVER_URL + "eperson/groups/" + childGroup2.getID()
                            )
            ).andExpect(status().isUnprocessableEntity());

            getClient(authToken).perform(
                    post("/api/eperson/groups/" + parentGroup.getID() + "/subgroups")
                            .contentType(parseMediaType(TEXT_URI_LIST_VALUE))
                            .content(REST_SERVER_URL + "eperson/groups/" + childGroup1.getID() + "/\n"
                                    + REST_SERVER_URL + "eperson/groups/" + childGroup2.getID()
                            )
            ).andExpect(status().isUnprocessableEntity());

        } finally {
            if (parentGroup != null) {
                GroupBuilder.deleteGroup(parentGroup.getID());
            }
            if (childGroup1 != null) {
                GroupBuilder.deleteGroup(childGroup1.getID());
            }
            if (childGroup2 != null) {
                GroupBuilder.deleteGroup(childGroup2.getID());
            }
        }
    }

    @Test
    public void addMemberTest() throws Exception {

        GroupService groupService = EPersonServiceFactory.getInstance().getGroupService();
        EPersonService ePersonService = EPersonServiceFactory.getInstance().getEPersonService();

        Group parentGroup = null;
        EPerson member1 = null;
        EPerson member2 = null;

        try {
            context.turnOffAuthorisationSystem();

            parentGroup = groupService.create(context);
            member1 = ePersonService.create(context);
            member2 = ePersonService.create(context);

            context.commit();

            parentGroup = context.reloadEntity(parentGroup);
            member1 = context.reloadEntity(member1);
            member2 = context.reloadEntity(member2);

            String authToken = getAuthToken(admin.getEmail(), password);
            getClient(authToken).perform(
                    post("/api/eperson/groups/" + parentGroup.getID() + "/epersons")
                            .contentType(parseMediaType(TEXT_URI_LIST_VALUE))
                            .content(REST_SERVER_URL + "eperson/groups/" + member1.getID() + "/\n"
                                    + REST_SERVER_URL + "eperson/groups/" + member2.getID()
                            )
            ).andExpect(status().isNoContent());

            parentGroup = context.reloadEntity(parentGroup);
            member1 = context.reloadEntity(member1);
            member2 = context.reloadEntity(member2);

            assertTrue(
                    groupService.isMember(context, member1, parentGroup)
            );

            assertTrue(
                    groupService.isMember(context, member2, parentGroup)
            );

        } finally {
            if (parentGroup != null) {
                GroupBuilder.deleteGroup(parentGroup.getID());
            }
            if (member1 != null) {
                EPersonBuilder.deleteEPerson(member1.getID());
            }
            if (member2 != null) {
                EPersonBuilder.deleteEPerson(member2.getID());
            }
        }
    }

    @Test
    public void addMemberCommunityAdminTest() throws Exception {

        CommunityService communityService = ContentServiceFactory.getInstance().getCommunityService();
        GroupService groupService = EPersonServiceFactory.getInstance().getGroupService();
        EPersonService ePersonService = EPersonServiceFactory.getInstance().getEPersonService();

        Community community = null;
        Group parentGroup = null;
        EPerson member1 = null;
        EPerson member2 = null;

        try {
            context.turnOffAuthorisationSystem();

            community = communityService.create(null, context);
            parentGroup = communityService.createAdministrators(context, community);
            member1 = ePersonService.create(context);
            member2 = ePersonService.create(context);

            groupService.addMember(context, parentGroup, eperson);
            groupService.update(context, parentGroup);

            context.commit();

            parentGroup = context.reloadEntity(parentGroup);
            member1 = context.reloadEntity(member1);
            member2 = context.reloadEntity(member2);

            String authToken = getAuthToken(eperson.getEmail(), password);
            getClient(authToken).perform(
                    post("/api/eperson/groups/" + parentGroup.getID() + "/epersons")
                            .contentType(parseMediaType(TEXT_URI_LIST_VALUE))
                            .content(REST_SERVER_URL + "eperson/groups/" + member1.getID() + "/\n"
                                    + REST_SERVER_URL + "eperson/groups/" + member2.getID()
                            )
            ).andExpect(status().isNoContent());

            parentGroup = context.reloadEntity(parentGroup);
            member1 = context.reloadEntity(member1);
            member2 = context.reloadEntity(member2);

            assertTrue(
                    groupService.isMember(context, member1, parentGroup)
            );

            assertTrue(
                    groupService.isMember(context, member2, parentGroup)
            );

        } finally {
            if (community != null) {
                CommunityBuilder.deleteCommunity(community.getID());
            }
            if (parentGroup != null) {
                GroupBuilder.deleteGroup(parentGroup.getID());
            }
            if (member1 != null) {
                EPersonBuilder.deleteEPerson(member1.getID());
            }
            if (member2 != null) {
                EPersonBuilder.deleteEPerson(member2.getID());
            }
        }
    }

    @Test
    public void addMemberForbiddenTest() throws Exception {

        GroupService groupService = EPersonServiceFactory.getInstance().getGroupService();
        EPersonService ePersonService = EPersonServiceFactory.getInstance().getEPersonService();

        Group parentGroup = null;
        EPerson member1 = null;
        EPerson member2 = null;

        try {
            context.turnOffAuthorisationSystem();

            parentGroup = groupService.create(context);
            member1 = ePersonService.create(context);
            member2 = ePersonService.create(context);

            context.commit();

            parentGroup = context.reloadEntity(parentGroup);
            member1 = context.reloadEntity(member1);
            member2 = context.reloadEntity(member2);

            String authToken = getAuthToken(eperson.getEmail(), password);
            getClient(authToken).perform(
                    post("/api/eperson/groups/" + parentGroup.getID() + "/epersons")
                            .contentType(parseMediaType(TEXT_URI_LIST_VALUE))
                            .content(REST_SERVER_URL + "eperson/groups/" + member1.getID() + "/\n"
                                    + REST_SERVER_URL + "eperson/groups/" + member2.getID()
                            )
            ).andExpect(status().isForbidden());

        } finally {
            if (parentGroup != null) {
                GroupBuilder.deleteGroup(parentGroup.getID());
            }
            if (member1 != null) {
                EPersonBuilder.deleteEPerson(member1.getID());
            }
            if (member2 != null) {
                EPersonBuilder.deleteEPerson(member2.getID());
            }
        }
    }

    @Test
    public void addMemberUnauthorizedTest() throws Exception {

        GroupService groupService = EPersonServiceFactory.getInstance().getGroupService();
        EPersonService ePersonService = EPersonServiceFactory.getInstance().getEPersonService();

        Group parentGroup = null;
        EPerson member1 = null;
        EPerson member2 = null;

        try {
            context.turnOffAuthorisationSystem();

            parentGroup = groupService.create(context);
            member1 = ePersonService.create(context);
            member2 = ePersonService.create(context);

            context.commit();

            parentGroup = context.reloadEntity(parentGroup);
            member1 = context.reloadEntity(member1);
            member2 = context.reloadEntity(member2);

            getClient().perform(
                    post("/api/eperson/groups/" + parentGroup.getID() + "/epersons")
                            .contentType(parseMediaType(TEXT_URI_LIST_VALUE))
                            .content(REST_SERVER_URL + "eperson/groups/" + member1.getID() + "/\n"
                                    + REST_SERVER_URL + "eperson/groups/" + member2.getID()
                            )
            ).andExpect(status().isUnauthorized());

        } finally {
            if (parentGroup != null) {
                GroupBuilder.deleteGroup(parentGroup.getID());
            }
            if (member1 != null) {
                EPersonBuilder.deleteEPerson(member1.getID());
            }
            if (member2 != null) {
                EPersonBuilder.deleteEPerson(member2.getID());
            }
        }
    }

    @Test
    public void addMemberNotFoundTest() throws Exception {

        GroupService groupService = EPersonServiceFactory.getInstance().getGroupService();
        EPersonService ePersonService = EPersonServiceFactory.getInstance().getEPersonService();

        Group parentGroup = null;
        EPerson member1 = null;
        EPerson member2 = null;

        try {
            context.turnOffAuthorisationSystem();

            parentGroup = groupService.create(context);
            member1 = ePersonService.create(context);
            member2 = ePersonService.create(context);

            context.commit();

            parentGroup = context.reloadEntity(parentGroup);
            member1 = context.reloadEntity(member1);
            member2 = context.reloadEntity(member2);

            String authToken = getAuthToken(admin.getEmail(), password);
            getClient(authToken).perform(
                    post("/api/eperson/groups/" + UUID.randomUUID() + "/epersons")
                            .contentType(parseMediaType(TEXT_URI_LIST_VALUE))
                            .content(REST_SERVER_URL + "eperson/groups/" + member1.getID() + "/\n"
                                    + REST_SERVER_URL + "eperson/groups/" + member2.getID()
                            )
            ).andExpect(status().isNotFound());

        } finally {
            if (parentGroup != null) {
                GroupBuilder.deleteGroup(parentGroup.getID());
            }
            if (member1 != null) {
                EPersonBuilder.deleteEPerson(member1.getID());
            }
            if (member2 != null) {
                EPersonBuilder.deleteEPerson(member2.getID());
            }
        }
    }

    @Test
    public void addMemberUnprocessableTest() throws Exception {

        GroupService groupService = EPersonServiceFactory.getInstance().getGroupService();
        EPersonService ePersonService = EPersonServiceFactory.getInstance().getEPersonService();

        Group parentGroup = null;
        EPerson member1 = null;
        EPerson member2 = null;

        try {
            context.turnOffAuthorisationSystem();

            parentGroup = groupService.create(context);
            member1 = ePersonService.create(context);
            member2 = ePersonService.create(context);

            context.commit();

            parentGroup = context.reloadEntity(parentGroup);
            member1 = context.reloadEntity(member1);
            member2 = context.reloadEntity(member2);

            String authToken = getAuthToken(admin.getEmail(), password);

            getClient(authToken).perform(
                    post("/api/eperson/groups/" + parentGroup.getID() + "/epersons")
                            .contentType(parseMediaType(TEXT_URI_LIST_VALUE))
                            .content(REST_SERVER_URL + "eperson/groups/123456789\n"
                                    + REST_SERVER_URL + "eperson/groups/" + member2.getID()
                            )
            ).andExpect(status().isUnprocessableEntity());

        } finally {
            if (parentGroup != null) {
                GroupBuilder.deleteGroup(parentGroup.getID());
            }
            if (member1 != null) {
                EPersonBuilder.deleteEPerson(member1.getID());
            }
            if (member2 != null) {
                EPersonBuilder.deleteEPerson(member2.getID());
            }
        }
    }

    @Test
    public void removeChildGroupTest() throws Exception {

        GroupService groupService = EPersonServiceFactory.getInstance().getGroupService();

        Group parentGroup = null;
        Group childGroup = null;

        try {
            context.turnOffAuthorisationSystem();

            parentGroup = groupService.create(context);
            childGroup = groupService.create(context);
            groupService.addMember(context, parentGroup, childGroup);

            context.commit();

            parentGroup = context.reloadEntity(parentGroup);
            childGroup = context.reloadEntity(childGroup);

            String authToken = getAuthToken(admin.getEmail(), password);
            getClient(authToken).perform(
                    delete("/api/eperson/groups/" + parentGroup.getID() + "/subgroups/" + childGroup.getID())
            ).andExpect(status().isNoContent());

            parentGroup = context.reloadEntity(parentGroup);
            childGroup = context.reloadEntity(childGroup);

            assertFalse(
                    groupService.isMember(parentGroup, childGroup)
            );

        } finally {
            if (parentGroup != null) {
                GroupBuilder.deleteGroup(parentGroup.getID());
            }
            if (childGroup != null) {
                GroupBuilder.deleteGroup(childGroup.getID());
            }
        }
    }

    @Test
    public void removeChildGroupCommunityAdminTest() throws Exception {

        CommunityService communityService = ContentServiceFactory.getInstance().getCommunityService();
        GroupService groupService = EPersonServiceFactory.getInstance().getGroupService();

        Community community = null;
        Group parentGroup = null;
        Group childGroup = null;

        try {
            context.turnOffAuthorisationSystem();

            community = communityService.create(null, context);
            parentGroup = communityService.createAdministrators(context, community);
            childGroup = groupService.create(context);

            groupService.addMember(context, parentGroup, childGroup);
            groupService.addMember(context, parentGroup, eperson);
            groupService.update(context, parentGroup);

            context.commit();

            parentGroup = context.reloadEntity(parentGroup);
            childGroup = context.reloadEntity(childGroup);

            String authToken = getAuthToken(eperson.getEmail(), password);
            getClient(authToken).perform(
                    delete("/api/eperson/groups/" + parentGroup.getID() + "/subgroups/" + childGroup.getID())
            ).andExpect(status().isNoContent());

            parentGroup = context.reloadEntity(parentGroup);
            childGroup = context.reloadEntity(childGroup);

            assertFalse(
                    groupService.isMember(parentGroup, childGroup)
            );

        } finally {
            if (community != null) {
                CommunityBuilder.deleteCommunity(community.getID());
            }
            if (parentGroup != null) {
                GroupBuilder.deleteGroup(parentGroup.getID());
            }
            if (childGroup != null) {
                GroupBuilder.deleteGroup(childGroup.getID());
            }
        }
    }

    @Test
    public void removeChildGroupForbiddenTest() throws Exception {

        GroupService groupService = EPersonServiceFactory.getInstance().getGroupService();

        Group parentGroup = null;
        Group childGroup = null;

        try {
            context.turnOffAuthorisationSystem();

            parentGroup = groupService.create(context);
            childGroup = groupService.create(context);

            context.commit();

            parentGroup = context.reloadEntity(parentGroup);
            childGroup = context.reloadEntity(childGroup);

            String authToken = getAuthToken(eperson.getEmail(), password);
            getClient(authToken).perform(
                    delete("/api/eperson/groups/" + parentGroup.getID() + "/subgroups/" + childGroup.getID())
            ).andExpect(status().isForbidden());

        } finally {
            if (parentGroup != null) {
                GroupBuilder.deleteGroup(parentGroup.getID());
            }
            if (childGroup != null) {
                GroupBuilder.deleteGroup(childGroup.getID());
            }
        }
    }

    @Test
    public void removeChildGroupUnauthorizedTest() throws Exception {

        GroupService groupService = EPersonServiceFactory.getInstance().getGroupService();

        Group parentGroup = null;
        Group childGroup = null;

        try {
            context.turnOffAuthorisationSystem();

            parentGroup = groupService.create(context);
            childGroup = groupService.create(context);

            context.commit();

            parentGroup = context.reloadEntity(parentGroup);
            childGroup = context.reloadEntity(childGroup);

            getClient().perform(
                    delete("/api/eperson/groups/" + parentGroup.getID() + "/subgroups/" + childGroup.getID())
            ).andExpect(status().isUnauthorized());

        } finally {
            if (parentGroup != null) {
                GroupBuilder.deleteGroup(parentGroup.getID());
            }
            if (childGroup != null) {
                GroupBuilder.deleteGroup(childGroup.getID());
            }
        }
    }

    @Test
    public void removeChildGroupNotFoundTest() throws Exception {

        GroupService groupService = EPersonServiceFactory.getInstance().getGroupService();

        Group parentGroup = null;
        Group childGroup = null;

        try {
            context.turnOffAuthorisationSystem();

            parentGroup = groupService.create(context);
            childGroup = groupService.create(context);

            groupService.addMember(context, childGroup, parentGroup);

            context.commit();

            parentGroup = context.reloadEntity(parentGroup);
            childGroup = context.reloadEntity(childGroup);

            String authToken = getAuthToken(admin.getEmail(), password);

            getClient(authToken).perform(
                    delete("/api/eperson/groups/" + UUID.randomUUID() + "/subgroups/" + childGroup.getID())
            ).andExpect(status().isNotFound());

        } finally {
            if (parentGroup != null) {
                GroupBuilder.deleteGroup(parentGroup.getID());
            }
            if (childGroup != null) {
                GroupBuilder.deleteGroup(childGroup.getID());
            }
        }
    }

    @Test
    public void removeChildGroupUnprocessableTest() throws Exception {

        GroupService groupService = EPersonServiceFactory.getInstance().getGroupService();

        Group parentGroup = null;
        Group childGroup = null;

        try {
            context.turnOffAuthorisationSystem();

            parentGroup = groupService.create(context);
            childGroup = groupService.create(context);

            groupService.addMember(context, childGroup, parentGroup);

            context.commit();

            parentGroup = context.reloadEntity(parentGroup);
            childGroup = context.reloadEntity(childGroup);

            String authToken = getAuthToken(admin.getEmail(), password);

            getClient(authToken).perform(
                    delete("/api/eperson/groups/" + parentGroup.getID() + "/subgroups/" + UUID.randomUUID())
            ).andExpect(status().isUnprocessableEntity());

        } finally {
            if (parentGroup != null) {
                GroupBuilder.deleteGroup(parentGroup.getID());
            }
            if (childGroup != null) {
                GroupBuilder.deleteGroup(childGroup.getID());
            }
        }
    }

    @Test
    public void removeMemberTest() throws Exception {

        GroupService groupService = EPersonServiceFactory.getInstance().getGroupService();
        EPersonService ePersonService = EPersonServiceFactory.getInstance().getEPersonService();

        Group parentGroup = null;
        EPerson member = null;

        try {
            context.turnOffAuthorisationSystem();

            parentGroup = groupService.create(context);
            member = ePersonService.create(context);
            groupService.addMember(context, parentGroup, member);
            assertTrue(groupService.isMember(context, member, parentGroup));

            context.commit();

            parentGroup = context.reloadEntity(parentGroup);
            member = context.reloadEntity(member);

            String authToken = getAuthToken(admin.getEmail(), password);
            getClient(authToken).perform(
                    delete("/api/eperson/groups/" + parentGroup.getID() + "/epersons/" + member.getID())
            ).andExpect(status().isNoContent());

            parentGroup = context.reloadEntity(parentGroup);
            member = context.reloadEntity(member);

            assertFalse(
                    groupService.isMember(context, member, parentGroup)
            );

        } finally {
            if (parentGroup != null) {
                GroupBuilder.deleteGroup(parentGroup.getID());
            }
            if (member != null) {
                EPersonBuilder.deleteEPerson(member.getID());
            }
        }
    }

    @Test
    public void removeMemberCommunityAdminTest() throws Exception {

        CommunityService communityService = ContentServiceFactory.getInstance().getCommunityService();
        GroupService groupService = EPersonServiceFactory.getInstance().getGroupService();
        EPersonService ePersonService = EPersonServiceFactory.getInstance().getEPersonService();

        Community community = null;
        Group parentGroup = null;
        EPerson member = null;

        try {
            context.turnOffAuthorisationSystem();

            community = communityService.create(null, context);
            parentGroup = communityService.createAdministrators(context, community);
            member = ePersonService.create(context);

            groupService.addMember(context, parentGroup, member);
            groupService.addMember(context, parentGroup, eperson);
            groupService.update(context, parentGroup);

            assertTrue(groupService.isMember(context, member, parentGroup));

            context.commit();

            parentGroup = context.reloadEntity(parentGroup);
            member = context.reloadEntity(member);

            String authToken = getAuthToken(eperson.getEmail(), password);
            getClient(authToken).perform(
                    delete("/api/eperson/groups/" + parentGroup.getID() + "/epersons/" + member.getID())
            ).andExpect(status().isNoContent());

            parentGroup = context.reloadEntity(parentGroup);
            member = context.reloadEntity(member);

            assertFalse(
                    groupService.isMember(context, member, parentGroup)
            );

        } finally {
            if (community != null) {
                CommunityBuilder.deleteCommunity(community.getID());
            }
            if (parentGroup != null) {
                GroupBuilder.deleteGroup(parentGroup.getID());
            }
            if (member != null) {
                EPersonBuilder.deleteEPerson(member.getID());
            }
        }
    }

    @Test
    public void removeMemberForbiddenTest() throws Exception {

        GroupService groupService = EPersonServiceFactory.getInstance().getGroupService();
        EPersonService ePersonService = EPersonServiceFactory.getInstance().getEPersonService();

        Group parentGroup = null;
        EPerson member = null;

        try {
            context.turnOffAuthorisationSystem();

            parentGroup = groupService.create(context);
            member = ePersonService.create(context);
            groupService.addMember(context, parentGroup, member);

            context.commit();

            parentGroup = context.reloadEntity(parentGroup);
            member = context.reloadEntity(member);

            String authToken = getAuthToken(eperson.getEmail(), password);
            getClient(authToken).perform(
                    delete("/api/eperson/groups/" + parentGroup.getID() + "/epersons/" + member.getID())
            ).andExpect(status().isForbidden());

        } finally {
            if (parentGroup != null) {
                GroupBuilder.deleteGroup(parentGroup.getID());
            }
            if (member != null) {
                EPersonBuilder.deleteEPerson(member.getID());
            }
        }
    }

    @Test
    public void removeMemberUnauthorizedTest() throws Exception {

        GroupService groupService = EPersonServiceFactory.getInstance().getGroupService();
        EPersonService ePersonService = EPersonServiceFactory.getInstance().getEPersonService();

        Group parentGroup = null;
        EPerson member = null;

        try {
            context.turnOffAuthorisationSystem();

            parentGroup = groupService.create(context);
            member = ePersonService.create(context);
            groupService.addMember(context, parentGroup, member);

            context.commit();

            parentGroup = context.reloadEntity(parentGroup);
            member = context.reloadEntity(member);

            getClient().perform(
                    delete("/api/eperson/groups/" + parentGroup.getID() + "/epersons/" + member.getID())
            ).andExpect(status().isUnauthorized());

        } finally {
            if (parentGroup != null) {
                GroupBuilder.deleteGroup(parentGroup.getID());
            }
            if (member != null) {
                EPersonBuilder.deleteEPerson(member.getID());
            }
        }
    }

    @Test
    public void removeMemberNotFoundTest() throws Exception {

        GroupService groupService = EPersonServiceFactory.getInstance().getGroupService();
        EPersonService ePersonService = EPersonServiceFactory.getInstance().getEPersonService();

        Group parentGroup = null;
        EPerson member = null;

        try {
            context.turnOffAuthorisationSystem();

            parentGroup = groupService.create(context);
            member = ePersonService.create(context);
            groupService.addMember(context, parentGroup, member);

            context.commit();

            parentGroup = context.reloadEntity(parentGroup);
            member = context.reloadEntity(member);

            String authToken = getAuthToken(admin.getEmail(), password);

            getClient(authToken).perform(
                    delete("/api/eperson/groups/" + UUID.randomUUID() + "/epersons/" + member.getID())
            ).andExpect(status().isNotFound());

        } finally {
            if (parentGroup != null) {
                GroupBuilder.deleteGroup(parentGroup.getID());
            }
            if (member != null) {
                EPersonBuilder.deleteEPerson(member.getID());
            }
        }
    }

    @Test
    public void removeMemberUnprocessableTest() throws Exception {

        GroupService groupService = EPersonServiceFactory.getInstance().getGroupService();
        EPersonService ePersonService = EPersonServiceFactory.getInstance().getEPersonService();

        Group parentGroup = null;
        EPerson member = null;

        try {
            context.turnOffAuthorisationSystem();

            parentGroup = groupService.create(context);
            member = ePersonService.create(context);
            groupService.addMember(context, parentGroup, member);

            context.commit();

            parentGroup = context.reloadEntity(parentGroup);
            member = context.reloadEntity(member);

            String authToken = getAuthToken(admin.getEmail(), password);

            getClient(authToken).perform(
                    delete("/api/eperson/groups/" + parentGroup.getID() + "/epersons/" + UUID.randomUUID())
            ).andExpect(status().isUnprocessableEntity());

        } finally {
            if (parentGroup != null) {
                GroupBuilder.deleteGroup(parentGroup.getID());
            }
            if (member != null) {
                EPersonBuilder.deleteEPerson(member.getID());
            }
        }
    }
}<|MERGE_RESOLUTION|>--- conflicted
+++ resolved
@@ -58,44 +58,27 @@
         throws Exception {
 
         // hold the id of the created workflow item
-<<<<<<< HEAD
         AtomicReference<UUID> idRef = new AtomicReference<>();
-=======
-        AtomicReference<UUID> idRef = new AtomicReference<UUID>();
         AtomicReference<UUID> idRefNoEmbeds = new AtomicReference<UUID>();
->>>>>>> 7382afb8
-        try {
-            String groupName = "test group";
-            String groupDescription = "test description";
-
+        try {
             ObjectMapper mapper = new ObjectMapper();
             GroupRest groupRest = new GroupRest();
-<<<<<<< HEAD
+            GroupRest groupRestNoEmbeds = new GroupRest();
+            String groupName = "testGroup1";
+            String groupDescription = "test description";
+            String groupNameNoEmbeds = "testGroup2";
 
             groupRest.setName(groupName);
             MetadataRest metadata = new MetadataRest();
             metadata.put("dc.description", new MetadataValueRest(groupDescription));
-
             groupRest.setMetadata(metadata);
 
-            String authToken = getAuthToken(admin.getEmail(), password);
-            getClient(authToken)
-                    .perform(post("/api/eperson/groups")
-                            .content(mapper.writeValueAsBytes(groupRest))
-                            .contentType(contentType))
-=======
-            GroupRest groupRestNoEmbeds = new GroupRest();
-            String groupName = "testGroup1";
-            String groupNameNoEmbeds = "testGroup2";
-
-            groupRest.setName(groupName);
             groupRestNoEmbeds.setName(groupNameNoEmbeds);
 
             String authToken = getAuthToken(admin.getEmail(), password);
             getClient(authToken).perform(post("/api/eperson/groups")
                     .content(mapper.writeValueAsBytes(groupRest)).contentType(contentType)
                     .param("projection", "full"))
->>>>>>> 7382afb8
                     .andExpect(status().isCreated())
                     .andExpect(jsonPath("$", GroupMatcher.matchFullEmbeds()))
                     .andDo(result -> idRef
@@ -109,19 +92,6 @@
                        .andExpect(jsonPath("$._embedded.groups", Matchers.containsInAnyOrder(
                                GroupMatcher.matchGroupWithName(groupName),
                                GroupMatcher.matchGroupWithName("Administrator"),
-<<<<<<< HEAD
-                               GroupMatcher.matchGroupWithName("Anonymous")
-                       )));
-
-            GroupService groupService = EPersonServiceFactory.getInstance().getGroupService();
-            Group group = groupService.find(context, idRef.get());
-
-            assertEquals(
-                    groupService.getMetadata(group, "dc.description"),
-                    groupDescription
-            );
-
-=======
                                GroupMatcher.matchGroupWithName("Anonymous"))));
 
             getClient(authToken).perform(post("/api/eperson/groups")
@@ -130,7 +100,15 @@
                     .andExpect(jsonPath("$", HalMatcher.matchNoEmbeds()))
                     .andDo(result -> idRefNoEmbeds
                             .set(UUID.fromString(read(result.getResponse().getContentAsString(), "$.id"))));
->>>>>>> 7382afb8
+
+            GroupService groupService = EPersonServiceFactory.getInstance().getGroupService();
+            Group group = groupService.find(context, idRef.get());
+
+            assertEquals(
+                    groupService.getMetadata(group, "dc.description"),
+                    groupDescription
+            );
+
         } finally {
             // remove the created group if any
             GroupBuilder.deleteGroup(idRef.get());
