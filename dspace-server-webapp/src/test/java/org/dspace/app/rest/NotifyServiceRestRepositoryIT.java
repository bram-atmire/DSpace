/**
 * The contents of this file are subject to the license and copyright
 * detailed in the LICENSE and NOTICE files at the root of the source
 * tree and available online at
 *
 * http://www.dspace.org/license/
 */
package org.dspace.app.rest;

import static com.jayway.jsonpath.JsonPath.read;
import static com.jayway.jsonpath.matchers.JsonPathMatchers.hasJsonPath;
import static org.dspace.app.rest.matcher.NotifyServiceMatcher.matchNotifyService;
import static org.dspace.app.rest.matcher.NotifyServiceMatcher.matchNotifyServicePattern;
import static org.hamcrest.Matchers.allOf;
import static org.hamcrest.Matchers.contains;
import static org.hamcrest.Matchers.containsInAnyOrder;
import static org.hamcrest.Matchers.empty;
import static org.hamcrest.Matchers.hasItem;
import static org.hamcrest.Matchers.hasSize;
import static org.springframework.test.web.servlet.request.MockMvcRequestBuilders.delete;
import static org.springframework.test.web.servlet.request.MockMvcRequestBuilders.get;
import static org.springframework.test.web.servlet.request.MockMvcRequestBuilders.patch;
import static org.springframework.test.web.servlet.request.MockMvcRequestBuilders.post;
import static org.springframework.test.web.servlet.result.MockMvcResultMatchers.jsonPath;
import static org.springframework.test.web.servlet.result.MockMvcResultMatchers.status;

import java.util.ArrayList;
import java.util.List;
import java.util.concurrent.atomic.AtomicReference;
import javax.ws.rs.core.MediaType;

import com.fasterxml.jackson.databind.ObjectMapper;
import org.apache.commons.lang3.RandomUtils;
import org.dspace.app.ldn.NotifyServiceEntity;
import org.dspace.app.rest.model.NotifyServiceInboundPatternRest;
import org.dspace.app.rest.model.NotifyServiceOutboundPatternRest;
import org.dspace.app.rest.model.NotifyServiceRest;
import org.dspace.app.rest.model.patch.AddOperation;
import org.dspace.app.rest.model.patch.Operation;
import org.dspace.app.rest.model.patch.RemoveOperation;
import org.dspace.app.rest.model.patch.ReplaceOperation;
import org.dspace.app.rest.repository.NotifyServiceRestRepository;
import org.dspace.app.rest.test.AbstractControllerIntegrationTest;
import org.dspace.builder.NotifyServiceBuilder;
import org.junit.Test;

/**
 * Integration test class for {@link NotifyServiceRestRepository}.
 *
 * @author Mohamed Eskander (mohamed.eskander at 4science.com)
 */
public class NotifyServiceRestRepositoryIT extends AbstractControllerIntegrationTest {

    @Test
    public void findAllUnAuthorizedTest() throws Exception {
        getClient().perform(get("/api/ldn/ldnservices"))
                   .andExpect(status().isUnauthorized());
    }

    @Test
    public void findAllTest() throws Exception {
        context.turnOffAuthorisationSystem();
        NotifyServiceEntity notifyServiceEntityOne =
            NotifyServiceBuilder.createNotifyServiceBuilder(context)
                                .withName("service name one")
                                .withDescription("service description one")
                                .withUrl("service url one")
                                .withLdnUrl("service ldn url one")
                                .build();

        NotifyServiceEntity notifyServiceEntityTwo =
            NotifyServiceBuilder.createNotifyServiceBuilder(context)
                                .withName("service name two")
                                .withDescription("service description two")
                                .withUrl("service url two")
                                .withLdnUrl("service ldn url two")
                                .build();

        NotifyServiceEntity notifyServiceEntityThree =
            NotifyServiceBuilder.createNotifyServiceBuilder(context)
                                .withName("service name three")
                                .withDescription("service description three")
                                .withUrl("service url three")
                                .withLdnUrl("service ldn url three")
                                .build();

        context.restoreAuthSystemState();

        String authToken = getAuthToken(eperson.getEmail(), password);
        getClient(authToken)
            .perform(get("/api/ldn/ldnservices"))
            .andExpect(status().isOk())
            .andExpect(jsonPath("$._embedded.ldnservices", containsInAnyOrder(
                matchNotifyService(notifyServiceEntityOne.getID(), "service name one", "service description one",
                    "service url one", "service ldn url one"),
                matchNotifyService(notifyServiceEntityTwo.getID(), "service name two", "service description two",
                    "service url two", "service ldn url two"),
                matchNotifyService(notifyServiceEntityThree.getID(), "service name three", "service description three",
                    "service url three", "service ldn url three")
            )));
    }

    @Test
    public void findOneUnAuthorizedTest() throws Exception {
        getClient().perform(get("/api/ldn/ldnservices/1"))
                   .andExpect(status().isUnauthorized());
    }

    @Test
    public void findOneNotFoundTest() throws Exception {

        getClient(getAuthToken(eperson.getEmail(), password))
            .perform(get("/api/ldn/ldnservices/" + RandomUtils.nextInt()))
            .andExpect(status().isNotFound());
    }

    @Test
    public void findOneTest() throws Exception {
        context.turnOffAuthorisationSystem();
        NotifyServiceEntity notifyServiceEntity =
            NotifyServiceBuilder.createNotifyServiceBuilder(context)
                                .withName("service name")
                                .withDescription("service description")
                                .withUrl("service url")
                                .withLdnUrl("service ldn url")
                                .build();
        context.restoreAuthSystemState();

        String authToken = getAuthToken(eperson.getEmail(), password);
        getClient(authToken)
            .perform(get("/api/ldn/ldnservices/" + notifyServiceEntity.getID()))
            .andExpect(status().isOk())
            .andExpect(jsonPath("$",
                matchNotifyService(notifyServiceEntity.getID(), "service name", "service description",
                    "service url", "service ldn url")));
    }

    @Test
    public void createForbiddenTest() throws Exception {
        ObjectMapper mapper = new ObjectMapper();
        NotifyServiceRest notifyServiceRest = new NotifyServiceRest();
        String authToken = getAuthToken(eperson.getEmail(), password);
        getClient(authToken).perform(post("/api/ldn/ldnservices")
                                .content(mapper.writeValueAsBytes(notifyServiceRest))
                                .contentType(contentType))
                            .andExpect(status().isForbidden());
    }

    @Test
    public void createTest() throws Exception {
        ObjectMapper mapper = new ObjectMapper();

        NotifyServiceInboundPatternRest inboundPatternRestOne = new NotifyServiceInboundPatternRest();
        inboundPatternRestOne.setPattern("patternA");
        inboundPatternRestOne.setConstraint("itemFilterA");
        inboundPatternRestOne.setAutomatic(true);

        NotifyServiceInboundPatternRest inboundPatternRestTwo = new NotifyServiceInboundPatternRest();
        inboundPatternRestTwo.setPattern("patternB");
        inboundPatternRestTwo.setAutomatic(false);

        NotifyServiceOutboundPatternRest outboundPatternRest = new NotifyServiceOutboundPatternRest();
        outboundPatternRest.setPattern("patternC");
        outboundPatternRest.setConstraint("itemFilterC");

        NotifyServiceRest notifyServiceRest = new NotifyServiceRest();
        notifyServiceRest.setName("service name");
        notifyServiceRest.setDescription("service description");
        notifyServiceRest.setUrl("service url");
        notifyServiceRest.setLdnUrl("service ldn url");
<<<<<<< HEAD
        notifyServiceRest.setNotifyServiceInboundPatterns(List.of(inboundPatternRestOne, inboundPatternRestTwo));
        notifyServiceRest.setNotifyServiceOutboundPatterns(List.of(outboundPatternRest));
=======
        notifyServiceRest.setEnabled(false);
>>>>>>> f402fd7e

        AtomicReference<Integer> idRef = new AtomicReference<Integer>();
        String authToken = getAuthToken(admin.getEmail(), password);
        getClient(authToken).perform(post("/api/ldn/ldnservices")
                                .content(mapper.writeValueAsBytes(notifyServiceRest))
                                .contentType(contentType))
                            .andExpect(status().isCreated())
                            .andExpect(jsonPath("$", matchNotifyService("service name", "service description",
                                "service url", "service ldn url", false)))
                            .andDo(result ->
                                idRef.set((read(result.getResponse().getContentAsString(), "$.id"))));

        getClient(authToken)
            .perform(get("/api/ldn/ldnservices/" + idRef.get()))
            .andExpect(status().isOk())
            .andExpect(jsonPath("$.notifyServiceInboundPatterns", hasSize(2)))
            .andExpect(jsonPath("$.notifyServiceOutboundPatterns", hasSize(1)))
            .andExpect(jsonPath("$", allOf(
                matchNotifyService(idRef.get(), "service name", "service description",
<<<<<<< HEAD
                    "service url", "service ldn url"),
                hasJsonPath("$.notifyServiceInboundPatterns", containsInAnyOrder(
                    matchNotifyServicePattern("patternA", "itemFilterA", true),
                    matchNotifyServicePattern("patternB", null, false)
                )),
                hasJsonPath("$.notifyServiceOutboundPatterns", contains(
                    matchNotifyServicePattern("patternC", "itemFilterC")
                )))
            ));
=======
                    "service url", "service ldn url", false)));
>>>>>>> f402fd7e
    }

    @Test
    public void notifyServicePatchOperationForbiddenTest() throws Exception {

        context.turnOffAuthorisationSystem();

        NotifyServiceEntity notifyServiceEntity =
            NotifyServiceBuilder.createNotifyServiceBuilder(context)
                                .withName("service name")
                                .withDescription("service description")
                                .withUrl("service url")
                                .withLdnUrl("service ldn url")
                                .build();
        context.restoreAuthSystemState();

        List<Operation> ops = new ArrayList<Operation>();
        AddOperation operation = new AddOperation("/description", "add service description");
        ops.add(operation);

        String patchBody = getPatchContent(ops);

        String authToken = getAuthToken(eperson.getEmail(), password);
        getClient(authToken)
            .perform(patch("/api/ldn/ldnservices/" + notifyServiceEntity.getID())
                .content(patchBody)
                .contentType(MediaType.APPLICATION_JSON_PATCH_JSON))
            .andExpect(status().isForbidden());
    }

    @Test
    public void notifyServiceDescriptionAddOperationBadRequestTest() throws Exception {

        context.turnOffAuthorisationSystem();

        NotifyServiceEntity notifyServiceEntity =
            NotifyServiceBuilder.createNotifyServiceBuilder(context)
                                .withName("service name")
                                .withDescription("service description")
                                .withUrl("service url")
                                .withLdnUrl("service ldn url")
                                .build();
        context.restoreAuthSystemState();

        List<Operation> ops = new ArrayList<Operation>();
        AddOperation operation = new AddOperation("/description", "add service description");
        ops.add(operation);

        String patchBody = getPatchContent(ops);

        String authToken = getAuthToken(admin.getEmail(), password);
        getClient(authToken)
            .perform(patch("/api/ldn/ldnservices/" + notifyServiceEntity.getID())
                .content(patchBody)
                .contentType(MediaType.APPLICATION_JSON_PATCH_JSON))
            .andExpect(status().isBadRequest());
    }

    @Test
    public void notifyServiceDescriptionAddOperationTest() throws Exception {

        context.turnOffAuthorisationSystem();

        NotifyServiceEntity notifyServiceEntity =
            NotifyServiceBuilder.createNotifyServiceBuilder(context)
                                .withName("service name")
                                .withUrl("service url")
                                .withLdnUrl("service ldn url")
                                .isEnabled(false)
                                .build();
        context.restoreAuthSystemState();

        List<Operation> ops = new ArrayList<Operation>();
        AddOperation operation = new AddOperation("/description", "add service description");
        ops.add(operation);

        String patchBody = getPatchContent(ops);

        String authToken = getAuthToken(admin.getEmail(), password);
        getClient(authToken)
            .perform(patch("/api/ldn/ldnservices/" + notifyServiceEntity.getID())
                .content(patchBody)
                .contentType(MediaType.APPLICATION_JSON_PATCH_JSON))
            .andExpect(status().isOk())
            .andExpect(jsonPath("$", matchNotifyService(notifyServiceEntity.getID(), "service name",
                "add service description", "service url", "service ldn url", false))
            );
    }

    @Test
    public void notifyServiceDescriptionReplaceOperationBadRequestTest() throws Exception {

        context.turnOffAuthorisationSystem();

        NotifyServiceEntity notifyServiceEntity =
            NotifyServiceBuilder.createNotifyServiceBuilder(context)
                                .withName("service name")
                                .withUrl("service url")
                                .withLdnUrl("service ldn url")
                                .build();
        context.restoreAuthSystemState();

        List<Operation> ops = new ArrayList<Operation>();
        ReplaceOperation operation = new ReplaceOperation("/description", "service description replaced");
        ops.add(operation);

        String patchBody = getPatchContent(ops);

        String authToken = getAuthToken(admin.getEmail(), password);
        getClient(authToken)
            .perform(patch("/api/ldn/ldnservices/" + notifyServiceEntity.getID())
                .content(patchBody)
                .contentType(MediaType.APPLICATION_JSON_PATCH_JSON))
            .andExpect(status().isBadRequest());
    }

    @Test
    public void notifyServiceDescriptionReplaceOperationTest() throws Exception {

        context.turnOffAuthorisationSystem();

        NotifyServiceEntity notifyServiceEntity =
            NotifyServiceBuilder.createNotifyServiceBuilder(context)
                                .withName("service name")
                                .withDescription("service description")
                                .withUrl("service url")
                                .withLdnUrl("service ldn url")
                                .build();
        context.restoreAuthSystemState();

        List<Operation> ops = new ArrayList<Operation>();
        ReplaceOperation operation = new ReplaceOperation("/description", "service description replaced");
        ops.add(operation);

        String patchBody = getPatchContent(ops);

        String authToken = getAuthToken(admin.getEmail(), password);
        getClient(authToken)
            .perform(patch("/api/ldn/ldnservices/" + notifyServiceEntity.getID())
                .content(patchBody)
                .contentType(MediaType.APPLICATION_JSON_PATCH_JSON))
            .andExpect(status().isOk())
            .andExpect(jsonPath("$", matchNotifyService(notifyServiceEntity.getID(), "service name",
                "service description replaced", "service url", "service ldn url", false))
            );
    }

    @Test
    public void notifyServiceDescriptionRemoveOperationTest() throws Exception {

        context.turnOffAuthorisationSystem();

        NotifyServiceEntity notifyServiceEntity =
            NotifyServiceBuilder.createNotifyServiceBuilder(context)
                                .withName("service name")
                                .withDescription("service description")
                                .withUrl("service url")
                                .withLdnUrl("service ldn url")
                                .isEnabled(false)
                                .build();
        context.restoreAuthSystemState();

        List<Operation> ops = new ArrayList<Operation>();
        RemoveOperation operation = new RemoveOperation("/description");
        ops.add(operation);

        String patchBody = getPatchContent(ops);

        String authToken = getAuthToken(admin.getEmail(), password);
        getClient(authToken)
            .perform(patch("/api/ldn/ldnservices/" + notifyServiceEntity.getID())
                .content(patchBody)
                .contentType(MediaType.APPLICATION_JSON_PATCH_JSON))
            .andExpect(status().isOk())
            .andExpect(jsonPath("$", matchNotifyService(notifyServiceEntity.getID(), "service name",
                null, "service url", "service ldn url", false))
            );
    }

    @Test
    public void notifyServiceUrlAddOperationBadRequestTest() throws Exception {

        context.turnOffAuthorisationSystem();

        NotifyServiceEntity notifyServiceEntity =
            NotifyServiceBuilder.createNotifyServiceBuilder(context)
                                .withName("service name")
                                .withDescription("service description")
                                .withUrl("service url")
                                .withLdnUrl("service ldn url")
                                .build();
        context.restoreAuthSystemState();

        List<Operation> ops = new ArrayList<Operation>();
        AddOperation operation = new AddOperation("/url", "add service url");
        ops.add(operation);

        String patchBody = getPatchContent(ops);

        String authToken = getAuthToken(admin.getEmail(), password);
        getClient(authToken)
            .perform(patch("/api/ldn/ldnservices/" + notifyServiceEntity.getID())
                .content(patchBody)
                .contentType(MediaType.APPLICATION_JSON_PATCH_JSON))
            .andExpect(status().isBadRequest());
    }

    @Test
    public void notifyServiceUrlAddOperationTest() throws Exception {

        context.turnOffAuthorisationSystem();

        NotifyServiceEntity notifyServiceEntity =
            NotifyServiceBuilder.createNotifyServiceBuilder(context)
                                .withName("service name")
                                .withDescription("service description")
                                .withLdnUrl("service ldn url")
                                .build();
        context.restoreAuthSystemState();

        List<Operation> ops = new ArrayList<Operation>();
        AddOperation operation = new AddOperation("/url", "add service url");
        ops.add(operation);

        String patchBody = getPatchContent(ops);

        String authToken = getAuthToken(admin.getEmail(), password);
        getClient(authToken)
            .perform(patch("/api/ldn/ldnservices/" + notifyServiceEntity.getID())
                .content(patchBody)
                .contentType(MediaType.APPLICATION_JSON_PATCH_JSON))
            .andExpect(status().isOk())
            .andExpect(jsonPath("$", matchNotifyService(notifyServiceEntity.getID(), "service name",
                "service description", "add service url", "service ldn url", false))
            );
    }

    @Test
    public void notifyServiceUrlReplaceOperationBadRequestTest() throws Exception {

        context.turnOffAuthorisationSystem();

        NotifyServiceEntity notifyServiceEntity =
            NotifyServiceBuilder.createNotifyServiceBuilder(context)
                                .withName("service name")
                                .withDescription("service description")
                                .withLdnUrl("service ldn url")
                                .build();
        context.restoreAuthSystemState();

        List<Operation> ops = new ArrayList<Operation>();
        ReplaceOperation operation = new ReplaceOperation("/url", "service url replaced");
        ops.add(operation);

        String patchBody = getPatchContent(ops);

        String authToken = getAuthToken(admin.getEmail(), password);
        getClient(authToken)
            .perform(patch("/api/ldn/ldnservices/" + notifyServiceEntity.getID())
                .content(patchBody)
                .contentType(MediaType.APPLICATION_JSON_PATCH_JSON))
            .andExpect(status().isBadRequest());
    }

    @Test
    public void notifyServiceUrlReplaceOperationTest() throws Exception {

        context.turnOffAuthorisationSystem();

        NotifyServiceEntity notifyServiceEntity =
            NotifyServiceBuilder.createNotifyServiceBuilder(context)
                                .withName("service name")
                                .withDescription("service description")
                                .withUrl("service url")
                                .withLdnUrl("service ldn url")
                                .isEnabled(true)
                                .build();
        context.restoreAuthSystemState();

        List<Operation> ops = new ArrayList<Operation>();
        ReplaceOperation operation = new ReplaceOperation("/url", "service url replaced");
        ops.add(operation);

        String patchBody = getPatchContent(ops);

        String authToken = getAuthToken(admin.getEmail(), password);
        getClient(authToken)
            .perform(patch("/api/ldn/ldnservices/" + notifyServiceEntity.getID())
                .content(patchBody)
                .contentType(MediaType.APPLICATION_JSON_PATCH_JSON))
            .andExpect(status().isOk())
            .andExpect(jsonPath("$", matchNotifyService(notifyServiceEntity.getID(), "service name",
                "service description", "service url replaced", "service ldn url", true))
            );
    }

    @Test
    public void notifyServiceUrlRemoveOperationTest() throws Exception {

        context.turnOffAuthorisationSystem();

        NotifyServiceEntity notifyServiceEntity =
            NotifyServiceBuilder.createNotifyServiceBuilder(context)
                                .withName("service name")
                                .withDescription("service description")
                                .withUrl("service url")
                                .withLdnUrl("service ldn url")
                                .build();
        context.restoreAuthSystemState();

        List<Operation> ops = new ArrayList<Operation>();
        RemoveOperation operation = new RemoveOperation("/url");
        ops.add(operation);

        String patchBody = getPatchContent(ops);

        String authToken = getAuthToken(admin.getEmail(), password);
        getClient(authToken)
            .perform(patch("/api/ldn/ldnservices/" + notifyServiceEntity.getID())
                .content(patchBody)
                .contentType(MediaType.APPLICATION_JSON_PATCH_JSON))
            .andExpect(status().isOk())
            .andExpect(jsonPath("$", matchNotifyService(notifyServiceEntity.getID(), "service name",
                "service description", null, "service ldn url"))
            );
    }

    @Test
    public void notifyServiceNameReplaceOperationBadRequestTest() throws Exception {

        context.turnOffAuthorisationSystem();

        NotifyServiceEntity notifyServiceEntity =
            NotifyServiceBuilder.createNotifyServiceBuilder(context)
                                .withDescription("service description")
                                .withUrl("service url")
                                .withLdnUrl("service ldn url")
                                .build();
        context.restoreAuthSystemState();

        List<Operation> ops = new ArrayList<Operation>();
        ReplaceOperation operation = new ReplaceOperation("/name", "service name replaced");
        ops.add(operation);

        String patchBody = getPatchContent(ops);

        String authToken = getAuthToken(admin.getEmail(), password);
        getClient(authToken)
            .perform(patch("/api/ldn/ldnservices/" + notifyServiceEntity.getID())
                .content(patchBody)
                .contentType(MediaType.APPLICATION_JSON_PATCH_JSON))
            .andExpect(status().isBadRequest());
    }

    @Test
    public void notifyServiceNameReplaceOperationTest() throws Exception {

        context.turnOffAuthorisationSystem();

        NotifyServiceEntity notifyServiceEntity =
            NotifyServiceBuilder.createNotifyServiceBuilder(context)
                                .withName("service name")
                                .withDescription("service description")
                                .withUrl("service url")
                                .withLdnUrl("service ldn url")
                                .build();
        context.restoreAuthSystemState();

        List<Operation> ops = new ArrayList<Operation>();
        ReplaceOperation operation = new ReplaceOperation("/name", "service name replaced");
        ops.add(operation);

        String patchBody = getPatchContent(ops);

        String authToken = getAuthToken(admin.getEmail(), password);
        getClient(authToken)
            .perform(patch("/api/ldn/ldnservices/" + notifyServiceEntity.getID())
                .content(patchBody)
                .contentType(MediaType.APPLICATION_JSON_PATCH_JSON))
            .andExpect(status().isOk())
            .andExpect(jsonPath("$", matchNotifyService(notifyServiceEntity.getID(), "service name replaced",
                "service description", "service url", "service ldn url"))
            );
    }

    @Test
    public void notifyServiceLdnUrlReplaceOperationBadRequestTest() throws Exception {

        context.turnOffAuthorisationSystem();

        NotifyServiceEntity notifyServiceEntity =
            NotifyServiceBuilder.createNotifyServiceBuilder(context)
                                .withName("service name")
                                .withUrl("service url")
                                .build();
        context.restoreAuthSystemState();

        List<Operation> ops = new ArrayList<Operation>();
        ReplaceOperation operation = new ReplaceOperation("/ldnurl", "service ldn url replaced");
        ops.add(operation);

        String patchBody = getPatchContent(ops);

        String authToken = getAuthToken(admin.getEmail(), password);
        getClient(authToken)
            .perform(patch("/api/ldn/ldnservices/" + notifyServiceEntity.getID())
                .content(patchBody)
                .contentType(MediaType.APPLICATION_JSON_PATCH_JSON))
            .andExpect(status().isBadRequest());
    }

    @Test
    public void notifyServiceLdnUrlReplaceOperationTest() throws Exception {

        context.turnOffAuthorisationSystem();

        NotifyServiceEntity notifyServiceEntity =
            NotifyServiceBuilder.createNotifyServiceBuilder(context)
                                .withName("service name")
                                .withDescription("service description")
                                .withUrl("service url")
                                .withLdnUrl("service ldn url")
                                .build();
        context.restoreAuthSystemState();

        List<Operation> ops = new ArrayList<Operation>();
        ReplaceOperation operation = new ReplaceOperation("/ldnurl", "service ldn url replaced");
        ops.add(operation);

        String patchBody = getPatchContent(ops);

        String authToken = getAuthToken(admin.getEmail(), password);
        getClient(authToken)
            .perform(patch("/api/ldn/ldnservices/" + notifyServiceEntity.getID())
                .content(patchBody)
                .contentType(MediaType.APPLICATION_JSON_PATCH_JSON))
            .andExpect(status().isOk())
            .andExpect(jsonPath("$", matchNotifyService(notifyServiceEntity.getID(), "service name",
                "service description", "service url", "service ldn url replaced"))
            );
    }

    @Test
    public void notifyServiceNameRemoveOperationTest() throws Exception {

        context.turnOffAuthorisationSystem();

        NotifyServiceEntity notifyServiceEntity =
            NotifyServiceBuilder.createNotifyServiceBuilder(context)
                                .withName("service name")
                                .withDescription("service description")
                                .withUrl("service url")
                                .withLdnUrl("service ldn url")
                                .build();
        context.restoreAuthSystemState();

        List<Operation> ops = new ArrayList<Operation>();
        RemoveOperation operation = new RemoveOperation("/name");
        ops.add(operation);

        String patchBody = getPatchContent(ops);

        String authToken = getAuthToken(admin.getEmail(), password);
        getClient(authToken)
            .perform(patch("/api/ldn/ldnservices/" + notifyServiceEntity.getID())
                .content(patchBody)
                .contentType(MediaType.APPLICATION_JSON_PATCH_JSON))
            .andExpect(status().isUnprocessableEntity());
    }

    @Test
    public void notifyServiceLdnUrlRemoveOperationTest() throws Exception {

        context.turnOffAuthorisationSystem();

        NotifyServiceEntity notifyServiceEntity =
            NotifyServiceBuilder.createNotifyServiceBuilder(context)
                                .withName("service name")
                                .withDescription("service description")
                                .withUrl("service url")
                                .withLdnUrl("service ldn url")
                                .build();
        context.restoreAuthSystemState();

        List<Operation> ops = new ArrayList<Operation>();
        RemoveOperation operation = new RemoveOperation("/ldnurl");
        ops.add(operation);

        String patchBody = getPatchContent(ops);

        String authToken = getAuthToken(admin.getEmail(), password);
        getClient(authToken)
            .perform(patch("/api/ldn/ldnservices/" + notifyServiceEntity.getID())
                .content(patchBody)
                .contentType(MediaType.APPLICATION_JSON_PATCH_JSON))
            .andExpect(status().isUnprocessableEntity());
    }

    @Test
    public void findByLdnUrlUnAuthorizedTest() throws Exception {
        getClient().perform(get("/api/ldn/ldnservices/search/byLdnUrl")
                       .param("ldnUrl", "test"))
                   .andExpect(status().isUnauthorized());
    }

    @Test
    public void findByLdnUrlBadRequestTest() throws Exception {
        getClient(getAuthToken(eperson.getEmail(), password))
            .perform(get("/api/ldn/ldnservices/search/byLdnUrl"))
            .andExpect(status().isBadRequest());
    }

    @Test
    public void findByLdnUrlTest() throws Exception {
        context.turnOffAuthorisationSystem();
        NotifyServiceEntity notifyServiceEntityOne =
            NotifyServiceBuilder.createNotifyServiceBuilder(context)
                                .withName("service name one")
                                .withDescription("service description one")
                                .withUrl("service url one")
                                .withLdnUrl("service ldn url one")
                                .build();

      NotifyServiceEntity notifyServiceEntityTwo =
            NotifyServiceBuilder.createNotifyServiceBuilder(context)
                                .withName("service name two")
                                .withDescription("service description two")
                                .withUrl("service url two")
                                .withLdnUrl("service ldn url two")
                                .build();

      NotifyServiceBuilder.createNotifyServiceBuilder(context)
                          .withName("service name three")
                          .withDescription("service description three")
                          .withUrl("service url three")
                          .withLdnUrl("service ldn url three")
                          .build();

        context.restoreAuthSystemState();

        String authToken = getAuthToken(eperson.getEmail(), password);
        getClient(authToken)
            .perform(get("/api/ldn/ldnservices/search/byLdnUrl")
                .param("ldnUrl", notifyServiceEntityOne.getLdnUrl()))
            .andExpect(status().isOk())
            .andExpect(jsonPath("$", matchNotifyService(notifyServiceEntityOne.getID(),
                "service name one", "service description one",
                "service url one", "service ldn url one")));
    }

    @Test
    public void deleteUnAuthorizedTest() throws Exception {
        getClient().perform(delete("/api/ldn/ldnservices/" + RandomUtils.nextInt()))
                   .andExpect(status().isUnauthorized());
    }

    @Test
    public void deleteForbiddenTest() throws Exception {
        getClient(getAuthToken(eperson.getEmail(), password))
            .perform(delete("/api/ldn/ldnservices/" + RandomUtils.nextInt()))
            .andExpect(status().isForbidden());
    }

    @Test
    public void deleteNotFoundTest() throws Exception {
        getClient(getAuthToken(admin.getEmail(), password))
            .perform(delete("/api/ldn/ldnservices/" + RandomUtils.nextInt()))
            .andExpect(status().isNotFound());
    }

    @Test
    public void deleteTest() throws Exception {
        context.turnOffAuthorisationSystem();
        NotifyServiceEntity notifyServiceEntity =
            NotifyServiceBuilder.createNotifyServiceBuilder(context)
                                .withName("service name")
                                .withDescription("service description")
                                .withUrl("service url")
                                .withLdnUrl("service ldnUrl")
                                .build();
        context.restoreAuthSystemState();

        String authToken = getAuthToken(admin.getEmail(), password);
        getClient(authToken)
            .perform(delete("/api/ldn/ldnservices/" + notifyServiceEntity.getID()))
            .andExpect(status().isNoContent());

        getClient(authToken)
            .perform(get("/api/ldn/ldnservices/" + notifyServiceEntity.getID()))
            .andExpect(status().isNotFound());
    }

    @Test
    public void NotifyServiceInboundPatternsAddOperationTest() throws Exception {

        context.turnOffAuthorisationSystem();

        NotifyServiceEntity notifyServiceEntity =
            NotifyServiceBuilder.createNotifyServiceBuilder(context)
                                .withName("service name")
                                .withDescription("service description")
                                .withUrl("service url")
                                .withLdnUrl("service ldn url")
                                .build();

        context.restoreAuthSystemState();

        List<Operation> ops = new ArrayList<Operation>();
        AddOperation inboundAddOperationOne = new AddOperation("notifyServiceInboundPatterns/-",
            "{\"pattern\":\"patternA\",\"constraint\":\"itemFilterA\",\"automatic\":\"false\"}");

        AddOperation inboundAddOperationTwo = new AddOperation("notifyServiceInboundPatterns/-",
            "{\"pattern\":\"patternB\",\"constraint\":\"itemFilterB\",\"automatic\":\"true\"}");

        ops.add(inboundAddOperationOne);
        ops.add(inboundAddOperationTwo);
        String patchBody = getPatchContent(ops);

        String authToken = getAuthToken(admin.getEmail(), password);
        getClient(authToken)
            .perform(patch("/api/ldn/ldnservices/" + notifyServiceEntity.getID())
                .content(patchBody)
                .contentType(MediaType.APPLICATION_JSON_PATCH_JSON))
            .andExpect(status().isOk())
            .andExpect(jsonPath("$.notifyServiceInboundPatterns", hasSize(2)))
            .andExpect(jsonPath("$.notifyServiceOutboundPatterns", empty()))
            .andExpect(jsonPath("$",
                allOf(
                    matchNotifyService(notifyServiceEntity.getID(), "service name", "service description",
                        "service url", "service ldn url"),
                    hasJsonPath("$.notifyServiceInboundPatterns", containsInAnyOrder(
                        matchNotifyServicePattern("patternA", "itemFilterA", false),
                        matchNotifyServicePattern("patternB", "itemFilterB", true)
                    ))
                )));
    }

    @Test
    public void NotifyServiceInboundPatternsAddOperationBadRequestTest() throws Exception {

        context.turnOffAuthorisationSystem();

        NotifyServiceEntity notifyServiceEntity =
            NotifyServiceBuilder.createNotifyServiceBuilder(context)
                                .withName("service name")
                                .withDescription("service description")
                                .withUrl("service url")
                                .withLdnUrl("service ldn url")
                                .build();

        context.restoreAuthSystemState();

        List<Operation> ops = new ArrayList<Operation>();
        AddOperation inboundAddOperationOne = new AddOperation("notifyServiceInboundPatterns/-",
            "{\"pattern\":\"patternA\",\"constraint\":\"itemFilterA\",\"automatic\":\"false\"}");

        AddOperation inboundAddOperationTwo = new AddOperation("notifyServiceInboundPatterns/-",
            "{\"pattern\":\"patternB\",\"constraint\":\"itemFilterB\",\"automatic\":\"true\"}");

        ops.add(inboundAddOperationOne);
        ops.add(inboundAddOperationTwo);
        String patchBody = getPatchContent(ops);

        String authToken = getAuthToken(admin.getEmail(), password);
        getClient(authToken)
            .perform(patch("/api/ldn/ldnservices/" + notifyServiceEntity.getID())
                .content(patchBody)
                .contentType(MediaType.APPLICATION_JSON_PATCH_JSON))
            .andExpect(status().isOk())
            .andExpect(jsonPath("$.notifyServiceInboundPatterns", hasSize(2)))
            .andExpect(jsonPath("$.notifyServiceOutboundPatterns", empty()))
            .andExpect(jsonPath("$",
                allOf(
                    matchNotifyService(notifyServiceEntity.getID(), "service name", "service description",
                        "service url", "service ldn url"),
                    hasJsonPath("$.notifyServiceInboundPatterns", containsInAnyOrder(
                        matchNotifyServicePattern("patternA", "itemFilterA", false),
                        matchNotifyServicePattern("patternB", "itemFilterB", true)
                    ))
                )));

        // patch add operation but pattern is already existed
        getClient(authToken)
            .perform(patch("/api/ldn/ldnservices/" + notifyServiceEntity.getID())
                .content(patchBody)
                .contentType(MediaType.APPLICATION_JSON_PATCH_JSON))
            .andExpect(status().isBadRequest());
    }

    @Test
    public void NotifyServiceOutboundPatternsAddOperationTest() throws Exception {

        context.turnOffAuthorisationSystem();

        NotifyServiceEntity notifyServiceEntity =
            NotifyServiceBuilder.createNotifyServiceBuilder(context)
                                .withName("service name")
                                .withDescription("service description")
                                .withUrl("service url")
                                .withLdnUrl("service ldn url")
                                .build();

        context.restoreAuthSystemState();

        List<Operation> ops = new ArrayList<Operation>();
        AddOperation outboundAddOperationOne = new AddOperation("notifyServiceOutboundPatterns/-",
            "{\"pattern\":\"patternA\",\"constraint\":\"itemFilterA\"}");

        AddOperation outboundAddOperationTwo = new AddOperation("notifyServiceOutboundPatterns/-",
            "{\"pattern\":\"patternB\",\"constraint\":\"itemFilterB\"}");

        ops.add(outboundAddOperationOne);
        ops.add(outboundAddOperationTwo);
        String patchBody = getPatchContent(ops);

        String authToken = getAuthToken(admin.getEmail(), password);
        getClient(authToken)
            .perform(patch("/api/ldn/ldnservices/" + notifyServiceEntity.getID())
                .content(patchBody)
                .contentType(MediaType.APPLICATION_JSON_PATCH_JSON))
            .andExpect(status().isOk())
            .andExpect(jsonPath("$.notifyServiceInboundPatterns", empty()))
            .andExpect(jsonPath("$.notifyServiceOutboundPatterns", hasSize(2)))
            .andExpect(jsonPath("$",
                allOf(
                    matchNotifyService(notifyServiceEntity.getID(), "service name", "service description",
                        "service url", "service ldn url"),
                    hasJsonPath("$.notifyServiceOutboundPatterns", containsInAnyOrder(
                        matchNotifyServicePattern("patternA", "itemFilterA"),
                        matchNotifyServicePattern("patternB", "itemFilterB")
                    ))
                )));
    }

    @Test
    public void NotifyServiceOutboundPatternsAddOperationBadRequestTest() throws Exception {

        context.turnOffAuthorisationSystem();

        NotifyServiceEntity notifyServiceEntity =
            NotifyServiceBuilder.createNotifyServiceBuilder(context)
                                .withName("service name")
                                .withDescription("service description")
                                .withUrl("service url")
                                .withLdnUrl("service ldn url")
                                .build();

        context.restoreAuthSystemState();

        List<Operation> ops = new ArrayList<Operation>();
        AddOperation outboundAddOperationOne = new AddOperation("notifyServiceOutboundPatterns/-",
            "{\"pattern\":\"patternA\",\"constraint\":\"itemFilterA\"}");

        AddOperation outboundAddOperationTwo = new AddOperation("notifyServiceOutboundPatterns/-",
            "{\"pattern\":\"patternB\",\"constraint\":\"itemFilterB\"}");

        ops.add(outboundAddOperationOne);
        ops.add(outboundAddOperationTwo);
        String patchBody = getPatchContent(ops);

        String authToken = getAuthToken(admin.getEmail(), password);
        getClient(authToken)
            .perform(patch("/api/ldn/ldnservices/" + notifyServiceEntity.getID())
                .content(patchBody)
                .contentType(MediaType.APPLICATION_JSON_PATCH_JSON))
            .andExpect(status().isOk())
            .andExpect(jsonPath("$.notifyServiceInboundPatterns", empty()))
            .andExpect(jsonPath("$.notifyServiceOutboundPatterns", hasSize(2)))
            .andExpect(jsonPath("$",
                allOf(
                    matchNotifyService(notifyServiceEntity.getID(), "service name", "service description",
                        "service url", "service ldn url"),
                    hasJsonPath("$.notifyServiceOutboundPatterns", containsInAnyOrder(
                        matchNotifyServicePattern("patternA", "itemFilterA"),
                        matchNotifyServicePattern("patternB", "itemFilterB")
                    ))
                )));

        // patch add operation but pattern is already existed
        getClient(authToken)
            .perform(patch("/api/ldn/ldnservices/" + notifyServiceEntity.getID())
                .content(patchBody)
                .contentType(MediaType.APPLICATION_JSON_PATCH_JSON))
            .andExpect(status().isBadRequest());
    }

    @Test
    public void NotifyServiceInboundPatternRemoveOperationTest() throws Exception {

        context.turnOffAuthorisationSystem();

        NotifyServiceEntity notifyServiceEntity =
            NotifyServiceBuilder.createNotifyServiceBuilder(context)
                                .withName("service name")
                                .withDescription("service description")
                                .withUrl("service url")
                                .withLdnUrl("service ldn url")
                                .build();

        context.restoreAuthSystemState();

        List<Operation> ops = new ArrayList<Operation>();
        AddOperation inboundAddOperationOne = new AddOperation("notifyServiceInboundPatterns/-",
            "{\"pattern\":\"patternA\",\"constraint\":\"itemFilterA\",\"automatic\":\"false\"}");

        AddOperation inboundAddOperationTwo = new AddOperation("notifyServiceInboundPatterns/-",
            "{\"pattern\":\"patternB\",\"constraint\":\"itemFilterB\",\"automatic\":\"true\"}");

        ops.add(inboundAddOperationOne);
        ops.add(inboundAddOperationTwo);
        String patchBody = getPatchContent(ops);

        String authToken = getAuthToken(admin.getEmail(), password);
        getClient(authToken)
            .perform(patch("/api/ldn/ldnservices/" + notifyServiceEntity.getID())
                .content(patchBody)
                .contentType(MediaType.APPLICATION_JSON_PATCH_JSON))
            .andExpect(status().isOk())
            .andExpect(jsonPath("$.notifyServiceInboundPatterns", hasSize(2)))
            .andExpect(jsonPath("$.notifyServiceOutboundPatterns", empty()))
            .andExpect(jsonPath("$",
                allOf(
                    matchNotifyService(notifyServiceEntity.getID(), "service name", "service description",
                        "service url", "service ldn url"),
                    hasJsonPath("$.notifyServiceInboundPatterns", containsInAnyOrder(
                        matchNotifyServicePattern("patternA", "itemFilterA", false),
                        matchNotifyServicePattern("patternB", "itemFilterB", true)
                    ))
                )));

        RemoveOperation inboundRemoveOperation = new RemoveOperation("notifyServiceInboundPatterns[0]");
        ops.clear();
        ops.add(inboundRemoveOperation);
        patchBody = getPatchContent(ops);

        getClient(authToken)
            .perform(patch("/api/ldn/ldnservices/" + notifyServiceEntity.getID())
                .content(patchBody)
                .contentType(MediaType.APPLICATION_JSON_PATCH_JSON))
            .andExpect(status().isOk())
            .andExpect(jsonPath("$.notifyServiceInboundPatterns", hasSize(1)))
            .andExpect(jsonPath("$.notifyServiceOutboundPatterns", empty()))
            .andExpect(jsonPath("$",
                allOf(
                    matchNotifyService(notifyServiceEntity.getID(), "service name", "service description",
                        "service url", "service ldn url"),
                    hasJsonPath("$.notifyServiceInboundPatterns", hasItem(
                        matchNotifyServicePattern("patternB", "itemFilterB", true)
                    ))
                )));
    }

    @Test
    public void NotifyServiceInboundPatternsRemoveOperationBadRequestTest() throws Exception {

        context.turnOffAuthorisationSystem();

        NotifyServiceEntity notifyServiceEntity =
            NotifyServiceBuilder.createNotifyServiceBuilder(context)
                                .withName("service name")
                                .withDescription("service description")
                                .withUrl("service url")
                                .withLdnUrl("service ldn url")
                                .build();

        context.restoreAuthSystemState();

        List<Operation> ops = new ArrayList<Operation>();
        AddOperation inboundAddOperation = new AddOperation("notifyServiceInboundPatterns/-",
            "{\"pattern\":\"patternA\",\"constraint\":\"itemFilterA\",\"automatic\":\"false\"}");

        ops.add(inboundAddOperation);
        String patchBody = getPatchContent(ops);

        String authToken = getAuthToken(admin.getEmail(), password);
        getClient(authToken)
            .perform(patch("/api/ldn/ldnservices/" + notifyServiceEntity.getID())
                .content(patchBody)
                .contentType(MediaType.APPLICATION_JSON_PATCH_JSON))
            .andExpect(status().isOk())
            .andExpect(jsonPath("$.notifyServiceInboundPatterns", hasSize(1)))
            .andExpect(jsonPath("$.notifyServiceOutboundPatterns", empty()))
            .andExpect(jsonPath("$",
                allOf(
                    matchNotifyService(notifyServiceEntity.getID(), "service name", "service description",
                        "service url", "service ldn url"),
                    hasJsonPath("$.notifyServiceInboundPatterns", containsInAnyOrder(
                        matchNotifyServicePattern("patternA", "itemFilterA", false)
                    ))
                )));

        // index out of the range
        RemoveOperation inboundRemoveOperation = new RemoveOperation("notifyServiceInboundPatterns[1]");
        ops.clear();
        ops.add(inboundRemoveOperation);
        patchBody = getPatchContent(ops);

        getClient(authToken)
            .perform(patch("/api/ldn/ldnservices/" + notifyServiceEntity.getID())
                .content(patchBody)
                .contentType(MediaType.APPLICATION_JSON_PATCH_JSON))
            .andExpect(status().isBadRequest());
    }

    @Test
    public void NotifyServiceOutboundPatternRemoveOperationTest() throws Exception {

        context.turnOffAuthorisationSystem();

        NotifyServiceEntity notifyServiceEntity =
            NotifyServiceBuilder.createNotifyServiceBuilder(context)
                                .withName("service name")
                                .withDescription("service description")
                                .withUrl("service url")
                                .withLdnUrl("service ldn url")
                                .build();

        context.restoreAuthSystemState();

        List<Operation> ops = new ArrayList<Operation>();
        AddOperation outboundAddOperationOne = new AddOperation("notifyServiceOutboundPatterns/-",
            "{\"pattern\":\"patternA\",\"constraint\":\"itemFilterA\"}");

        AddOperation outboundAddOperationTwo = new AddOperation("notifyServiceOutboundPatterns/-",
            "{\"pattern\":\"patternB\",\"constraint\":\"itemFilterB\"}");

        ops.add(outboundAddOperationOne);
        ops.add(outboundAddOperationTwo);
        String patchBody = getPatchContent(ops);

        String authToken = getAuthToken(admin.getEmail(), password);
        getClient(authToken)
            .perform(patch("/api/ldn/ldnservices/" + notifyServiceEntity.getID())
                .content(patchBody)
                .contentType(MediaType.APPLICATION_JSON_PATCH_JSON))
            .andExpect(status().isOk())
            .andExpect(jsonPath("$.notifyServiceInboundPatterns", empty()))
            .andExpect(jsonPath("$.notifyServiceOutboundPatterns", hasSize(2)))
            .andExpect(jsonPath("$",
                allOf(
                    matchNotifyService(notifyServiceEntity.getID(), "service name", "service description",
                        "service url", "service ldn url"),
                    hasJsonPath("$.notifyServiceOutboundPatterns", containsInAnyOrder(
                        matchNotifyServicePattern("patternA", "itemFilterA"),
                        matchNotifyServicePattern("patternB", "itemFilterB")
                    ))
                )));

        RemoveOperation outboundRemoveOperation = new RemoveOperation("notifyServiceOutboundPatterns[0]");
        ops.clear();
        ops.add(outboundRemoveOperation);
        patchBody = getPatchContent(ops);

        getClient(authToken)
            .perform(patch("/api/ldn/ldnservices/" + notifyServiceEntity.getID())
                .content(patchBody)
                .contentType(MediaType.APPLICATION_JSON_PATCH_JSON))
            .andExpect(status().isOk())
            .andExpect(jsonPath("$.notifyServiceInboundPatterns", empty()))
            .andExpect(jsonPath("$.notifyServiceOutboundPatterns", hasSize(1)))
            .andExpect(jsonPath("$",
                allOf(
                    matchNotifyService(notifyServiceEntity.getID(), "service name", "service description",
                        "service url", "service ldn url"),
                    hasJsonPath("$.notifyServiceOutboundPatterns", hasItem(
                        matchNotifyServicePattern("patternB", "itemFilterB")
                    ))
                )));
    }

    @Test
    public void NotifyServiceOutboundPatternsRemoveOperationBadRequestTest() throws Exception {

        context.turnOffAuthorisationSystem();

        NotifyServiceEntity notifyServiceEntity =
            NotifyServiceBuilder.createNotifyServiceBuilder(context)
                                .withName("service name")
                                .withDescription("service description")
                                .withUrl("service url")
                                .withLdnUrl("service ldn url")
                                .build();

        context.restoreAuthSystemState();

        List<Operation> ops = new ArrayList<Operation>();
        AddOperation outboundAddOperation = new AddOperation("notifyServiceOutboundPatterns/-",
            "{\"pattern\":\"patternA\",\"constraint\":\"itemFilterA\"}");

        ops.add(outboundAddOperation);
        String patchBody = getPatchContent(ops);

        String authToken = getAuthToken(admin.getEmail(), password);
        getClient(authToken)
            .perform(patch("/api/ldn/ldnservices/" + notifyServiceEntity.getID())
                .content(patchBody)
                .contentType(MediaType.APPLICATION_JSON_PATCH_JSON))
            .andExpect(status().isOk())
            .andExpect(jsonPath("$.notifyServiceInboundPatterns", empty()))
            .andExpect(jsonPath("$.notifyServiceOutboundPatterns", hasSize(1)))
            .andExpect(jsonPath("$",
                allOf(
                    matchNotifyService(notifyServiceEntity.getID(), "service name", "service description",
                        "service url", "service ldn url"),
                    hasJsonPath("$.notifyServiceOutboundPatterns", hasItem(
                        matchNotifyServicePattern("patternA", "itemFilterA")
                    ))
                )));

        // index out of the range
        RemoveOperation outboundRemoveOperation = new RemoveOperation("notifyServiceOutboundPatterns[1]");
        ops.clear();
        ops.add(outboundRemoveOperation);
        patchBody = getPatchContent(ops);

        getClient(authToken)
            .perform(patch("/api/ldn/ldnservices/" + notifyServiceEntity.getID())
                .content(patchBody)
                .contentType(MediaType.APPLICATION_JSON_PATCH_JSON))
            .andExpect(status().isBadRequest());
    }

    @Test
    public void NotifyServiceInboundPatternConstraintAddOperationTest() throws Exception {

        context.turnOffAuthorisationSystem();

        NotifyServiceEntity notifyServiceEntity =
            NotifyServiceBuilder.createNotifyServiceBuilder(context)
                                .withName("service name")
                                .withDescription("service description")
                                .withUrl("service url")
                                .withLdnUrl("service ldn url")
                                .build();

        context.restoreAuthSystemState();

        List<Operation> ops = new ArrayList<Operation>();
        AddOperation inboundAddOperationOne = new AddOperation("notifyServiceInboundPatterns/-",
            "{\"pattern\":\"patternA\",\"constraint\":null,\"automatic\":\"false\"}");

        AddOperation inboundAddOperationTwo = new AddOperation("notifyServiceInboundPatterns/-",
            "{\"pattern\":\"patternB\",\"constraint\":\"itemFilterB\",\"automatic\":\"true\"}");

        ops.add(inboundAddOperationOne);
        ops.add(inboundAddOperationTwo);
        String patchBody = getPatchContent(ops);

        String authToken = getAuthToken(admin.getEmail(), password);
        getClient(authToken)
            .perform(patch("/api/ldn/ldnservices/" + notifyServiceEntity.getID())
                .content(patchBody)
                .contentType(MediaType.APPLICATION_JSON_PATCH_JSON))
            .andExpect(status().isOk())
            .andExpect(jsonPath("$.notifyServiceInboundPatterns", hasSize(2)))
            .andExpect(jsonPath("$.notifyServiceOutboundPatterns", empty()))
            .andExpect(jsonPath("$",
                allOf(
                    matchNotifyService(notifyServiceEntity.getID(), "service name", "service description",
                        "service url", "service ldn url"),
                    hasJsonPath("$.notifyServiceInboundPatterns", contains(
                        matchNotifyServicePattern("patternA", null, false),
                        matchNotifyServicePattern("patternB", "itemFilterB", true)
                    ))
                )));

        AddOperation inboundAddOperation = new AddOperation("notifyServiceInboundPatterns[0]/constraint",
            "itemFilterA");
        ops.clear();
        ops.add(inboundAddOperation);
        patchBody = getPatchContent(ops);

        getClient(authToken)
            .perform(patch("/api/ldn/ldnservices/" + notifyServiceEntity.getID())
                .content(patchBody)
                .contentType(MediaType.APPLICATION_JSON_PATCH_JSON))
            .andExpect(status().isOk())
            .andExpect(jsonPath("$.notifyServiceInboundPatterns", hasSize(2)))
            .andExpect(jsonPath("$.notifyServiceOutboundPatterns", empty()))
            .andExpect(jsonPath("$",
                allOf(
                    matchNotifyService(notifyServiceEntity.getID(), "service name", "service description",
                        "service url", "service ldn url"),
                    hasJsonPath("$.notifyServiceInboundPatterns", contains(
                        matchNotifyServicePattern("patternA", "itemFilterA", false),
                        matchNotifyServicePattern("patternB", "itemFilterB", true)
                    ))
                )));
    }

    @Test
    public void NotifyServiceInboundPatternConstraintAddOperationBadRequestTest() throws Exception {

        context.turnOffAuthorisationSystem();

        NotifyServiceEntity notifyServiceEntity =
            NotifyServiceBuilder.createNotifyServiceBuilder(context)
                                .withName("service name")
                                .withDescription("service description")
                                .withUrl("service url")
                                .withLdnUrl("service ldn url")
                                .build();

        context.restoreAuthSystemState();

        List<Operation> ops = new ArrayList<Operation>();
        AddOperation inboundAddOperationOne = new AddOperation("notifyServiceInboundPatterns/-",
            "{\"pattern\":\"patternA\",\"constraint\":\"itemFilterA\",\"automatic\":\"false\"}");

        AddOperation inboundAddOperationTwo = new AddOperation("notifyServiceInboundPatterns/-",
            "{\"pattern\":\"patternB\",\"constraint\":\"itemFilterB\",\"automatic\":\"true\"}");

        ops.add(inboundAddOperationOne);
        ops.add(inboundAddOperationTwo);
        String patchBody = getPatchContent(ops);

        String authToken = getAuthToken(admin.getEmail(), password);
        getClient(authToken)
            .perform(patch("/api/ldn/ldnservices/" + notifyServiceEntity.getID())
                .content(patchBody)
                .contentType(MediaType.APPLICATION_JSON_PATCH_JSON))
            .andExpect(status().isOk())
            .andExpect(jsonPath("$.notifyServiceInboundPatterns", hasSize(2)))
            .andExpect(jsonPath("$.notifyServiceOutboundPatterns", empty()))
            .andExpect(jsonPath("$",
                allOf(
                    matchNotifyService(notifyServiceEntity.getID(), "service name", "service description",
                        "service url", "service ldn url"),
                    hasJsonPath("$.notifyServiceInboundPatterns", contains(
                        matchNotifyServicePattern("patternA", "itemFilterA", false),
                        matchNotifyServicePattern("patternB", "itemFilterB", true)
                    ))
                )));

        AddOperation inboundAddOperation = new AddOperation("notifyServiceInboundPatterns[0]/constraint",
            "itemFilterA");
        ops.clear();
        ops.add(inboundAddOperation);
        patchBody = getPatchContent(ops);

        // constraint at index 0 already has value
        getClient(authToken)
            .perform(patch("/api/ldn/ldnservices/" + notifyServiceEntity.getID())
                .content(patchBody)
                .contentType(MediaType.APPLICATION_JSON_PATCH_JSON))
            .andExpect(status().isBadRequest());
    }

    @Test
    public void NotifyServiceInboundPatternConstraintReplaceOperationTest() throws Exception {

        context.turnOffAuthorisationSystem();

        NotifyServiceEntity notifyServiceEntity =
            NotifyServiceBuilder.createNotifyServiceBuilder(context)
                                .withName("service name")
                                .withDescription("service description")
                                .withUrl("service url")
                                .withLdnUrl("service ldn url")
                                .build();

        context.restoreAuthSystemState();

        List<Operation> ops = new ArrayList<Operation>();
        AddOperation inboundAddOperationOne = new AddOperation("notifyServiceInboundPatterns/-",
            "{\"pattern\":\"patternA\",\"constraint\":\"itemFilterA\",\"automatic\":\"false\"}");

        AddOperation inboundAddOperationTwo = new AddOperation("notifyServiceInboundPatterns/-",
            "{\"pattern\":\"patternB\",\"constraint\":\"itemFilterB\",\"automatic\":\"true\"}");

        ops.add(inboundAddOperationOne);
        ops.add(inboundAddOperationTwo);
        String patchBody = getPatchContent(ops);

        String authToken = getAuthToken(admin.getEmail(), password);
        getClient(authToken)
            .perform(patch("/api/ldn/ldnservices/" + notifyServiceEntity.getID())
                .content(patchBody)
                .contentType(MediaType.APPLICATION_JSON_PATCH_JSON))
            .andExpect(status().isOk())
            .andExpect(jsonPath("$.notifyServiceInboundPatterns", hasSize(2)))
            .andExpect(jsonPath("$.notifyServiceOutboundPatterns", empty()))
            .andExpect(jsonPath("$",
                allOf(
                    matchNotifyService(notifyServiceEntity.getID(), "service name", "service description",
                        "service url", "service ldn url"),
                    hasJsonPath("$.notifyServiceInboundPatterns", contains(
                        matchNotifyServicePattern("patternA", "itemFilterA", false),
                        matchNotifyServicePattern("patternB", "itemFilterB", true)
                    ))
                )));

        ReplaceOperation inboundReplaceOperation = new ReplaceOperation("notifyServiceInboundPatterns[0]/constraint",
            "itemFilterC");
        ops.clear();
        ops.add(inboundReplaceOperation);
        patchBody = getPatchContent(ops);

        getClient(authToken)
            .perform(patch("/api/ldn/ldnservices/" + notifyServiceEntity.getID())
                .content(patchBody)
                .contentType(MediaType.APPLICATION_JSON_PATCH_JSON))
            .andExpect(status().isOk())
            .andExpect(jsonPath("$.notifyServiceInboundPatterns", hasSize(2)))
            .andExpect(jsonPath("$.notifyServiceOutboundPatterns", empty()))
            .andExpect(jsonPath("$",
                allOf(
                    matchNotifyService(notifyServiceEntity.getID(), "service name", "service description",
                        "service url", "service ldn url"),
                    hasJsonPath("$.notifyServiceInboundPatterns", contains(
                        matchNotifyServicePattern("patternA", "itemFilterC", false),
                        matchNotifyServicePattern("patternB", "itemFilterB", true)
                    ))
                )));
    }

    @Test
    public void NotifyServiceInboundPatternConstraintReplaceOperationBadRequestTest() throws Exception {

        context.turnOffAuthorisationSystem();

        NotifyServiceEntity notifyServiceEntity =
            NotifyServiceBuilder.createNotifyServiceBuilder(context)
                                .withName("service name")
                                .withDescription("service description")
                                .withUrl("service url")
                                .withLdnUrl("service ldn url")
                                .build();

        context.restoreAuthSystemState();

        List<Operation> ops = new ArrayList<Operation>();
        AddOperation inboundAddOperationOne = new AddOperation("notifyServiceInboundPatterns/-",
            "{\"pattern\":\"patternA\",\"constraint\":null,\"automatic\":\"false\"}");

        AddOperation inboundAddOperationTwo = new AddOperation("notifyServiceInboundPatterns/-",
            "{\"pattern\":\"patternB\",\"constraint\":\"itemFilterB\",\"automatic\":\"true\"}");

        ops.add(inboundAddOperationOne);
        ops.add(inboundAddOperationTwo);
        String patchBody = getPatchContent(ops);

        String authToken = getAuthToken(admin.getEmail(), password);
        getClient(authToken)
            .perform(patch("/api/ldn/ldnservices/" + notifyServiceEntity.getID())
                .content(patchBody)
                .contentType(MediaType.APPLICATION_JSON_PATCH_JSON))
            .andExpect(status().isOk())
            .andExpect(jsonPath("$.notifyServiceInboundPatterns", hasSize(2)))
            .andExpect(jsonPath("$.notifyServiceOutboundPatterns", empty()))
            .andExpect(jsonPath("$",
                allOf(
                    matchNotifyService(notifyServiceEntity.getID(), "service name", "service description",
                        "service url", "service ldn url"),
                    hasJsonPath("$.notifyServiceInboundPatterns", contains(
                        matchNotifyServicePattern("patternA", null, false),
                        matchNotifyServicePattern("patternB", "itemFilterB", true)
                    ))
                )));

        ReplaceOperation inboundReplaceOperation = new ReplaceOperation("notifyServiceInboundPatterns[0]/constraint",
            "itemFilterA");
        ops.clear();
        ops.add(inboundReplaceOperation);
        patchBody = getPatchContent(ops);

        // constraint at index 0 is null
        getClient(authToken)
            .perform(patch("/api/ldn/ldnservices/" + notifyServiceEntity.getID())
                .content(patchBody)
                .contentType(MediaType.APPLICATION_JSON_PATCH_JSON))
            .andExpect(status().isBadRequest());
    }

    @Test
    public void NotifyServiceInboundPatternConstraintRemoveOperationTest() throws Exception {

        context.turnOffAuthorisationSystem();

        NotifyServiceEntity notifyServiceEntity =
            NotifyServiceBuilder.createNotifyServiceBuilder(context)
                                .withName("service name")
                                .withDescription("service description")
                                .withUrl("service url")
                                .withLdnUrl("service ldn url")
                                .build();

        context.restoreAuthSystemState();

        List<Operation> ops = new ArrayList<Operation>();
        AddOperation inboundAddOperationOne = new AddOperation("notifyServiceInboundPatterns/-",
            "{\"pattern\":\"patternA\",\"constraint\":\"itemFilterA\",\"automatic\":\"false\"}");

        AddOperation inboundAddOperationTwo = new AddOperation("notifyServiceInboundPatterns/-",
            "{\"pattern\":\"patternB\",\"constraint\":\"itemFilterB\",\"automatic\":\"true\"}");

        ops.add(inboundAddOperationOne);
        ops.add(inboundAddOperationTwo);
        String patchBody = getPatchContent(ops);

        String authToken = getAuthToken(admin.getEmail(), password);
        getClient(authToken)
            .perform(patch("/api/ldn/ldnservices/" + notifyServiceEntity.getID())
                .content(patchBody)
                .contentType(MediaType.APPLICATION_JSON_PATCH_JSON))
            .andExpect(status().isOk())
            .andExpect(jsonPath("$.notifyServiceInboundPatterns", hasSize(2)))
            .andExpect(jsonPath("$.notifyServiceOutboundPatterns", empty()))
            .andExpect(jsonPath("$",
                allOf(
                    matchNotifyService(notifyServiceEntity.getID(), "service name", "service description",
                        "service url", "service ldn url"),
                    hasJsonPath("$.notifyServiceInboundPatterns", containsInAnyOrder(
                        matchNotifyServicePattern("patternA", "itemFilterA", false),
                        matchNotifyServicePattern("patternB", "itemFilterB", true)
                    ))
                )));

        RemoveOperation inboundRemoveOperation = new RemoveOperation("notifyServiceInboundPatterns[1]/constraint");
        ops.clear();
        ops.add(inboundRemoveOperation);
        patchBody = getPatchContent(ops);

        getClient(authToken)
            .perform(patch("/api/ldn/ldnservices/" + notifyServiceEntity.getID())
                .content(patchBody)
                .contentType(MediaType.APPLICATION_JSON_PATCH_JSON))
            .andExpect(status().isOk())
            .andExpect(jsonPath("$.notifyServiceInboundPatterns", hasSize(2)))
            .andExpect(jsonPath("$.notifyServiceOutboundPatterns", empty()))
            .andExpect(jsonPath("$",
                allOf(
                    matchNotifyService(notifyServiceEntity.getID(), "service name", "service description",
                        "service url", "service ldn url"),
                    hasJsonPath("$.notifyServiceInboundPatterns", containsInAnyOrder(
                        matchNotifyServicePattern("patternA", "itemFilterA", false),
                        matchNotifyServicePattern("patternB", null, true)
                    ))
                )));
    }

    @Test
    public void NotifyServiceInboundPatternConstraintRemoveOperationBadRequestTest() throws Exception {

        context.turnOffAuthorisationSystem();

        NotifyServiceEntity notifyServiceEntity =
            NotifyServiceBuilder.createNotifyServiceBuilder(context)
                                .withName("service name")
                                .withDescription("service description")
                                .withUrl("service url")
                                .withLdnUrl("service ldn url")
                                .build();

        context.restoreAuthSystemState();

        List<Operation> ops = new ArrayList<Operation>();
        AddOperation inboundAddOperation = new AddOperation("notifyServiceInboundPatterns/-",
            "{\"pattern\":\"patternA\",\"constraint\":\"itemFilterA\",\"automatic\":\"false\"}");

        ops.add(inboundAddOperation);
        String patchBody = getPatchContent(ops);

        String authToken = getAuthToken(admin.getEmail(), password);
        getClient(authToken)
            .perform(patch("/api/ldn/ldnservices/" + notifyServiceEntity.getID())
                .content(patchBody)
                .contentType(MediaType.APPLICATION_JSON_PATCH_JSON))
            .andExpect(status().isOk())
            .andExpect(jsonPath("$.notifyServiceInboundPatterns", hasSize(1)))
            .andExpect(jsonPath("$.notifyServiceOutboundPatterns", empty()))
            .andExpect(jsonPath("$",
                allOf(
                    matchNotifyService(notifyServiceEntity.getID(), "service name", "service description",
                        "service url", "service ldn url"),
                    hasJsonPath("$.notifyServiceInboundPatterns", containsInAnyOrder(
                        matchNotifyServicePattern("patternA", "itemFilterA", false)
                    ))
                )));

        // index out of the range
        RemoveOperation inboundRemoveOperation = new RemoveOperation("notifyServiceInboundPatterns[1]/constraint");
        ops.clear();
        ops.add(inboundRemoveOperation);
        patchBody = getPatchContent(ops);

        getClient(authToken)
            .perform(patch("/api/ldn/ldnservices/" + notifyServiceEntity.getID())
                .content(patchBody)
                .contentType(MediaType.APPLICATION_JSON_PATCH_JSON))
            .andExpect(status().isBadRequest());
    }

    @Test
    public void NotifyServiceOutboundPatternConstraintAddOperationTest() throws Exception {

        context.turnOffAuthorisationSystem();

        NotifyServiceEntity notifyServiceEntity =
            NotifyServiceBuilder.createNotifyServiceBuilder(context)
                                .withName("service name")
                                .withDescription("service description")
                                .withUrl("service url")
                                .withLdnUrl("service ldn url")
                                .build();

        context.restoreAuthSystemState();

        List<Operation> ops = new ArrayList<Operation>();
        AddOperation outboundAddOperationOne = new AddOperation("notifyServiceOutboundPatterns/-",
            "{\"pattern\":\"patternA\",\"constraint\":null}");

        AddOperation outboundAddOperationTwo = new AddOperation("notifyServiceOutboundPatterns/-",
            "{\"pattern\":\"patternB\",\"constraint\":null}");

        ops.add(outboundAddOperationOne);
        ops.add(outboundAddOperationTwo);
        String patchBody = getPatchContent(ops);

        String authToken = getAuthToken(admin.getEmail(), password);
        getClient(authToken)
            .perform(patch("/api/ldn/ldnservices/" + notifyServiceEntity.getID())
                .content(patchBody)
                .contentType(MediaType.APPLICATION_JSON_PATCH_JSON))
            .andExpect(status().isOk())
            .andExpect(jsonPath("$.notifyServiceInboundPatterns", empty()))
            .andExpect(jsonPath("$.notifyServiceOutboundPatterns", hasSize(2)))
            .andExpect(jsonPath("$",
                allOf(
                    matchNotifyService(notifyServiceEntity.getID(), "service name", "service description",
                        "service url", "service ldn url"),
                    hasJsonPath("$.notifyServiceOutboundPatterns", contains(
                        matchNotifyServicePattern("patternA", null),
                        matchNotifyServicePattern("patternB", null)
                    ))
                )));

        AddOperation outboundAddOperation = new AddOperation("notifyServiceOutboundPatterns[1]/constraint",
            "itemFilterB");
        ops.clear();
        ops.add(outboundAddOperation);
        patchBody = getPatchContent(ops);

        getClient(authToken)
            .perform(patch("/api/ldn/ldnservices/" + notifyServiceEntity.getID())
                .content(patchBody)
                .contentType(MediaType.APPLICATION_JSON_PATCH_JSON))
            .andExpect(status().isOk())
            .andExpect(jsonPath("$.notifyServiceInboundPatterns", empty()))
            .andExpect(jsonPath("$.notifyServiceOutboundPatterns", hasSize(2)))
            .andExpect(jsonPath("$",
                allOf(
                    matchNotifyService(notifyServiceEntity.getID(), "service name", "service description",
                        "service url", "service ldn url"),
                    hasJsonPath("$.notifyServiceOutboundPatterns", contains(
                        matchNotifyServicePattern("patternA", null),
                        matchNotifyServicePattern("patternB", "itemFilterB")
                    ))
                )));
    }

    @Test
    public void NotifyServiceOutboundPatternConstraintAddOperationBadRequestTest() throws Exception {

        context.turnOffAuthorisationSystem();

        NotifyServiceEntity notifyServiceEntity =
            NotifyServiceBuilder.createNotifyServiceBuilder(context)
                                .withName("service name")
                                .withDescription("service description")
                                .withUrl("service url")
                                .withLdnUrl("service ldn url")
                                .build();

        context.restoreAuthSystemState();

        List<Operation> ops = new ArrayList<Operation>();
        AddOperation outboundAddOperationOne = new AddOperation("notifyServiceOutboundPatterns/-",
            "{\"pattern\":\"patternA\",\"constraint\":\"itemFilterA\"}");

        AddOperation outboundAddOperationTwo = new AddOperation("notifyServiceOutboundPatterns/-",
            "{\"pattern\":\"patternB\",\"constraint\":\"itemFilterB\"}");

        ops.add(outboundAddOperationOne);
        ops.add(outboundAddOperationTwo);
        String patchBody = getPatchContent(ops);

        String authToken = getAuthToken(admin.getEmail(), password);
        getClient(authToken)
            .perform(patch("/api/ldn/ldnservices/" + notifyServiceEntity.getID())
                .content(patchBody)
                .contentType(MediaType.APPLICATION_JSON_PATCH_JSON))
            .andExpect(status().isOk())
            .andExpect(jsonPath("$.notifyServiceInboundPatterns", empty()))
            .andExpect(jsonPath("$.notifyServiceOutboundPatterns", hasSize(2)))
            .andExpect(jsonPath("$",
                allOf(
                    matchNotifyService(notifyServiceEntity.getID(), "service name", "service description",
                        "service url", "service ldn url"),
                    hasJsonPath("$.notifyServiceOutboundPatterns", contains(
                        matchNotifyServicePattern("patternA", "itemFilterA"),
                        matchNotifyServicePattern("patternB", "itemFilterB")
                    ))
                )));

        AddOperation outboundAddOperation = new AddOperation("notifyServiceOutboundPatterns[1]/constraint",
            "itemFilterB");
        ops.clear();
        ops.add(outboundAddOperation);
        patchBody = getPatchContent(ops);

        // constraint at index 1 already has value
        getClient(authToken)
            .perform(patch("/api/ldn/ldnservices/" + notifyServiceEntity.getID())
                .content(patchBody)
                .contentType(MediaType.APPLICATION_JSON_PATCH_JSON))
            .andExpect(status().isBadRequest());
    }

    @Test
    public void NotifyServiceOutboundPatternConstraintReplaceOperationTest() throws Exception {

        context.turnOffAuthorisationSystem();

        NotifyServiceEntity notifyServiceEntity =
            NotifyServiceBuilder.createNotifyServiceBuilder(context)
                                .withName("service name")
                                .withDescription("service description")
                                .withUrl("service url")
                                .withLdnUrl("service ldn url")
                                .build();

        context.restoreAuthSystemState();

        List<Operation> ops = new ArrayList<Operation>();
        AddOperation outboundAddOperationOne = new AddOperation("notifyServiceOutboundPatterns/-",
            "{\"pattern\":\"patternA\",\"constraint\":\"itemFilterA\"}");

        AddOperation outboundAddOperationTwo = new AddOperation("notifyServiceOutboundPatterns/-",
            "{\"pattern\":\"patternB\",\"constraint\":\"itemFilterB\"}");

        ops.add(outboundAddOperationOne);
        ops.add(outboundAddOperationTwo);
        String patchBody = getPatchContent(ops);

        String authToken = getAuthToken(admin.getEmail(), password);
        getClient(authToken)
            .perform(patch("/api/ldn/ldnservices/" + notifyServiceEntity.getID())
                .content(patchBody)
                .contentType(MediaType.APPLICATION_JSON_PATCH_JSON))
            .andExpect(status().isOk())
            .andExpect(jsonPath("$.notifyServiceInboundPatterns", empty()))
            .andExpect(jsonPath("$.notifyServiceOutboundPatterns", hasSize(2)))
            .andExpect(jsonPath("$",
                allOf(
                    matchNotifyService(notifyServiceEntity.getID(), "service name", "service description",
                        "service url", "service ldn url"),
                    hasJsonPath("$.notifyServiceOutboundPatterns", contains(
                        matchNotifyServicePattern("patternA", "itemFilterA"),
                        matchNotifyServicePattern("patternB", "itemFilterB")
                    ))
                )));

        ReplaceOperation outboundReplaceOperation = new ReplaceOperation(
            "notifyServiceOutboundPatterns[1]/constraint", "itemFilterD");
        ops.clear();
        ops.add(outboundReplaceOperation);
        patchBody = getPatchContent(ops);

        getClient(authToken)
            .perform(patch("/api/ldn/ldnservices/" + notifyServiceEntity.getID())
                .content(patchBody)
                .contentType(MediaType.APPLICATION_JSON_PATCH_JSON))
            .andExpect(status().isOk())
            .andExpect(jsonPath("$.notifyServiceInboundPatterns", empty()))
            .andExpect(jsonPath("$.notifyServiceOutboundPatterns", hasSize(2)))
            .andExpect(jsonPath("$",
                allOf(
                    matchNotifyService(notifyServiceEntity.getID(), "service name", "service description",
                        "service url", "service ldn url"),
                    hasJsonPath("$.notifyServiceOutboundPatterns", contains(
                        matchNotifyServicePattern("patternA", "itemFilterA"),
                        matchNotifyServicePattern("patternB", "itemFilterD")
                    ))
                )));
    }

    @Test
    public void NotifyServiceOutboundPatternConstraintReplaceOperationBadRequestTest() throws Exception {

        context.turnOffAuthorisationSystem();

        NotifyServiceEntity notifyServiceEntity =
            NotifyServiceBuilder.createNotifyServiceBuilder(context)
                                .withName("service name")
                                .withDescription("service description")
                                .withUrl("service url")
                                .withLdnUrl("service ldn url")
                                .build();

        context.restoreAuthSystemState();

        List<Operation> ops = new ArrayList<Operation>();
        AddOperation outboundAddOperationOne = new AddOperation("notifyServiceOutboundPatterns/-",
            "{\"pattern\":\"patternA\",\"constraint\":\"itemFilterA\"}");

        AddOperation outboundAddOperationTwo = new AddOperation("notifyServiceOutboundPatterns/-",
            "{\"pattern\":\"patternB\",\"constraint\":null}");

        ops.add(outboundAddOperationOne);
        ops.add(outboundAddOperationTwo);
        String patchBody = getPatchContent(ops);

        String authToken = getAuthToken(admin.getEmail(), password);
        getClient(authToken)
            .perform(patch("/api/ldn/ldnservices/" + notifyServiceEntity.getID())
                .content(patchBody)
                .contentType(MediaType.APPLICATION_JSON_PATCH_JSON))
            .andExpect(status().isOk())
            .andExpect(jsonPath("$.notifyServiceInboundPatterns", empty()))
            .andExpect(jsonPath("$.notifyServiceOutboundPatterns", hasSize(2)))
            .andExpect(jsonPath("$",
                allOf(
                    matchNotifyService(notifyServiceEntity.getID(), "service name", "service description",
                        "service url", "service ldn url"),
                    hasJsonPath("$.notifyServiceOutboundPatterns", contains(
                        matchNotifyServicePattern("patternA", "itemFilterA"),
                        matchNotifyServicePattern("patternB", null)
                    ))
                )));

        ReplaceOperation outboundReplaceOperation = new ReplaceOperation(
            "notifyServiceOutboundPatterns[1]/constraint", "itemFilterB");
        ops.clear();
        ops.add(outboundReplaceOperation);
        patchBody = getPatchContent(ops);

        // constraint at index 1 is null
        getClient(authToken)
            .perform(patch("/api/ldn/ldnservices/" + notifyServiceEntity.getID())
                .content(patchBody)
                .contentType(MediaType.APPLICATION_JSON_PATCH_JSON))
            .andExpect(status().isBadRequest());
    }

    @Test
    public void NotifyServiceOutboundPatternConstraintRemoveOperationTest() throws Exception {

        context.turnOffAuthorisationSystem();

        NotifyServiceEntity notifyServiceEntity =
            NotifyServiceBuilder.createNotifyServiceBuilder(context)
                                .withName("service name")
                                .withDescription("service description")
                                .withUrl("service url")
                                .withLdnUrl("service ldn url")
                                .build();

        context.restoreAuthSystemState();

        List<Operation> ops = new ArrayList<Operation>();
        AddOperation outboundAddOperationOne = new AddOperation("notifyServiceOutboundPatterns/-",
            "{\"pattern\":\"patternA\",\"constraint\":\"itemFilterA\"}");

        AddOperation outboundAddOperationTwo = new AddOperation("notifyServiceOutboundPatterns/-",
            "{\"pattern\":\"patternB\",\"constraint\":\"itemFilterB\"}");

        ops.add(outboundAddOperationOne);
        ops.add(outboundAddOperationTwo);
        String patchBody = getPatchContent(ops);

        String authToken = getAuthToken(admin.getEmail(), password);
        getClient(authToken)
            .perform(patch("/api/ldn/ldnservices/" + notifyServiceEntity.getID())
                .content(patchBody)
                .contentType(MediaType.APPLICATION_JSON_PATCH_JSON))
            .andExpect(status().isOk())
            .andExpect(jsonPath("$.notifyServiceInboundPatterns", empty()))
            .andExpect(jsonPath("$.notifyServiceOutboundPatterns", hasSize(2)))
            .andExpect(jsonPath("$",
                allOf(
                    matchNotifyService(notifyServiceEntity.getID(), "service name", "service description",
                        "service url", "service ldn url"),
                    hasJsonPath("$.notifyServiceOutboundPatterns", containsInAnyOrder(
                        matchNotifyServicePattern("patternA", "itemFilterA"),
                        matchNotifyServicePattern("patternB", "itemFilterB")
                    ))
                )));

        RemoveOperation outboundRemoveOperation = new RemoveOperation("notifyServiceOutboundPatterns[0]/constraint");
        ops.clear();
        ops.add(outboundRemoveOperation);
        patchBody = getPatchContent(ops);

        getClient(authToken)
            .perform(patch("/api/ldn/ldnservices/" + notifyServiceEntity.getID())
                .content(patchBody)
                .contentType(MediaType.APPLICATION_JSON_PATCH_JSON))
            .andExpect(status().isOk())
            .andExpect(jsonPath("$.notifyServiceInboundPatterns", empty()))
            .andExpect(jsonPath("$.notifyServiceOutboundPatterns", hasSize(2)))
            .andExpect(jsonPath("$",
                allOf(
                    matchNotifyService(notifyServiceEntity.getID(), "service name", "service description",
                        "service url", "service ldn url"),
                    hasJsonPath("$.notifyServiceOutboundPatterns", containsInAnyOrder(
                        matchNotifyServicePattern("patternA", null),
                        matchNotifyServicePattern("patternB", "itemFilterB")
                    ))
                )));
    }

    @Test
    public void NotifyServiceOutboundPatternConstraintRemoveOperationBadRequestTest() throws Exception {

        context.turnOffAuthorisationSystem();

        NotifyServiceEntity notifyServiceEntity =
            NotifyServiceBuilder.createNotifyServiceBuilder(context)
                                .withName("service name")
                                .withDescription("service description")
                                .withUrl("service url")
                                .withLdnUrl("service ldn url")
                                .build();

        context.restoreAuthSystemState();

        List<Operation> ops = new ArrayList<Operation>();
        AddOperation outboundAddOperation = new AddOperation("notifyServiceOutboundPatterns/-",
            "{\"pattern\":\"patternA\",\"constraint\":\"itemFilterA\"}");

        ops.add(outboundAddOperation);
        String patchBody = getPatchContent(ops);

        String authToken = getAuthToken(admin.getEmail(), password);
        getClient(authToken)
            .perform(patch("/api/ldn/ldnservices/" + notifyServiceEntity.getID())
                .content(patchBody)
                .contentType(MediaType.APPLICATION_JSON_PATCH_JSON))
            .andExpect(status().isOk())
            .andExpect(jsonPath("$.notifyServiceInboundPatterns", empty()))
            .andExpect(jsonPath("$.notifyServiceOutboundPatterns", hasSize(1)))
            .andExpect(jsonPath("$",
                allOf(
                    matchNotifyService(notifyServiceEntity.getID(), "service name", "service description",
                        "service url", "service ldn url"),
                    hasJsonPath("$.notifyServiceOutboundPatterns", hasItem(
                        matchNotifyServicePattern("patternA", "itemFilterA")
                    ))
                )));

        // index out of the range
        RemoveOperation outboundRemoveOperation = new RemoveOperation("notifyServiceOutboundPatterns[1]/constraint");
        ops.clear();
        ops.add(outboundRemoveOperation);
        patchBody = getPatchContent(ops);

        getClient(authToken)
            .perform(patch("/api/ldn/ldnservices/" + notifyServiceEntity.getID())
                .content(patchBody)
                .contentType(MediaType.APPLICATION_JSON_PATCH_JSON))
            .andExpect(status().isBadRequest());
    }

    @Test
    public void NotifyServiceInboundPatternPatternAddOperationTest() throws Exception {

        context.turnOffAuthorisationSystem();

        NotifyServiceEntity notifyServiceEntity =
            NotifyServiceBuilder.createNotifyServiceBuilder(context)
                                .withName("service name")
                                .withDescription("service description")
                                .withUrl("service url")
                                .withLdnUrl("service ldn url")
                                .build();

        context.restoreAuthSystemState();

        List<Operation> ops = new ArrayList<Operation>();
        AddOperation inboundAddOperationOne = new AddOperation("notifyServiceInboundPatterns/-",
            "{\"pattern\":null,\"constraint\":\"itemFilterA\",\"automatic\":\"false\"}");

        AddOperation inboundAddOperationTwo = new AddOperation("notifyServiceInboundPatterns/-",
            "{\"pattern\":\"patternB\",\"constraint\":\"itemFilterB\",\"automatic\":\"true\"}");

        ops.add(inboundAddOperationOne);
        ops.add(inboundAddOperationTwo);
        String patchBody = getPatchContent(ops);

        String authToken = getAuthToken(admin.getEmail(), password);
        getClient(authToken)
            .perform(patch("/api/ldn/ldnservices/" + notifyServiceEntity.getID())
                .content(patchBody)
                .contentType(MediaType.APPLICATION_JSON_PATCH_JSON))
            .andExpect(status().isOk())
            .andExpect(jsonPath("$.notifyServiceInboundPatterns", hasSize(2)))
            .andExpect(jsonPath("$.notifyServiceOutboundPatterns", empty()))
            .andExpect(jsonPath("$",
                allOf(
                    matchNotifyService(notifyServiceEntity.getID(), "service name", "service description",
                        "service url", "service ldn url"),
                    hasJsonPath("$.notifyServiceInboundPatterns", contains(
                        matchNotifyServicePattern(null, "itemFilterA", false),
                        matchNotifyServicePattern("patternB", "itemFilterB", true)
                    ))
                )));

        AddOperation inboundAddOperation = new AddOperation("notifyServiceInboundPatterns[0]/pattern",
            "patternA");
        ops.clear();
        ops.add(inboundAddOperation);
        patchBody = getPatchContent(ops);

        getClient(authToken)
            .perform(patch("/api/ldn/ldnservices/" + notifyServiceEntity.getID())
                .content(patchBody)
                .contentType(MediaType.APPLICATION_JSON_PATCH_JSON))
            .andExpect(status().isOk())
            .andExpect(jsonPath("$.notifyServiceInboundPatterns", hasSize(2)))
            .andExpect(jsonPath("$.notifyServiceOutboundPatterns", empty()))
            .andExpect(jsonPath("$",
                allOf(
                    matchNotifyService(notifyServiceEntity.getID(), "service name", "service description",
                        "service url", "service ldn url"),
                    hasJsonPath("$.notifyServiceInboundPatterns", contains(
                        matchNotifyServicePattern("patternA", "itemFilterA", false),
                        matchNotifyServicePattern("patternB", "itemFilterB", true)
                    ))
                )));
    }

    @Test
    public void NotifyServiceInboundPatternPatternAddOperationBadRequestTest() throws Exception {

        context.turnOffAuthorisationSystem();

        NotifyServiceEntity notifyServiceEntity =
            NotifyServiceBuilder.createNotifyServiceBuilder(context)
                                .withName("service name")
                                .withDescription("service description")
                                .withUrl("service url")
                                .withLdnUrl("service ldn url")
                                .build();

        context.restoreAuthSystemState();

        List<Operation> ops = new ArrayList<Operation>();
        AddOperation inboundAddOperationOne = new AddOperation("notifyServiceInboundPatterns/-",
            "{\"pattern\":\"patternA\",\"constraint\":\"itemFilterA\",\"automatic\":\"false\"}");

        AddOperation inboundAddOperationTwo = new AddOperation("notifyServiceInboundPatterns/-",
            "{\"pattern\":\"patternB\",\"constraint\":\"itemFilterB\",\"automatic\":\"true\"}");

        ops.add(inboundAddOperationOne);
        ops.add(inboundAddOperationTwo);
        String patchBody = getPatchContent(ops);

        String authToken = getAuthToken(admin.getEmail(), password);
        getClient(authToken)
            .perform(patch("/api/ldn/ldnservices/" + notifyServiceEntity.getID())
                .content(patchBody)
                .contentType(MediaType.APPLICATION_JSON_PATCH_JSON))
            .andExpect(status().isOk())
            .andExpect(jsonPath("$.notifyServiceInboundPatterns", hasSize(2)))
            .andExpect(jsonPath("$.notifyServiceOutboundPatterns", empty()))
            .andExpect(jsonPath("$",
                allOf(
                    matchNotifyService(notifyServiceEntity.getID(), "service name", "service description",
                        "service url", "service ldn url"),
                    hasJsonPath("$.notifyServiceInboundPatterns", contains(
                        matchNotifyServicePattern("patternA", "itemFilterA", false),
                        matchNotifyServicePattern("patternB", "itemFilterB", true)
                    ))
                )));

        AddOperation inboundAddOperation = new AddOperation("notifyServiceInboundPatterns[0]/pattern",
            "patternA");
        ops.clear();
        ops.add(inboundAddOperation);
        patchBody = getPatchContent(ops);

        // pattern at index 0 already has value
        getClient(authToken)
            .perform(patch("/api/ldn/ldnservices/" + notifyServiceEntity.getID())
                .content(patchBody)
                .contentType(MediaType.APPLICATION_JSON_PATCH_JSON))
            .andExpect(status().isBadRequest());
    }

    @Test
    public void NotifyServiceInboundPatternPatternReplaceOperationTest() throws Exception {

        context.turnOffAuthorisationSystem();

        NotifyServiceEntity notifyServiceEntity =
            NotifyServiceBuilder.createNotifyServiceBuilder(context)
                                .withName("service name")
                                .withDescription("service description")
                                .withUrl("service url")
                                .withLdnUrl("service ldn url")
                                .build();

        context.restoreAuthSystemState();

        List<Operation> ops = new ArrayList<Operation>();
        AddOperation inboundAddOperationOne = new AddOperation("notifyServiceInboundPatterns/-",
            "{\"pattern\":\"patternA\",\"constraint\":\"itemFilterA\",\"automatic\":\"false\"}");

        AddOperation inboundAddOperationTwo = new AddOperation("notifyServiceInboundPatterns/-",
            "{\"pattern\":\"patternB\",\"constraint\":\"itemFilterB\",\"automatic\":\"true\"}");

        ops.add(inboundAddOperationOne);
        ops.add(inboundAddOperationTwo);
        String patchBody = getPatchContent(ops);

        String authToken = getAuthToken(admin.getEmail(), password);
        getClient(authToken)
            .perform(patch("/api/ldn/ldnservices/" + notifyServiceEntity.getID())
                .content(patchBody)
                .contentType(MediaType.APPLICATION_JSON_PATCH_JSON))
            .andExpect(status().isOk())
            .andExpect(jsonPath("$.notifyServiceInboundPatterns", hasSize(2)))
            .andExpect(jsonPath("$.notifyServiceOutboundPatterns", empty()))
            .andExpect(jsonPath("$",
                allOf(
                    matchNotifyService(notifyServiceEntity.getID(), "service name", "service description",
                        "service url", "service ldn url"),
                    hasJsonPath("$.notifyServiceInboundPatterns", contains(
                        matchNotifyServicePattern("patternA", "itemFilterA", false),
                        matchNotifyServicePattern("patternB", "itemFilterB", true)
                    ))
                )));

        ReplaceOperation inboundReplaceOperation = new ReplaceOperation("notifyServiceInboundPatterns[0]/pattern",
            "patternC");
        ops.clear();
        ops.add(inboundReplaceOperation);
        patchBody = getPatchContent(ops);

        getClient(authToken)
            .perform(patch("/api/ldn/ldnservices/" + notifyServiceEntity.getID())
                .content(patchBody)
                .contentType(MediaType.APPLICATION_JSON_PATCH_JSON))
            .andExpect(status().isOk())
            .andExpect(jsonPath("$.notifyServiceInboundPatterns", hasSize(2)))
            .andExpect(jsonPath("$.notifyServiceOutboundPatterns", empty()))
            .andExpect(jsonPath("$",
                allOf(
                    matchNotifyService(notifyServiceEntity.getID(), "service name", "service description",
                        "service url", "service ldn url"),
                    hasJsonPath("$.notifyServiceInboundPatterns", contains(
                        matchNotifyServicePattern("patternC", "itemFilterA", false),
                        matchNotifyServicePattern("patternB", "itemFilterB", true)
                    ))
                )));
    }

    @Test
    public void NotifyServiceInboundPatternPatternReplaceOperationBadRequestTest() throws Exception {

        context.turnOffAuthorisationSystem();

        NotifyServiceEntity notifyServiceEntity =
            NotifyServiceBuilder.createNotifyServiceBuilder(context)
                                .withName("service name")
                                .withDescription("service description")
                                .withUrl("service url")
                                .withLdnUrl("service ldn url")
                                .build();

        context.restoreAuthSystemState();

        List<Operation> ops = new ArrayList<Operation>();
        AddOperation inboundAddOperationOne = new AddOperation("notifyServiceInboundPatterns/-",
            "{\"pattern\":null,\"constraint\":\"itemFilterA\",\"automatic\":\"false\"}");

        AddOperation inboundAddOperationTwo = new AddOperation("notifyServiceInboundPatterns/-",
            "{\"pattern\":\"patternB\",\"constraint\":\"itemFilterB\",\"automatic\":\"true\"}");

        ops.add(inboundAddOperationOne);
        ops.add(inboundAddOperationTwo);
        String patchBody = getPatchContent(ops);

        String authToken = getAuthToken(admin.getEmail(), password);
        getClient(authToken)
            .perform(patch("/api/ldn/ldnservices/" + notifyServiceEntity.getID())
                .content(patchBody)
                .contentType(MediaType.APPLICATION_JSON_PATCH_JSON))
            .andExpect(status().isOk())
            .andExpect(jsonPath("$.notifyServiceInboundPatterns", hasSize(2)))
            .andExpect(jsonPath("$.notifyServiceOutboundPatterns", empty()))
            .andExpect(jsonPath("$",
                allOf(
                    matchNotifyService(notifyServiceEntity.getID(), "service name", "service description",
                        "service url", "service ldn url"),
                    hasJsonPath("$.notifyServiceInboundPatterns", contains(
                        matchNotifyServicePattern(null, "itemFilterA", false),
                        matchNotifyServicePattern("patternB", "itemFilterB", true)
                    ))
                )));

        ReplaceOperation inboundReplaceOperation = new ReplaceOperation("notifyServiceInboundPatterns[0]/pattern",
            "patternA");
        ops.clear();
        ops.add(inboundReplaceOperation);
        patchBody = getPatchContent(ops);

        // pattern at index 0 is null
        getClient(authToken)
            .perform(patch("/api/ldn/ldnservices/" + notifyServiceEntity.getID())
                .content(patchBody)
                .contentType(MediaType.APPLICATION_JSON_PATCH_JSON))
            .andExpect(status().isBadRequest());
    }

    @Test
    public void NotifyServiceInboundPatternAutomaticReplaceOperationTest() throws Exception {

        context.turnOffAuthorisationSystem();

        NotifyServiceEntity notifyServiceEntity =
            NotifyServiceBuilder.createNotifyServiceBuilder(context)
                                .withName("service name")
                                .withDescription("service description")
                                .withUrl("service url")
                                .withLdnUrl("service ldn url")
                                .build();

        context.restoreAuthSystemState();

        List<Operation> ops = new ArrayList<Operation>();
        AddOperation inboundAddOperationOne = new AddOperation("notifyServiceInboundPatterns/-",
            "{\"pattern\":\"patternA\",\"constraint\":\"itemFilterA\",\"automatic\":\"false\"}");

        AddOperation inboundAddOperationTwo = new AddOperation("notifyServiceInboundPatterns/-",
            "{\"pattern\":\"patternB\",\"constraint\":\"itemFilterB\",\"automatic\":\"true\"}");

        ops.add(inboundAddOperationOne);
        ops.add(inboundAddOperationTwo);
        String patchBody = getPatchContent(ops);

        String authToken = getAuthToken(admin.getEmail(), password);
        getClient(authToken)
            .perform(patch("/api/ldn/ldnservices/" + notifyServiceEntity.getID())
                .content(patchBody)
                .contentType(MediaType.APPLICATION_JSON_PATCH_JSON))
            .andExpect(status().isOk())
            .andExpect(jsonPath("$.notifyServiceInboundPatterns", hasSize(2)))
            .andExpect(jsonPath("$.notifyServiceOutboundPatterns", empty()))
            .andExpect(jsonPath("$",
                allOf(
                    matchNotifyService(notifyServiceEntity.getID(), "service name", "service description",
                        "service url", "service ldn url"),
                    hasJsonPath("$.notifyServiceInboundPatterns", contains(
                        matchNotifyServicePattern("patternA", "itemFilterA", false),
                        matchNotifyServicePattern("patternB", "itemFilterB", true)
                    ))
                )));

        ReplaceOperation inboundReplaceOperation = new ReplaceOperation("notifyServiceInboundPatterns[0]/automatic",
            "true");
        ops.clear();
        ops.add(inboundReplaceOperation);
        patchBody = getPatchContent(ops);

        getClient(authToken)
            .perform(patch("/api/ldn/ldnservices/" + notifyServiceEntity.getID())
                .content(patchBody)
                .contentType(MediaType.APPLICATION_JSON_PATCH_JSON))
            .andExpect(status().isOk())
            .andExpect(jsonPath("$.notifyServiceInboundPatterns", hasSize(2)))
            .andExpect(jsonPath("$.notifyServiceOutboundPatterns", empty()))
            .andExpect(jsonPath("$",
                allOf(
                    matchNotifyService(notifyServiceEntity.getID(), "service name", "service description",
                        "service url", "service ldn url"),
                    hasJsonPath("$.notifyServiceInboundPatterns", contains(
                        matchNotifyServicePattern("patternA", "itemFilterA", true),
                        matchNotifyServicePattern("patternB", "itemFilterB", true)
                    ))
                )));
    }

    @Test
    public void NotifyServiceInboundPatternAutomaticReplaceOperationBadRequestTest() throws Exception {

        context.turnOffAuthorisationSystem();

        NotifyServiceEntity notifyServiceEntity =
            NotifyServiceBuilder.createNotifyServiceBuilder(context)
                                .withName("service name")
                                .withDescription("service description")
                                .withUrl("service url")
                                .withLdnUrl("service ldn url")
                                .build();

        context.restoreAuthSystemState();

        List<Operation> ops = new ArrayList<Operation>();
        AddOperation inboundAddOperationOne = new AddOperation("notifyServiceInboundPatterns/-",
            "{\"pattern\":\"patternA\",\"constraint\":\"itemFilterA\",\"automatic\":\"false\"}");

        AddOperation inboundAddOperationTwo = new AddOperation("notifyServiceInboundPatterns/-",
            "{\"pattern\":\"patternB\",\"constraint\":\"itemFilterB\",\"automatic\":\"true\"}");

        ops.add(inboundAddOperationOne);
        ops.add(inboundAddOperationTwo);
        String patchBody = getPatchContent(ops);

        String authToken = getAuthToken(admin.getEmail(), password);
        getClient(authToken)
            .perform(patch("/api/ldn/ldnservices/" + notifyServiceEntity.getID())
                .content(patchBody)
                .contentType(MediaType.APPLICATION_JSON_PATCH_JSON))
            .andExpect(status().isOk())
            .andExpect(jsonPath("$.notifyServiceInboundPatterns", hasSize(2)))
            .andExpect(jsonPath("$.notifyServiceOutboundPatterns", empty()))
            .andExpect(jsonPath("$",
                allOf(
                    matchNotifyService(notifyServiceEntity.getID(), "service name", "service description",
                        "service url", "service ldn url"),
                    hasJsonPath("$.notifyServiceInboundPatterns", contains(
                        matchNotifyServicePattern("patternA", "itemFilterA", false),
                        matchNotifyServicePattern("patternB", "itemFilterB", true)
                    ))
                )));

        ReplaceOperation inboundReplaceOperation = new ReplaceOperation("notifyServiceInboundPatterns[0]/automatic",
            "test");
        ops.clear();
        ops.add(inboundReplaceOperation);
        patchBody = getPatchContent(ops);

        // patch not boolean value
        getClient(authToken)
            .perform(patch("/api/ldn/ldnservices/" + notifyServiceEntity.getID())
                .content(patchBody)
                .contentType(MediaType.APPLICATION_JSON_PATCH_JSON))
            .andExpect(status().isBadRequest());
    }

    @Test
    public void NotifyServiceOutboundPatternPatternAddOperationTest() throws Exception {

        context.turnOffAuthorisationSystem();

        NotifyServiceEntity notifyServiceEntity =
            NotifyServiceBuilder.createNotifyServiceBuilder(context)
                                .withName("service name")
                                .withDescription("service description")
                                .withUrl("service url")
                                .withLdnUrl("service ldn url")
                                .build();

        context.restoreAuthSystemState();

        List<Operation> ops = new ArrayList<Operation>();
        AddOperation outboundAddOperationOne = new AddOperation("notifyServiceOutboundPatterns/-",
            "{\"pattern\":\"patternA\",\"constraint\":\"itemFilterA\"}");

        AddOperation outboundAddOperationTwo = new AddOperation("notifyServiceOutboundPatterns/-",
            "{\"pattern\":null,\"constraint\":\"itemFilterB\"}");

        ops.add(outboundAddOperationOne);
        ops.add(outboundAddOperationTwo);
        String patchBody = getPatchContent(ops);

        String authToken = getAuthToken(admin.getEmail(), password);
        getClient(authToken)
            .perform(patch("/api/ldn/ldnservices/" + notifyServiceEntity.getID())
                .content(patchBody)
                .contentType(MediaType.APPLICATION_JSON_PATCH_JSON))
            .andExpect(status().isOk())
            .andExpect(jsonPath("$.notifyServiceInboundPatterns", empty()))
            .andExpect(jsonPath("$.notifyServiceOutboundPatterns", hasSize(2)))
            .andExpect(jsonPath("$",
                allOf(
                    matchNotifyService(notifyServiceEntity.getID(), "service name", "service description",
                        "service url", "service ldn url"),
                    hasJsonPath("$.notifyServiceOutboundPatterns", contains(
                        matchNotifyServicePattern("patternA", "itemFilterA"),
                        matchNotifyServicePattern(null, "itemFilterB")
                    ))
                )));

        AddOperation outboundAddOperation = new AddOperation("notifyServiceOutboundPatterns[1]/pattern",
            "patternB");
        ops.clear();
        ops.add(outboundAddOperation);
        patchBody = getPatchContent(ops);

        getClient(authToken)
            .perform(patch("/api/ldn/ldnservices/" + notifyServiceEntity.getID())
                .content(patchBody)
                .contentType(MediaType.APPLICATION_JSON_PATCH_JSON))
            .andExpect(status().isOk())
            .andExpect(jsonPath("$.notifyServiceInboundPatterns", empty()))
            .andExpect(jsonPath("$.notifyServiceOutboundPatterns", hasSize(2)))
            .andExpect(jsonPath("$",
                allOf(
                    matchNotifyService(notifyServiceEntity.getID(), "service name", "service description",
                        "service url", "service ldn url"),
                    hasJsonPath("$.notifyServiceOutboundPatterns", contains(
                        matchNotifyServicePattern("patternA", "itemFilterA"),
                        matchNotifyServicePattern("patternB", "itemFilterB")
                    ))
                )));
    }

    @Test
    public void NotifyServiceOutboundPatternPatternAddOperationBadRequestTest() throws Exception {

        context.turnOffAuthorisationSystem();

        NotifyServiceEntity notifyServiceEntity =
            NotifyServiceBuilder.createNotifyServiceBuilder(context)
                                .withName("service name")
                                .withDescription("service description")
                                .withUrl("service url")
                                .withLdnUrl("service ldn url")
                                .build();

        context.restoreAuthSystemState();

        List<Operation> ops = new ArrayList<Operation>();
        AddOperation outboundAddOperationOne = new AddOperation("notifyServiceOutboundPatterns/-",
            "{\"pattern\":\"patternA\",\"constraint\":\"itemFilterA\"}");

        AddOperation outboundAddOperationTwo = new AddOperation("notifyServiceOutboundPatterns/-",
            "{\"pattern\":\"patternB\",\"constraint\":\"itemFilterB\"}");

        ops.add(outboundAddOperationOne);
        ops.add(outboundAddOperationTwo);
        String patchBody = getPatchContent(ops);

        String authToken = getAuthToken(admin.getEmail(), password);
        getClient(authToken)
            .perform(patch("/api/ldn/ldnservices/" + notifyServiceEntity.getID())
                .content(patchBody)
                .contentType(MediaType.APPLICATION_JSON_PATCH_JSON))
            .andExpect(status().isOk())
            .andExpect(jsonPath("$.notifyServiceInboundPatterns", empty()))
            .andExpect(jsonPath("$.notifyServiceOutboundPatterns", hasSize(2)))
            .andExpect(jsonPath("$",
                allOf(
                    matchNotifyService(notifyServiceEntity.getID(), "service name", "service description",
                        "service url", "service ldn url"),
                    hasJsonPath("$.notifyServiceOutboundPatterns", contains(
                        matchNotifyServicePattern("patternA", "itemFilterA"),
                        matchNotifyServicePattern("patternB", "itemFilterB")
                    ))
                )));

        AddOperation outboundAddOperation = new AddOperation("notifyServiceOutboundPatterns[1]/pattern",
            "patternB");
        ops.clear();
        ops.add(outboundAddOperation);
        patchBody = getPatchContent(ops);

        // pattern at index 1 already has value
        getClient(authToken)
            .perform(patch("/api/ldn/ldnservices/" + notifyServiceEntity.getID())
                .content(patchBody)
                .contentType(MediaType.APPLICATION_JSON_PATCH_JSON))
            .andExpect(status().isBadRequest());
    }

    @Test
    public void NotifyServiceOutboundPatternPatternReplaceOperationTest() throws Exception {

        context.turnOffAuthorisationSystem();

        NotifyServiceEntity notifyServiceEntity =
            NotifyServiceBuilder.createNotifyServiceBuilder(context)
                                .withName("service name")
                                .withDescription("service description")
                                .withUrl("service url")
                                .withLdnUrl("service ldn url")
                                .build();

        context.restoreAuthSystemState();

        List<Operation> ops = new ArrayList<Operation>();
        AddOperation outboundAddOperationOne = new AddOperation("notifyServiceOutboundPatterns/-",
            "{\"pattern\":\"patternA\",\"constraint\":\"itemFilterA\"}");

        AddOperation outboundAddOperationTwo = new AddOperation("notifyServiceOutboundPatterns/-",
            "{\"pattern\":\"patternB\",\"constraint\":\"itemFilterB\"}");

        ops.add(outboundAddOperationOne);
        ops.add(outboundAddOperationTwo);
        String patchBody = getPatchContent(ops);

        String authToken = getAuthToken(admin.getEmail(), password);
        getClient(authToken)
            .perform(patch("/api/ldn/ldnservices/" + notifyServiceEntity.getID())
                .content(patchBody)
                .contentType(MediaType.APPLICATION_JSON_PATCH_JSON))
            .andExpect(status().isOk())
            .andExpect(jsonPath("$.notifyServiceInboundPatterns", empty()))
            .andExpect(jsonPath("$.notifyServiceOutboundPatterns", hasSize(2)))
            .andExpect(jsonPath("$",
                allOf(
                    matchNotifyService(notifyServiceEntity.getID(), "service name", "service description",
                        "service url", "service ldn url"),
                    hasJsonPath("$.notifyServiceOutboundPatterns", contains(
                        matchNotifyServicePattern("patternA", "itemFilterA"),
                        matchNotifyServicePattern("patternB", "itemFilterB")
                    ))
                )));

        ReplaceOperation outboundReplaceOperation = new ReplaceOperation("notifyServiceOutboundPatterns[1]/pattern",
            "patternD");
        ops.clear();
        ops.add(outboundReplaceOperation);
        patchBody = getPatchContent(ops);

        getClient(authToken)
            .perform(patch("/api/ldn/ldnservices/" + notifyServiceEntity.getID())
                .content(patchBody)
                .contentType(MediaType.APPLICATION_JSON_PATCH_JSON))
            .andExpect(status().isOk())
            .andExpect(jsonPath("$.notifyServiceInboundPatterns", empty()))
            .andExpect(jsonPath("$.notifyServiceOutboundPatterns", hasSize(2)))
            .andExpect(jsonPath("$",
                allOf(
                    matchNotifyService(notifyServiceEntity.getID(), "service name", "service description",
                        "service url", "service ldn url"),
                    hasJsonPath("$.notifyServiceOutboundPatterns", contains(
                        matchNotifyServicePattern("patternA", "itemFilterA"),
                        matchNotifyServicePattern("patternD", "itemFilterB")
                    ))
                )));
    }

    @Test
    public void NotifyServiceOutboundPatternPatternReplaceOperationBadRequestTest() throws Exception {

        context.turnOffAuthorisationSystem();

        NotifyServiceEntity notifyServiceEntity =
            NotifyServiceBuilder.createNotifyServiceBuilder(context)
                                .withName("service name")
                                .withDescription("service description")
                                .withUrl("service url")
                                .withLdnUrl("service ldn url")
                                .build();

        context.restoreAuthSystemState();

        List<Operation> ops = new ArrayList<Operation>();
        AddOperation outboundAddOperationOne = new AddOperation("notifyServiceOutboundPatterns/-",
            "{\"pattern\":\"patternA\",\"constraint\":\"itemFilterA\"}");

        AddOperation outboundAddOperationTwo = new AddOperation("notifyServiceOutboundPatterns/-",
            "{\"pattern\":null,\"constraint\":\"itemFilterB\"}");

        ops.add(outboundAddOperationOne);
        ops.add(outboundAddOperationTwo);
        String patchBody = getPatchContent(ops);

        String authToken = getAuthToken(admin.getEmail(), password);
        getClient(authToken)
            .perform(patch("/api/ldn/ldnservices/" + notifyServiceEntity.getID())
                .content(patchBody)
                .contentType(MediaType.APPLICATION_JSON_PATCH_JSON))
            .andExpect(status().isOk())
            .andExpect(jsonPath("$.notifyServiceInboundPatterns", empty()))
            .andExpect(jsonPath("$.notifyServiceOutboundPatterns", hasSize(2)))
            .andExpect(jsonPath("$",
                allOf(
                    matchNotifyService(notifyServiceEntity.getID(), "service name", "service description",
                        "service url", "service ldn url"),
                    hasJsonPath("$.notifyServiceOutboundPatterns", contains(
                        matchNotifyServicePattern("patternA", "itemFilterA"),
                        matchNotifyServicePattern(null, "itemFilterB")
                    ))
                )));

        ReplaceOperation outboundReplaceOperation = new ReplaceOperation("notifyServiceOutboundPatterns[1]/pattern",
            "patternB");
        ops.clear();
        ops.add(outboundReplaceOperation);
        patchBody = getPatchContent(ops);

        // pattern at index 1 is null
        getClient(authToken)
            .perform(patch("/api/ldn/ldnservices/" + notifyServiceEntity.getID())
                .content(patchBody)
                .contentType(MediaType.APPLICATION_JSON_PATCH_JSON))
            .andExpect(status().isBadRequest());
    }

    @Test
    public void NotifyServiceInboundPatternsReplaceOperationTest() throws Exception {

        context.turnOffAuthorisationSystem();

        NotifyServiceEntity notifyServiceEntity =
            NotifyServiceBuilder.createNotifyServiceBuilder(context)
                                .withName("service name")
                                .withDescription("service description")
                                .withUrl("service url")
                                .withLdnUrl("service ldn url")
                                .build();

        context.restoreAuthSystemState();

        List<Operation> ops = new ArrayList<Operation>();
        AddOperation inboundAddOperationOne = new AddOperation("notifyServiceInboundPatterns/-",
            "{\"pattern\":\"patternA\",\"constraint\":\"itemFilterA\",\"automatic\":\"false\"}");

        AddOperation inboundAddOperationTwo = new AddOperation("notifyServiceInboundPatterns/-",
            "{\"pattern\":\"patternB\",\"constraint\":\"itemFilterB\",\"automatic\":\"true\"}");

        ops.add(inboundAddOperationOne);
        ops.add(inboundAddOperationTwo);
        String patchBody = getPatchContent(ops);

        String authToken = getAuthToken(admin.getEmail(), password);
        getClient(authToken)
            .perform(patch("/api/ldn/ldnservices/" + notifyServiceEntity.getID())
                .content(patchBody)
                .contentType(MediaType.APPLICATION_JSON_PATCH_JSON))
            .andExpect(status().isOk())
            .andExpect(jsonPath("$.notifyServiceInboundPatterns", hasSize(2)))
            .andExpect(jsonPath("$.notifyServiceOutboundPatterns", empty()))
            .andExpect(jsonPath("$",
                allOf(
                    matchNotifyService(notifyServiceEntity.getID(), "service name", "service description",
                        "service url", "service ldn url"),
                    hasJsonPath("$.notifyServiceInboundPatterns", containsInAnyOrder(
                        matchNotifyServicePattern("patternA", "itemFilterA", false),
                        matchNotifyServicePattern("patternB", "itemFilterB", true)
                    ))
                )));

        ReplaceOperation inboundReplaceOperation = new ReplaceOperation("notifyServiceInboundPatterns",
            "[{\"pattern\":\"patternC\",\"constraint\":\"itemFilterC\",\"automatic\":\"true\"}," +
                "{\"pattern\":\"patternD\",\"constraint\":\"itemFilterD\",\"automatic\":\"true\"}]");
        ops.clear();
        ops.add(inboundReplaceOperation);
        patchBody = getPatchContent(ops);

        getClient(authToken)
            .perform(patch("/api/ldn/ldnservices/" + notifyServiceEntity.getID())
                .content(patchBody)
                .contentType(MediaType.APPLICATION_JSON_PATCH_JSON))
            .andExpect(status().isOk())
            .andExpect(jsonPath("$.notifyServiceInboundPatterns", hasSize(2)))
            .andExpect(jsonPath("$.notifyServiceOutboundPatterns", empty()))
            .andExpect(jsonPath("$",
                allOf(
                    matchNotifyService(notifyServiceEntity.getID(), "service name", "service description",
                        "service url", "service ldn url"),
                    hasJsonPath("$.notifyServiceInboundPatterns", containsInAnyOrder(
                        matchNotifyServicePattern("patternC", "itemFilterC", true),
                        matchNotifyServicePattern("patternD", "itemFilterD", true)
                    ))
                )));
    }

    @Test
    public void NotifyServiceInboundPatternsReplaceWithEmptyArrayOperationTest() throws Exception {

        context.turnOffAuthorisationSystem();

        NotifyServiceEntity notifyServiceEntity =
            NotifyServiceBuilder.createNotifyServiceBuilder(context)
                                .withName("service name")
                                .withDescription("service description")
                                .withUrl("service url")
                                .withLdnUrl("service ldn url")
                                .build();

        context.restoreAuthSystemState();

        List<Operation> ops = new ArrayList<Operation>();
        AddOperation inboundAddOperationOne = new AddOperation("notifyServiceInboundPatterns/-",
            "{\"pattern\":\"patternA\",\"constraint\":\"itemFilterA\",\"automatic\":\"false\"}");

        AddOperation inboundAddOperationTwo = new AddOperation("notifyServiceInboundPatterns/-",
            "{\"pattern\":\"patternB\",\"constraint\":\"itemFilterB\",\"automatic\":\"true\"}");

        ops.add(inboundAddOperationOne);
        ops.add(inboundAddOperationTwo);
        String patchBody = getPatchContent(ops);

        String authToken = getAuthToken(admin.getEmail(), password);
        getClient(authToken)
            .perform(patch("/api/ldn/ldnservices/" + notifyServiceEntity.getID())
                .content(patchBody)
                .contentType(MediaType.APPLICATION_JSON_PATCH_JSON))
            .andExpect(status().isOk())
            .andExpect(jsonPath("$.notifyServiceInboundPatterns", hasSize(2)))
            .andExpect(jsonPath("$.notifyServiceOutboundPatterns", empty()))
            .andExpect(jsonPath("$",
                allOf(
                    matchNotifyService(notifyServiceEntity.getID(), "service name", "service description",
                        "service url", "service ldn url"),
                    hasJsonPath("$.notifyServiceInboundPatterns", containsInAnyOrder(
                        matchNotifyServicePattern("patternA", "itemFilterA", false),
                        matchNotifyServicePattern("patternB", "itemFilterB", true)
                    ))
                )));

        // empty array will only remove all old patterns
        ReplaceOperation inboundReplaceOperation = new ReplaceOperation("notifyServiceInboundPatterns", "[]");
        ops.clear();
        ops.add(inboundReplaceOperation);
        patchBody = getPatchContent(ops);

        getClient(authToken)
            .perform(patch("/api/ldn/ldnservices/" + notifyServiceEntity.getID())
                .content(patchBody)
                .contentType(MediaType.APPLICATION_JSON_PATCH_JSON))
            .andExpect(status().isOk())
            .andExpect(jsonPath("$.notifyServiceInboundPatterns", empty()))
            .andExpect(jsonPath("$.notifyServiceOutboundPatterns", empty()));
    }

    @Test
    public void NotifyServiceInboundPatternsReplaceOperationBadRequestTest() throws Exception {

        context.turnOffAuthorisationSystem();

        NotifyServiceEntity notifyServiceEntity =
            NotifyServiceBuilder.createNotifyServiceBuilder(context)
                                .withName("service name")
                                .withDescription("service description")
                                .withUrl("service url")
                                .withLdnUrl("service ldn url")
                                .build();

        context.restoreAuthSystemState();

        List<Operation> ops = new ArrayList<Operation>();
        AddOperation inboundAddOperationOne = new AddOperation("notifyServiceInboundPatterns/-",
            "{\"pattern\":\"patternA\",\"constraint\":\"itemFilterA\",\"automatic\":\"false\"}");

        AddOperation inboundAddOperationTwo = new AddOperation("notifyServiceInboundPatterns/-",
            "{\"pattern\":\"patternB\",\"constraint\":\"itemFilterB\",\"automatic\":\"true\"}");

        ops.add(inboundAddOperationOne);
        ops.add(inboundAddOperationTwo);
        String patchBody = getPatchContent(ops);

        String authToken = getAuthToken(admin.getEmail(), password);
        getClient(authToken)
            .perform(patch("/api/ldn/ldnservices/" + notifyServiceEntity.getID())
                .content(patchBody)
                .contentType(MediaType.APPLICATION_JSON_PATCH_JSON))
            .andExpect(status().isOk())
            .andExpect(jsonPath("$.notifyServiceInboundPatterns", hasSize(2)))
            .andExpect(jsonPath("$.notifyServiceOutboundPatterns", empty()))
            .andExpect(jsonPath("$",
                allOf(
                    matchNotifyService(notifyServiceEntity.getID(), "service name", "service description",
                        "service url", "service ldn url"),
                    hasJsonPath("$.notifyServiceInboundPatterns", containsInAnyOrder(
                        matchNotifyServicePattern("patternA", "itemFilterA", false),
                        matchNotifyServicePattern("patternB", "itemFilterB", true)
                    ))
                )));

        // value must be an array not object
        ReplaceOperation inboundReplaceOperation = new ReplaceOperation("notifyServiceInboundPatterns",
            "{\"pattern\":\"patternB\",\"constraint\":\"itemFilterB\",\"automatic\":\"true\"}");
        ops.clear();
        ops.add(inboundReplaceOperation);
        patchBody = getPatchContent(ops);

        getClient(authToken)
            .perform(patch("/api/ldn/ldnservices/" + notifyServiceEntity.getID())
                .content(patchBody)
                .contentType(MediaType.APPLICATION_JSON_PATCH_JSON))
            .andExpect(status().isBadRequest());
    }

    @Test
    public void NotifyServiceOutboundPatternsReplaceOperationTest() throws Exception {

        context.turnOffAuthorisationSystem();

        NotifyServiceEntity notifyServiceEntity =
            NotifyServiceBuilder.createNotifyServiceBuilder(context)
                                .withName("service name")
                                .withDescription("service description")
                                .withUrl("service url")
                                .withLdnUrl("service ldn url")
                                .build();

        context.restoreAuthSystemState();

        List<Operation> ops = new ArrayList<Operation>();
        AddOperation outboundAddOperationOne = new AddOperation("notifyServiceOutboundPatterns/-",
            "{\"pattern\":\"patternA\",\"constraint\":\"itemFilterA\"}");

        AddOperation outboundAddOperationTwo = new AddOperation("notifyServiceOutboundPatterns/-",
            "{\"pattern\":\"patternB\",\"constraint\":\"itemFilterB\"}");

        ops.add(outboundAddOperationOne);
        ops.add(outboundAddOperationTwo);
        String patchBody = getPatchContent(ops);

        String authToken = getAuthToken(admin.getEmail(), password);
        getClient(authToken)
            .perform(patch("/api/ldn/ldnservices/" + notifyServiceEntity.getID())
                .content(patchBody)
                .contentType(MediaType.APPLICATION_JSON_PATCH_JSON))
            .andExpect(status().isOk())
            .andExpect(jsonPath("$.notifyServiceInboundPatterns", empty()))
            .andExpect(jsonPath("$.notifyServiceOutboundPatterns", hasSize(2)))
            .andExpect(jsonPath("$",
                allOf(
                    matchNotifyService(notifyServiceEntity.getID(), "service name", "service description",
                        "service url", "service ldn url"),
                    hasJsonPath("$.notifyServiceOutboundPatterns", containsInAnyOrder(
                        matchNotifyServicePattern("patternA", "itemFilterA"),
                        matchNotifyServicePattern("patternB", "itemFilterB")
                    ))
                )));

        ReplaceOperation outboundReplaceOperation = new ReplaceOperation("notifyServiceOutboundPatterns",
            "[{\"pattern\":\"patternC\",\"constraint\":\"itemFilterC\"}," +
                "{\"pattern\":\"patternD\",\"constraint\":\"itemFilterD\"}]");
        ops.clear();
        ops.add(outboundReplaceOperation);
        patchBody = getPatchContent(ops);

        getClient(authToken)
            .perform(patch("/api/ldn/ldnservices/" + notifyServiceEntity.getID())
                .content(patchBody)
                .contentType(MediaType.APPLICATION_JSON_PATCH_JSON))
            .andExpect(status().isOk())
            .andExpect(jsonPath("$.notifyServiceInboundPatterns", empty()))
            .andExpect(jsonPath("$.notifyServiceOutboundPatterns", hasSize(2)))
            .andExpect(jsonPath("$",
                allOf(
                    matchNotifyService(notifyServiceEntity.getID(), "service name", "service description",
                        "service url", "service ldn url"),
                    hasJsonPath("$.notifyServiceOutboundPatterns", containsInAnyOrder(
                        matchNotifyServicePattern("patternC", "itemFilterC"),
                        matchNotifyServicePattern("patternD", "itemFilterD")
                    ))
                )));
    }

    @Test
    public void NotifyServiceOutboundPatternsReplaceWithEmptyArrayOperationTest() throws Exception {

        context.turnOffAuthorisationSystem();

        NotifyServiceEntity notifyServiceEntity =
            NotifyServiceBuilder.createNotifyServiceBuilder(context)
                                .withName("service name")
                                .withDescription("service description")
                                .withUrl("service url")
                                .withLdnUrl("service ldn url")
                                .build();

        context.restoreAuthSystemState();

        List<Operation> ops = new ArrayList<Operation>();
        AddOperation outboundAddOperationOne = new AddOperation("notifyServiceOutboundPatterns/-",
            "{\"pattern\":\"patternA\",\"constraint\":\"itemFilterA\"}");

        AddOperation outboundAddOperationTwo = new AddOperation("notifyServiceOutboundPatterns/-",
            "{\"pattern\":\"patternB\",\"constraint\":\"itemFilterB\"}");

        ops.add(outboundAddOperationOne);
        ops.add(outboundAddOperationTwo);
        String patchBody = getPatchContent(ops);

        String authToken = getAuthToken(admin.getEmail(), password);
        getClient(authToken)
            .perform(patch("/api/ldn/ldnservices/" + notifyServiceEntity.getID())
                .content(patchBody)
                .contentType(MediaType.APPLICATION_JSON_PATCH_JSON))
            .andExpect(status().isOk())
            .andExpect(jsonPath("$.notifyServiceInboundPatterns", empty()))
            .andExpect(jsonPath("$.notifyServiceOutboundPatterns", hasSize(2)))
            .andExpect(jsonPath("$",
                allOf(
                    matchNotifyService(notifyServiceEntity.getID(), "service name", "service description",
                        "service url", "service ldn url"),
                    hasJsonPath("$.notifyServiceOutboundPatterns", containsInAnyOrder(
                        matchNotifyServicePattern("patternA", "itemFilterA"),
                        matchNotifyServicePattern("patternB", "itemFilterB")
                    ))
                )));

        // empty array will only remove all old patterns
        ReplaceOperation outboundReplaceOperation = new ReplaceOperation("notifyServiceOutboundPatterns", "[]");
        ops.clear();
        ops.add(outboundReplaceOperation);
        patchBody = getPatchContent(ops);

        getClient(authToken)
            .perform(patch("/api/ldn/ldnservices/" + notifyServiceEntity.getID())
                .content(patchBody)
                .contentType(MediaType.APPLICATION_JSON_PATCH_JSON))
            .andExpect(status().isOk())
            .andExpect(jsonPath("$.notifyServiceInboundPatterns", empty()))
            .andExpect(jsonPath("$.notifyServiceOutboundPatterns", empty()));
    }

    @Test
    public void NotifyServiceOutboundPatternsReplaceOperationBadRequestTest() throws Exception {

        context.turnOffAuthorisationSystem();

        NotifyServiceEntity notifyServiceEntity =
            NotifyServiceBuilder.createNotifyServiceBuilder(context)
                                .withName("service name")
                                .withDescription("service description")
                                .withUrl("service url")
                                .withLdnUrl("service ldn url")
                                .build();

        context.restoreAuthSystemState();

        List<Operation> ops = new ArrayList<Operation>();
        AddOperation outboundAddOperationOne = new AddOperation("notifyServiceOutboundPatterns/-",
            "{\"pattern\":\"patternA\",\"constraint\":\"itemFilterA\"}");

        AddOperation outboundAddOperationTwo = new AddOperation("notifyServiceOutboundPatterns/-",
            "{\"pattern\":\"patternB\",\"constraint\":\"itemFilterB\"}");

        ops.add(outboundAddOperationOne);
        ops.add(outboundAddOperationTwo);
        String patchBody = getPatchContent(ops);

        String authToken = getAuthToken(admin.getEmail(), password);
        getClient(authToken)
            .perform(patch("/api/ldn/ldnservices/" + notifyServiceEntity.getID())
                .content(patchBody)
                .contentType(MediaType.APPLICATION_JSON_PATCH_JSON))
            .andExpect(status().isOk())
            .andExpect(jsonPath("$.notifyServiceInboundPatterns", empty()))
            .andExpect(jsonPath("$.notifyServiceOutboundPatterns", hasSize(2)))
            .andExpect(jsonPath("$",
                allOf(
                    matchNotifyService(notifyServiceEntity.getID(), "service name", "service description",
                        "service url", "service ldn url"),
                    hasJsonPath("$.notifyServiceOutboundPatterns", containsInAnyOrder(
                        matchNotifyServicePattern("patternA", "itemFilterA"),
                        matchNotifyServicePattern("patternB", "itemFilterB")
                    ))
                )));

        // value must be an array not object
        ReplaceOperation outboundReplaceOperation = new ReplaceOperation("notifyServiceOutboundPatterns",
            "{\"pattern\":\"patternB\",\"constraint\":\"itemFilterB\"}");
        ops.clear();
        ops.add(outboundReplaceOperation);
        patchBody = getPatchContent(ops);

        getClient(authToken)
            .perform(patch("/api/ldn/ldnservices/" + notifyServiceEntity.getID())
                .content(patchBody)
                .contentType(MediaType.APPLICATION_JSON_PATCH_JSON))
            .andExpect(status().isBadRequest());
    }

    @Test
    public void NotifyServiceInboundPatternsRemoveOperationTest() throws Exception {

        context.turnOffAuthorisationSystem();

        NotifyServiceEntity notifyServiceEntity =
            NotifyServiceBuilder.createNotifyServiceBuilder(context)
                                .withName("service name")
                                .withDescription("service description")
                                .withUrl("service url")
                                .withLdnUrl("service ldn url")
                                .build();

        context.restoreAuthSystemState();

        List<Operation> ops = new ArrayList<Operation>();
        AddOperation inboundAddOperationOne = new AddOperation("notifyServiceInboundPatterns/-",
            "{\"pattern\":\"patternA\",\"constraint\":\"itemFilterA\",\"automatic\":\"false\"}");

        AddOperation inboundAddOperationTwo = new AddOperation("notifyServiceInboundPatterns/-",
            "{\"pattern\":\"patternB\",\"constraint\":\"itemFilterB\",\"automatic\":\"true\"}");

        ops.add(inboundAddOperationOne);
        ops.add(inboundAddOperationTwo);
        String patchBody = getPatchContent(ops);

        String authToken = getAuthToken(admin.getEmail(), password);
        getClient(authToken)
            .perform(patch("/api/ldn/ldnservices/" + notifyServiceEntity.getID())
                .content(patchBody)
                .contentType(MediaType.APPLICATION_JSON_PATCH_JSON))
            .andExpect(status().isOk())
            .andExpect(jsonPath("$.notifyServiceInboundPatterns", hasSize(2)))
            .andExpect(jsonPath("$.notifyServiceOutboundPatterns", empty()))
            .andExpect(jsonPath("$",
                allOf(
                    matchNotifyService(notifyServiceEntity.getID(), "service name", "service description",
                        "service url", "service ldn url"),
                    hasJsonPath("$.notifyServiceInboundPatterns", containsInAnyOrder(
                        matchNotifyServicePattern("patternA", "itemFilterA", false),
                        matchNotifyServicePattern("patternB", "itemFilterB", true)
                    ))
                )));

        RemoveOperation inboundRemoveOperation = new RemoveOperation("notifyServiceInboundPatterns");
        ops.clear();
        ops.add(inboundRemoveOperation);
        patchBody = getPatchContent(ops);

        getClient(authToken)
            .perform(patch("/api/ldn/ldnservices/" + notifyServiceEntity.getID())
                .content(patchBody)
                .contentType(MediaType.APPLICATION_JSON_PATCH_JSON))
            .andExpect(status().isOk())
            .andExpect(jsonPath("$.notifyServiceInboundPatterns", empty()))
            .andExpect(jsonPath("$.notifyServiceOutboundPatterns", empty()));
    }

    @Test
    public void NotifyServiceOutboundPatternsRemoveOperationTest() throws Exception {

        context.turnOffAuthorisationSystem();

        NotifyServiceEntity notifyServiceEntity =
            NotifyServiceBuilder.createNotifyServiceBuilder(context)
                                .withName("service name")
                                .withDescription("service description")
                                .withUrl("service url")
                                .withLdnUrl("service ldn url")
                                .build();

        context.restoreAuthSystemState();

        List<Operation> ops = new ArrayList<Operation>();
        AddOperation outboundAddOperationOne = new AddOperation("notifyServiceOutboundPatterns/-",
            "{\"pattern\":\"patternA\",\"constraint\":\"itemFilterA\"}");

        AddOperation outboundAddOperationTwo = new AddOperation("notifyServiceOutboundPatterns/-",
            "{\"pattern\":\"patternB\",\"constraint\":\"itemFilterB\"}");

        ops.add(outboundAddOperationOne);
        ops.add(outboundAddOperationTwo);
        String patchBody = getPatchContent(ops);

        String authToken = getAuthToken(admin.getEmail(), password);
        getClient(authToken)
            .perform(patch("/api/ldn/ldnservices/" + notifyServiceEntity.getID())
                .content(patchBody)
                .contentType(MediaType.APPLICATION_JSON_PATCH_JSON))
            .andExpect(status().isOk())
            .andExpect(jsonPath("$.notifyServiceInboundPatterns", empty()))
            .andExpect(jsonPath("$.notifyServiceOutboundPatterns", hasSize(2)))
            .andExpect(jsonPath("$",
                allOf(
                    matchNotifyService(notifyServiceEntity.getID(), "service name", "service description",
                        "service url", "service ldn url"),
                    hasJsonPath("$.notifyServiceOutboundPatterns", containsInAnyOrder(
                        matchNotifyServicePattern("patternA", "itemFilterA"),
                        matchNotifyServicePattern("patternB", "itemFilterB")
                    ))
                )));

        RemoveOperation outboundRemoveOperation = new RemoveOperation("notifyServiceOutboundPatterns");
        ops.clear();
        ops.add(outboundRemoveOperation);
        patchBody = getPatchContent(ops);

        getClient(authToken)
            .perform(patch("/api/ldn/ldnservices/" + notifyServiceEntity.getID())
                .content(patchBody)
                .contentType(MediaType.APPLICATION_JSON_PATCH_JSON))
            .andExpect(status().isOk())
            .andExpect(jsonPath("$.notifyServiceInboundPatterns", empty()))
            .andExpect(jsonPath("$.notifyServiceOutboundPatterns", empty()));
    }

    @Test
    public void NotifyServiceInboundPatternReplaceOperationTest() throws Exception {

        context.turnOffAuthorisationSystem();

        NotifyServiceEntity notifyServiceEntity =
            NotifyServiceBuilder.createNotifyServiceBuilder(context)
                                .withName("service name")
                                .withDescription("service description")
                                .withUrl("service url")
                                .withLdnUrl("service ldn url")
                                .build();

        context.restoreAuthSystemState();

        List<Operation> ops = new ArrayList<Operation>();
        AddOperation inboundAddOperationOne = new AddOperation("notifyServiceInboundPatterns/-",
            "{\"pattern\":\"patternA\",\"constraint\":\"itemFilterA\",\"automatic\":\"false\"}");

        AddOperation inboundAddOperationTwo = new AddOperation("notifyServiceInboundPatterns/-",
            "{\"pattern\":\"patternB\",\"constraint\":\"itemFilterB\",\"automatic\":\"true\"}");

        ops.add(inboundAddOperationOne);
        ops.add(inboundAddOperationTwo);
        String patchBody = getPatchContent(ops);

        String authToken = getAuthToken(admin.getEmail(), password);
        getClient(authToken)
            .perform(patch("/api/ldn/ldnservices/" + notifyServiceEntity.getID())
                .content(patchBody)
                .contentType(MediaType.APPLICATION_JSON_PATCH_JSON))
            .andExpect(status().isOk())
            .andExpect(jsonPath("$.notifyServiceInboundPatterns", hasSize(2)))
            .andExpect(jsonPath("$.notifyServiceOutboundPatterns", empty()))
            .andExpect(jsonPath("$",
                allOf(
                    matchNotifyService(notifyServiceEntity.getID(), "service name", "service description",
                        "service url", "service ldn url"),
                    hasJsonPath("$.notifyServiceInboundPatterns", contains(
                        matchNotifyServicePattern("patternA", "itemFilterA", false),
                        matchNotifyServicePattern("patternB", "itemFilterB", true)
                    ))
                )));

        ReplaceOperation inboundReplaceOperation = new ReplaceOperation("notifyServiceInboundPatterns[1]",
            "{\"pattern\":\"patternC\",\"constraint\":\"itemFilterC\",\"automatic\":\"false\"}");
        ops.clear();
        ops.add(inboundReplaceOperation);
        patchBody = getPatchContent(ops);

        getClient(authToken)
            .perform(patch("/api/ldn/ldnservices/" + notifyServiceEntity.getID())
                .content(patchBody)
                .contentType(MediaType.APPLICATION_JSON_PATCH_JSON))
            .andExpect(status().isOk())
            .andExpect(jsonPath("$.notifyServiceInboundPatterns", hasSize(2)))
            .andExpect(jsonPath("$.notifyServiceOutboundPatterns", empty()))
            .andExpect(jsonPath("$",
                allOf(
                    matchNotifyService(notifyServiceEntity.getID(), "service name", "service description",
                        "service url", "service ldn url"),
                    hasJsonPath("$.notifyServiceInboundPatterns", contains(
                        matchNotifyServicePattern("patternA", "itemFilterA", false),
                        matchNotifyServicePattern("patternC", "itemFilterC", false)
                    ))
                )));
    }

    @Test
    public void NotifyServiceOutboundPatternReplaceOperationTest() throws Exception {

        context.turnOffAuthorisationSystem();

        NotifyServiceEntity notifyServiceEntity =
            NotifyServiceBuilder.createNotifyServiceBuilder(context)
                                .withName("service name")
                                .withDescription("service description")
                                .withUrl("service url")
                                .withLdnUrl("service ldn url")
                                .build();

        context.restoreAuthSystemState();

        List<Operation> ops = new ArrayList<Operation>();
        AddOperation outboundAddOperationOne = new AddOperation("notifyServiceOutboundPatterns/-",
            "{\"pattern\":\"patternA\",\"constraint\":\"itemFilterA\"}");

        AddOperation outboundAddOperationTwo = new AddOperation("notifyServiceOutboundPatterns/-",
            "{\"pattern\":\"patternB\",\"constraint\":\"itemFilterB\"}");

        ops.add(outboundAddOperationOne);
        ops.add(outboundAddOperationTwo);
        String patchBody = getPatchContent(ops);

        String authToken = getAuthToken(admin.getEmail(), password);
        getClient(authToken)
            .perform(patch("/api/ldn/ldnservices/" + notifyServiceEntity.getID())
                .content(patchBody)
                .contentType(MediaType.APPLICATION_JSON_PATCH_JSON))
            .andExpect(status().isOk())
            .andExpect(jsonPath("$.notifyServiceInboundPatterns", empty()))
            .andExpect(jsonPath("$.notifyServiceOutboundPatterns", hasSize(2)))
            .andExpect(jsonPath("$",
                allOf(
                    matchNotifyService(notifyServiceEntity.getID(), "service name", "service description",
                        "service url", "service ldn url"),
                    hasJsonPath("$.notifyServiceOutboundPatterns", contains(
                        matchNotifyServicePattern("patternA", "itemFilterA"),
                        matchNotifyServicePattern("patternB", "itemFilterB")
                    ))
                )));

        ReplaceOperation outboundReplaceOperation = new ReplaceOperation("notifyServiceOutboundPatterns[0]",
            "{\"pattern\":\"patternC\",\"constraint\":\"itemFilterC\"}");
        ops.clear();
        ops.add(outboundReplaceOperation);
        patchBody = getPatchContent(ops);

        getClient(authToken)
            .perform(patch("/api/ldn/ldnservices/" + notifyServiceEntity.getID())
                .content(patchBody)
                .contentType(MediaType.APPLICATION_JSON_PATCH_JSON))
            .andExpect(status().isOk())
            .andExpect(jsonPath("$.notifyServiceInboundPatterns", empty()))
            .andExpect(jsonPath("$.notifyServiceOutboundPatterns", hasSize(2)))
            .andExpect(jsonPath("$",
                allOf(
                    matchNotifyService(notifyServiceEntity.getID(), "service name", "service description",
                        "service url", "service ldn url"),
                    hasJsonPath("$.notifyServiceOutboundPatterns", contains(
                        matchNotifyServicePattern("patternC", "itemFilterC"),
                        matchNotifyServicePattern("patternB", "itemFilterB")
                    ))
                )));
    }

    @Test
    public void NotifyServiceStatusReplaceOperationTest() throws Exception {

        context.turnOffAuthorisationSystem();
        NotifyServiceEntity notifyServiceEntity =
            NotifyServiceBuilder.createNotifyServiceBuilder(context)
                                .withName("service name")
                                .withDescription("service description")
                                .withUrl("service url")
                                .withLdnUrl("service ldn url")
                                .isEnabled(true)
                                .build();
        context.restoreAuthSystemState();

        List<Operation> ops = new ArrayList<Operation>();
        ReplaceOperation inboundReplaceOperation = new ReplaceOperation("/enabled", "false");
        ops.add(inboundReplaceOperation);
        String patchBody = getPatchContent(ops);

        String authToken = getAuthToken(admin.getEmail(), password);
        getClient(authToken)
            .perform(patch("/api/ldn/ldnservices/" + notifyServiceEntity.getID())
                .content(patchBody)
                .contentType(MediaType.APPLICATION_JSON_PATCH_JSON))
            .andExpect(status().isOk())
            .andExpect(jsonPath("$.notifyServiceInboundPatterns", empty()))
            .andExpect(jsonPath("$.notifyServiceOutboundPatterns", empty()))
            .andExpect(jsonPath("$", matchNotifyService(notifyServiceEntity.getID(), "service name",
                "service description", "service url", "service ldn url", false)));
    }

    @Test
    public void NotifyServiceStatusReplaceOperationTestBadRequestTest() throws Exception {

        context.turnOffAuthorisationSystem();
        NotifyServiceEntity notifyServiceEntity =
            NotifyServiceBuilder.createNotifyServiceBuilder(context)
                                .withName("service name")
                                .withDescription("service description")
                                .withUrl("service url")
                                .withLdnUrl("service ldn url")
                                .build();
        context.restoreAuthSystemState();

        List<Operation> ops = new ArrayList<Operation>();
        ReplaceOperation inboundReplaceOperation = new ReplaceOperation("/enabled", "test");
        ops.add(inboundReplaceOperation);
        String patchBody = getPatchContent(ops);

        String authToken = getAuthToken(admin.getEmail(), password);
        // patch not boolean value
        getClient(authToken)
            .perform(patch("/api/ldn/ldnservices/" + notifyServiceEntity.getID())
                .content(patchBody)
                .contentType(MediaType.APPLICATION_JSON_PATCH_JSON))
            .andExpect(status().isBadRequest());
    }

}<|MERGE_RESOLUTION|>--- conflicted
+++ resolved
@@ -168,12 +168,9 @@
         notifyServiceRest.setDescription("service description");
         notifyServiceRest.setUrl("service url");
         notifyServiceRest.setLdnUrl("service ldn url");
-<<<<<<< HEAD
         notifyServiceRest.setNotifyServiceInboundPatterns(List.of(inboundPatternRestOne, inboundPatternRestTwo));
         notifyServiceRest.setNotifyServiceOutboundPatterns(List.of(outboundPatternRest));
-=======
         notifyServiceRest.setEnabled(false);
->>>>>>> f402fd7e
 
         AtomicReference<Integer> idRef = new AtomicReference<Integer>();
         String authToken = getAuthToken(admin.getEmail(), password);
@@ -193,8 +190,7 @@
             .andExpect(jsonPath("$.notifyServiceOutboundPatterns", hasSize(1)))
             .andExpect(jsonPath("$", allOf(
                 matchNotifyService(idRef.get(), "service name", "service description",
-<<<<<<< HEAD
-                    "service url", "service ldn url"),
+                        "service url", "service ldn url", false),
                 hasJsonPath("$.notifyServiceInboundPatterns", containsInAnyOrder(
                     matchNotifyServicePattern("patternA", "itemFilterA", true),
                     matchNotifyServicePattern("patternB", null, false)
@@ -203,9 +199,6 @@
                     matchNotifyServicePattern("patternC", "itemFilterC")
                 )))
             ));
-=======
-                    "service url", "service ldn url", false)));
->>>>>>> f402fd7e
     }
 
     @Test
