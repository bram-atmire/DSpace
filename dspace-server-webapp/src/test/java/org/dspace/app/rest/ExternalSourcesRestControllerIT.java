/**
 * The contents of this file are subject to the license and copyright
 * detailed in the LICENSE and NOTICE files at the root of the source
 * tree and available online at
 *
 * http://www.dspace.org/license/
 */
package org.dspace.app.rest;
import static org.hamcrest.Matchers.contains;
import static org.hamcrest.Matchers.containsInAnyOrder;
import static org.springframework.test.web.servlet.request.MockMvcRequestBuilders.get;
import static org.springframework.test.web.servlet.result.MockMvcResultMatchers.jsonPath;
import static org.springframework.test.web.servlet.result.MockMvcResultMatchers.status;

import java.util.Arrays;
import java.util.List;

import org.dspace.app.rest.matcher.EntityTypeMatcher;
import org.dspace.app.rest.matcher.ExternalSourceEntryMatcher;
import org.dspace.app.rest.matcher.ExternalSourceMatcher;
import org.dspace.app.rest.matcher.PageMatcher;
import org.dspace.app.rest.test.AbstractControllerIntegrationTest;
import org.dspace.builder.EntityTypeBuilder;
import org.dspace.content.EntityType;
import org.dspace.external.provider.AbstractExternalDataProvider;
import org.dspace.external.provider.ExternalDataProvider;
import org.dspace.external.service.ExternalDataService;
import org.hamcrest.Matchers;
import org.junit.Test;
import org.springframework.beans.factory.annotation.Autowired;

public class ExternalSourcesRestControllerIT extends AbstractControllerIntegrationTest {

    @Autowired
    private ExternalDataService externalDataService;

    @Test
    public void findAllExternalSources() throws Exception {
        getClient().perform(get("/api/integration/externalsources"))
                            .andExpect(status().isOk())
                            .andExpect(jsonPath("$._embedded.externalsources", Matchers.hasItems(
                                ExternalSourceMatcher.matchExternalSource("mock", "mock", false),
                                ExternalSourceMatcher.matchExternalSource("orcid", "orcid", false),
<<<<<<< HEAD
                                ExternalSourceMatcher.matchExternalSource("suggestion", "suggestion", false),
=======
                                ExternalSourceMatcher.matchExternalSource("scopus", "scopus", false),
>>>>>>> de391f09
                                ExternalSourceMatcher.matchExternalSource(
                                    "sherpaJournalIssn", "sherpaJournalIssn", false),
                                ExternalSourceMatcher.matchExternalSource(
                                    "sherpaJournal", "sherpaJournal", false),
                                ExternalSourceMatcher.matchExternalSource(
                                    "sherpaPublisher", "sherpaPublisher", false),
                                ExternalSourceMatcher.matchExternalSource(
                                        "pubmed", "pubmed", false),
                                ExternalSourceMatcher.matchExternalSource(
                                        "openAIREFunding", "openAIREFunding", false)
                            )))
<<<<<<< HEAD
                            .andExpect(jsonPath("$.page.totalElements", Matchers.is(8)));
=======
                            .andExpect(jsonPath("$.page.totalElements", Matchers.is(9)));
>>>>>>> de391f09
    }

    @Test
    public void findOneExternalSourcesExistingSources() throws Exception {
        getClient().perform(get("/api/integration/externalsources/mock"))
                   .andExpect(status().isOk())
                   .andExpect(jsonPath("$", Matchers.is(
                       ExternalSourceMatcher.matchExternalSource("mock", "mock", false)
                   )));
    }
    @Test
    public void findOneExternalSourcesNotExistingSources() throws Exception {
        getClient().perform(get("/api/integration/externalsources/mock2"))
                   .andExpect(status().isNotFound());
    }

    @Test
    public void findOneExternalSourceEntryValue() throws Exception {
        getClient().perform(get("/api/integration/externalsources/mock/entryValues/one"))
                   .andExpect(status().isOk())
                    .andExpect(jsonPath("$", Matchers.is(
                        ExternalSourceEntryMatcher.matchExternalSourceEntry("one", "one", "one", "mock")
                    )));
    }

    @Test
    public void findOneExternalSourceEntryValueInvalidEntryId() throws Exception {
        getClient().perform(get("/api/integration/externalsources/mock/entryValues/entryIdInvalid"))
                   .andExpect(status().isNotFound());
    }

    @Test
    public void findOneExternalSourceEntryValueInvalidSource() throws Exception {
        getClient().perform(get("/api/integration/externalsources/mocktwo/entryValues/one"))
                   .andExpect(status().isNotFound());
    }

    @Test
    public void findOneExternalSourceEntriesInvalidSource() throws Exception {
        getClient().perform(get("/api/integration/externalsources/mocktwo/entries")
                                .param("query", "test"))
                   .andExpect(status().isNotFound());
    }

    @Test
    public void findOneExternalSourceEntriesApplicableQuery() throws Exception {
        getClient().perform(get("/api/integration/externalsources/mock/entries")
                                .param("query", "one"))
                   .andExpect(status().isOk())
                   .andExpect(jsonPath("$._embedded.externalSourceEntries", Matchers.containsInAnyOrder(
                       ExternalSourceEntryMatcher.matchExternalSourceEntry("one", "one", "one", "mock"),
                       ExternalSourceEntryMatcher.matchExternalSourceEntry("onetwo", "onetwo", "onetwo", "mock")
                   )))
                    .andExpect(jsonPath("$.page", PageMatcher.pageEntryWithTotalPagesAndElements(0, 20, 1, 2)));
    }

    @Test
    public void findOneExternalSourceEntriesApplicableQueryPagination() throws Exception {
        getClient().perform(get("/api/integration/externalsources/mock/entries")
                                .param("query", "one").param("size", "1"))
                   .andExpect(status().isOk())
                   .andExpect(jsonPath("$._embedded.externalSourceEntries", Matchers.hasItem(
                       ExternalSourceEntryMatcher.matchExternalSourceEntry("onetwo", "onetwo", "onetwo", "mock")
                   )))
                   .andExpect(jsonPath("$.page", PageMatcher.pageEntryWithTotalPagesAndElements(0, 1, 2, 2)));

        getClient().perform(get("/api/integration/externalsources/mock/entries")
                                .param("query", "one").param("size", "1").param("page", "1"))
                   .andExpect(status().isOk())
                   .andExpect(jsonPath("$._embedded.externalSourceEntries", Matchers.hasItem(
                       ExternalSourceEntryMatcher.matchExternalSourceEntry("one", "one", "one", "mock")
                   )))
                   .andExpect(jsonPath("$.page", PageMatcher.pageEntryWithTotalPagesAndElements(1, 1, 2, 2)));
    }

    @Test
    public void findOneExternalSourceEntriesNoReturnQuery() throws Exception {
        getClient().perform(get("/api/integration/externalsources/mock/entries")
                                .param("query", "randomqueryfornoresults"))
                   .andExpect(status().isOk())
                   .andExpect(jsonPath("$._embedded").doesNotExist());
    }

    @Test
    public void findOneExternalSourceEntriesNoQuery() throws Exception {
        getClient().perform(get("/api/integration/externalsources/mock/entries"))
                   .andExpect(status().isBadRequest());
    }

    @Test
    public void findExternalSourcesByEntityTypeTest() throws Exception {
        List<ExternalDataProvider> publicationProviders =
                externalDataService.getExternalDataProvidersForEntityType("Publication");
        List<ExternalDataProvider> journalProviders =
                externalDataService.getExternalDataProvidersForEntityType("Journal");

        getClient().perform(get("/api/integration/externalsources/search/findByEntityType")
                   .param("entityType", "Publication"))
                   .andExpect(status().isOk())
                   // Expect *at least* 3 Publication sources
                   .andExpect(jsonPath("$._embedded.externalsources", Matchers.hasItems(
                              ExternalSourceMatcher.matchExternalSource(publicationProviders.get(0)),
                              ExternalSourceMatcher.matchExternalSource(publicationProviders.get(1))
                              )))
                   .andExpect(jsonPath("$.page.totalElements", Matchers.is(publicationProviders.size())));

        getClient().perform(get("/api/integration/externalsources/search/findByEntityType")
                   .param("entityType", "Journal"))
                   .andExpect(status().isOk())
                   // Expect *at least* 5 Journal sources
                   .andExpect(jsonPath("$._embedded.externalsources", Matchers.hasItems(
                              ExternalSourceMatcher.matchExternalSource(journalProviders.get(0)),
                              ExternalSourceMatcher.matchExternalSource(journalProviders.get(1)),
                              ExternalSourceMatcher.matchExternalSource(journalProviders.get(2)),
                              ExternalSourceMatcher.matchExternalSource(journalProviders.get(3))
                              )))
                   .andExpect(jsonPath("$.page.totalElements", Matchers.is(journalProviders.size())));
    }

    @Test
    public void findExternalSourcesByEntityTypeBadRequestTest() throws Exception {
        getClient().perform(get("/api/integration/externalsources/search/findByEntityType"))
                   .andExpect(status().isBadRequest());
    }

    @Test
    public void findExternalSourcesByEntityTypePaginationTest() throws Exception {
        List<ExternalDataProvider> journalProviders =
                externalDataService.getExternalDataProvidersForEntityType("Journal");
        int numJournalProviders = journalProviders.size();

        // If we return 2 per page, determine number of pages we expect
        int pageSize = 2;
        int numberOfPages = (int) Math.ceil((double) numJournalProviders / pageSize);

        getClient().perform(get("/api/integration/externalsources/search/findByEntityType")
                   .param("entityType", "Journal")
                   .param("size", String.valueOf(pageSize)))
                   .andExpect(status().isOk())
                   .andExpect(jsonPath("$._embedded.externalsources", Matchers.contains(
                              ExternalSourceMatcher.matchExternalSource(journalProviders.get(0)),
                              ExternalSourceMatcher.matchExternalSource(journalProviders.get(1))
                              )))
                   .andExpect(jsonPath("$.page.totalPages", Matchers.is(numberOfPages)))
                   .andExpect(jsonPath("$.page.totalElements", Matchers.is(numJournalProviders)));

        getClient().perform(get("/api/integration/externalsources/search/findByEntityType")
                   .param("entityType", "Journal")
                   .param("page", "1")
                   .param("size", String.valueOf(pageSize)))
                   .andExpect(status().isOk())
                   .andExpect(jsonPath("$._embedded.externalsources", Matchers.contains(
                              ExternalSourceMatcher.matchExternalSource(journalProviders.get(2)),
                              ExternalSourceMatcher.matchExternalSource(journalProviders.get(3))
                              )))
                   .andExpect(jsonPath("$.page.totalPages", Matchers.is(numberOfPages)))
                   .andExpect(jsonPath("$.page.totalElements", Matchers.is(numJournalProviders)));
    }

    @Test
    public void findSupportedEntityTypesOfAnExternalDataProviderTest() throws Exception {
        context.turnOffAuthorisationSystem();

        EntityType publication = EntityTypeBuilder.createEntityTypeBuilder(context, "Publication").build();
        EntityType orgUnit = EntityTypeBuilder.createEntityTypeBuilder(context, "OrgUnit").build();
        EntityType project = EntityTypeBuilder.createEntityTypeBuilder(context, "Project").build();
        EntityType funding = EntityTypeBuilder.createEntityTypeBuilder(context, "Funding").build();

        context.restoreAuthSystemState();

        String tokenAdmin = getAuthToken(admin.getEmail(), password);

        try {
            ((AbstractExternalDataProvider) externalDataService.getExternalDataProvider("mock"))
                               .setSupportedEntityTypes(Arrays.asList("Publication", "OrgUnit"));
            ((AbstractExternalDataProvider) externalDataService.getExternalDataProvider("pubmed"))
                       .setSupportedEntityTypes(Arrays.asList("Project","Publication", "Funding"));

            getClient(tokenAdmin).perform(get("/api/integration/externalsources/mock/entityTypes"))
                                 .andExpect(status().isOk())
                                 .andExpect(jsonPath("$._embedded.entityTypes", containsInAnyOrder(
                                            EntityTypeMatcher.matchEntityTypeEntry(publication),
                                            EntityTypeMatcher.matchEntityTypeEntry(orgUnit)
                                            )))
                                 .andExpect(jsonPath("$.page.totalElements", Matchers.is(2)));

            getClient(tokenAdmin).perform(get("/api/integration/externalsources/pubmed/entityTypes"))
                                 .andExpect(status().isOk())
                                 .andExpect(jsonPath("$._embedded.entityTypes", containsInAnyOrder(
                                            EntityTypeMatcher.matchEntityTypeEntry(project),
                                            EntityTypeMatcher.matchEntityTypeEntry(publication),
                                            EntityTypeMatcher.matchEntityTypeEntry(funding)
                                            )))
                                 .andExpect(jsonPath("$.page.totalElements", Matchers.is(3)));
        } finally {
            ((AbstractExternalDataProvider) externalDataService.getExternalDataProvider("mock"))
                    .setSupportedEntityTypes(null);
            ((AbstractExternalDataProvider) externalDataService.getExternalDataProvider("pubmed"))
                    .setSupportedEntityTypes(null);
        }
    }

    @Test
    public void findSupportedEntityTypesOfAnExternalDataProviderNotFoundTest() throws Exception {
        context.turnOffAuthorisationSystem();

        EntityTypeBuilder.createEntityTypeBuilder(context, "Publication").build();

        context.restoreAuthSystemState();

        String tokenAdmin = getAuthToken(admin.getEmail(), password);
        getClient(tokenAdmin).perform(get("/api/integration/externalsources/WrongProvider/entityTypes"))
                             .andExpect(status().isNotFound());
    }

    @Test
    public void findSupportedEntityTypesOfAnExternalDataProviderEmptyResponseTest() throws Exception {
        ((AbstractExternalDataProvider) externalDataService.getExternalDataProvider("mock"))
                                                           .setSupportedEntityTypes(null);

        String tokenAdmin = getAuthToken(admin.getEmail(), password);
        getClient(tokenAdmin).perform(get("/api/integration/externalsources/mock/entityTypes"))
                             .andExpect(status().isOk())
                             .andExpect(jsonPath("$._embedded.entityTypes").isEmpty())
                             .andExpect(jsonPath("$.page.totalElements", Matchers.is(0)));
    }

    @Test
    public void findSupportedEntityTypesOfAnExternalDataProviderPaginationTest() throws Exception {
        context.turnOffAuthorisationSystem();

        EntityType publication = EntityTypeBuilder.createEntityTypeBuilder(context, "Publication").build();
        EntityType orgUnit = EntityTypeBuilder.createEntityTypeBuilder(context, "OrgUnit").build();
        EntityType project = EntityTypeBuilder.createEntityTypeBuilder(context, "Project").build();

        context.restoreAuthSystemState();

        String tokenAdmin = getAuthToken(admin.getEmail(), password);

        try {
            ((AbstractExternalDataProvider) externalDataService.getExternalDataProvider("mock"))
                    .setSupportedEntityTypes(Arrays.asList("Publication", "OrgUnit", "Project"));

            getClient(tokenAdmin).perform(get("/api/integration/externalsources/mock/entityTypes")
                                 .param("size", "2"))
                                 .andExpect(status().isOk())
                                 .andExpect(jsonPath("$._embedded.entityTypes", containsInAnyOrder(
                                            EntityTypeMatcher.matchEntityTypeEntry(publication),
                                            EntityTypeMatcher.matchEntityTypeEntry(project)
                                            )))
                                 .andExpect(jsonPath("$.page.totalPages", Matchers.is(2)))
                                 .andExpect(jsonPath("$.page.totalElements", Matchers.is(3)));

            getClient(tokenAdmin).perform(get("/api/integration/externalsources/mock/entityTypes")
                                 .param("page", "1")
                                 .param("size", "2"))
                                 .andExpect(status().isOk())
                                 .andExpect(jsonPath("$._embedded.entityTypes", contains(
                                            EntityTypeMatcher.matchEntityTypeEntry(orgUnit)
                                            )))
                                 .andExpect(jsonPath("$.page.totalPages", Matchers.is(2)))
                                 .andExpect(jsonPath("$.page.totalElements", Matchers.is(3)));

        } finally {
            ((AbstractExternalDataProvider) externalDataService.getExternalDataProvider("mock"))
                    .setSupportedEntityTypes(null);
        }
    }

}<|MERGE_RESOLUTION|>--- conflicted
+++ resolved
@@ -41,11 +41,8 @@
                             .andExpect(jsonPath("$._embedded.externalsources", Matchers.hasItems(
                                 ExternalSourceMatcher.matchExternalSource("mock", "mock", false),
                                 ExternalSourceMatcher.matchExternalSource("orcid", "orcid", false),
-<<<<<<< HEAD
                                 ExternalSourceMatcher.matchExternalSource("suggestion", "suggestion", false),
-=======
                                 ExternalSourceMatcher.matchExternalSource("scopus", "scopus", false),
->>>>>>> de391f09
                                 ExternalSourceMatcher.matchExternalSource(
                                     "sherpaJournalIssn", "sherpaJournalIssn", false),
                                 ExternalSourceMatcher.matchExternalSource(
@@ -57,11 +54,7 @@
                                 ExternalSourceMatcher.matchExternalSource(
                                         "openAIREFunding", "openAIREFunding", false)
                             )))
-<<<<<<< HEAD
-                            .andExpect(jsonPath("$.page.totalElements", Matchers.is(8)));
-=======
                             .andExpect(jsonPath("$.page.totalElements", Matchers.is(9)));
->>>>>>> de391f09
     }
 
     @Test
