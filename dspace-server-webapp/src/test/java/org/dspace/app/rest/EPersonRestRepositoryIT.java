--- conflicted
+++ resolved
@@ -62,15 +62,12 @@
 import org.dspace.content.Item;
 import org.dspace.eperson.EPerson;
 import org.dspace.eperson.Group;
-<<<<<<< HEAD
 import org.dspace.eperson.PasswordHash;
 import org.dspace.eperson.dao.RegistrationDataDAO;
 import org.dspace.eperson.service.AccountService;
 import org.dspace.eperson.service.EPersonService;
 import org.dspace.eperson.service.RegistrationDataService;
-=======
 import org.dspace.services.ConfigurationService;
->>>>>>> 124117c1
 import org.hamcrest.Matchers;
 import org.junit.Test;
 import org.springframework.beans.factory.annotation.Autowired;
@@ -79,7 +76,6 @@
 public class EPersonRestRepositoryIT extends AbstractControllerIntegrationTest {
 
     @Autowired
-<<<<<<< HEAD
     private AccountService accountService;
 
     @Autowired
@@ -90,9 +86,8 @@
 
     @Autowired
     private RegistrationDataDAO registrationDataDAO;
-=======
+    @Autowired
     private ConfigurationService configurationService;
->>>>>>> 124117c1
 
     @Test
     public void createTest() throws Exception {
@@ -1857,7 +1852,6 @@
     }
 
     @Test
-<<<<<<< HEAD
     public void patchReplacePasswordWithToken() throws Exception {
         context.turnOffAuthorisationSystem();
 
@@ -2646,7 +2640,9 @@
         } finally {
             EPersonBuilder.deleteEPerson(idRef.get());
         }
-=======
+    }
+
+    @Test
     public void findByMetadataByCommAdminAndByColAdminTest() throws Exception {
         context.turnOffAuthorisationSystem();
 
@@ -2805,7 +2801,6 @@
         getClient(tokenAdminComm).perform(get("/api/eperson/epersons/search/byMetadata")
                 .param("query", "Rossi"))
                 .andExpect(status().isForbidden());
->>>>>>> 124117c1
     }
 
     @Test
