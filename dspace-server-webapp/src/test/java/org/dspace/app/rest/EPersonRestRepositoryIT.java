--- conflicted
+++ resolved
@@ -109,11 +109,10 @@
     private ConfigurationService configurationService;
 
     @Autowired
-<<<<<<< HEAD
     private MetadataFieldService metadataFieldService;
-=======
+
+    @Autowired
     private ObjectMapper mapper;
->>>>>>> 7ef694f0
 
     @Test
     public void createTest() throws Exception {
