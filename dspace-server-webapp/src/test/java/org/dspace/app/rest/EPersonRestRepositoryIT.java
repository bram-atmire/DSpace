/**
 * The contents of this file are subject to the license and copyright
 * detailed in the LICENSE and NOTICE files at the root of the source
 * tree and available online at
 *
 * http://www.dspace.org/license/
 */
package org.dspace.app.rest;

import static com.jayway.jsonpath.matchers.JsonPathMatchers.hasJsonPath;
import static org.dspace.app.rest.matcher.MetadataMatcher.matchMetadata;
import static org.hamcrest.Matchers.containsInAnyOrder;
import static org.hamcrest.Matchers.empty;
import static org.hamcrest.Matchers.is;
import static org.hamcrest.Matchers.not;
import static org.hamcrest.Matchers.nullValue;
import static org.springframework.test.web.servlet.request.MockMvcRequestBuilders.delete;
import static org.springframework.test.web.servlet.request.MockMvcRequestBuilders.get;
import static org.springframework.test.web.servlet.request.MockMvcRequestBuilders.patch;
import static org.springframework.test.web.servlet.request.MockMvcRequestBuilders.post;
import static org.springframework.test.web.servlet.result.MockMvcResultMatchers.content;
import static org.springframework.test.web.servlet.result.MockMvcResultMatchers.jsonPath;
import static org.springframework.test.web.servlet.result.MockMvcResultMatchers.status;

import java.util.ArrayList;
import java.util.List;
import java.util.UUID;
import javax.ws.rs.core.MediaType;

import com.fasterxml.jackson.databind.ObjectMapper;
import org.dspace.app.rest.builder.CollectionBuilder;
import org.dspace.app.rest.builder.CommunityBuilder;
import org.dspace.app.rest.builder.EPersonBuilder;
import org.dspace.app.rest.builder.GroupBuilder;
import org.dspace.app.rest.builder.ItemBuilder;
import org.dspace.app.rest.matcher.EPersonMatcher;
import org.dspace.app.rest.matcher.GroupMatcher;
import org.dspace.app.rest.matcher.HalMatcher;
import org.dspace.app.rest.model.EPersonRest;
import org.dspace.app.rest.model.MetadataRest;
import org.dspace.app.rest.model.MetadataValueRest;
import org.dspace.app.rest.model.patch.Operation;
import org.dspace.app.rest.model.patch.ReplaceOperation;
import org.dspace.app.rest.test.AbstractControllerIntegrationTest;
import org.dspace.app.rest.test.MetadataPatchSuite;
import org.dspace.content.Collection;
import org.dspace.content.Item;
import org.dspace.eperson.EPerson;
import org.dspace.eperson.Group;
import org.hamcrest.Matchers;
import org.junit.Test;


public class EPersonRestRepositoryIT extends AbstractControllerIntegrationTest {


    @Test
    public void createTest() throws Exception {
        context.turnOffAuthorisationSystem();
        // we should check how to get it from Spring
        ObjectMapper mapper = new ObjectMapper();
        EPersonRest data = new EPersonRest();
        EPersonRest dataFull = new EPersonRest();
        MetadataRest metadataRest = new MetadataRest();
        data.setEmail("createtest@fake-email.com");
        data.setCanLogIn(true);
        MetadataValueRest surname = new MetadataValueRest();
        surname.setValue("Doe");
        metadataRest.put("eperson.lastname", surname);
        MetadataValueRest firstname = new MetadataValueRest();
        firstname.setValue("John");
        metadataRest.put("eperson.firstname", firstname);
        data.setMetadata(metadataRest);
        dataFull.setEmail("createtestFull@fake-email.com");
        dataFull.setCanLogIn(true);
        dataFull.setMetadata(metadataRest);

        String authToken = getAuthToken(admin.getEmail(), password);
        getClient(authToken).perform(post("/api/eperson/epersons")
                                        .content(mapper.writeValueAsBytes(data))
                                        .contentType(contentType)
                            .param("projection", "full"))
                            .andExpect(status().isCreated())
                            .andExpect(content().contentType(contentType))
                            .andExpect(jsonPath("$", EPersonMatcher.matchFullEmbeds()))
                            .andExpect(jsonPath("$", Matchers.allOf(
                               hasJsonPath("$.uuid", not(empty())),
                               // is it what you expect? EPerson.getName() returns the email...
                               //hasJsonPath("$.name", is("Doe John")),
                               hasJsonPath("$.email", is("createtest@fake-email.com")),
                               hasJsonPath("$.type", is("eperson")),
                               hasJsonPath("$.canLogIn", is(true)),
                               hasJsonPath("$.requireCertificate", is(false)),
                               hasJsonPath("$._links.self.href", not(empty())),
                               hasJsonPath("$.metadata", Matchers.allOf(
                                       matchMetadata("eperson.firstname", "John"),
                                       matchMetadata("eperson.lastname", "Doe")
                               )))));

        getClient(authToken).perform(post("/api/eperson/epersons")
                .content(mapper.writeValueAsBytes(dataFull))
                .contentType(contentType))
                .andExpect(status().isCreated())
                .andExpect(content().contentType(contentType))
                .andExpect(jsonPath("$", HalMatcher.matchNoEmbeds()));
        // TODO cleanup the context!!!
    }

    @Test
    public void findAllTest() throws Exception {
        context.turnOffAuthorisationSystem();

        EPerson newUser = EPersonBuilder.createEPerson(context)
                                        .withNameInMetadata("John", "Doe")
                                        .withEmail("Johndoe@fake-email.com")
                                        .build();

        String authToken = getAuthToken(admin.getEmail(), password);
        getClient(authToken).perform(get("/api/eperson/eperson"))
                   .andExpect(status().isOk())
                   .andExpect(content().contentType(contentType))
                   .andExpect(jsonPath("$._embedded.epersons", Matchers.containsInAnyOrder(
                       EPersonMatcher.matchEPersonEntry(newUser),
                       EPersonMatcher.matchEPersonOnEmail(admin.getEmail()),
                       EPersonMatcher.matchEPersonOnEmail(eperson.getEmail())
                   )))
                   .andExpect(jsonPath("$.page.size", is(20)))
                   .andExpect(jsonPath("$.page.totalElements", is(3)))
        ;

        getClient().perform(get("/api/eperson/epersons"))
                   .andExpect(status().isUnauthorized())
        ;
    }

    @Test
    public void findAllUnauthorizedTest() throws Exception {
        // Access endpoint without being authenticated
        getClient().perform(get("/api/eperson/eperson"))
                   .andExpect(status().isUnauthorized());
    }

    @Test
    public void findAllForbiddenTest() throws Exception {
        String authToken = getAuthToken(eperson.getEmail(), password);
        // Access endpoint logged in as an unprivileged user
        getClient(authToken).perform(get("/api/eperson/eperson"))
                            .andExpect(status().isForbidden());
    }

    @Test
    public void findAllPaginationTest() throws Exception {
        context.turnOffAuthorisationSystem();

        EPerson testEPerson = EPersonBuilder.createEPerson(context)
                                        .withNameInMetadata("John", "Doe")
                                        .withEmail("Johndoe@fake-email.com")
                                        .build();

        String authToken = getAuthToken(admin.getEmail(), password);
        // NOTE: /eperson/epersons endpoint returns users sorted by email
        // using size = 2 the first page will contain our new test user and default 'admin' ONLY
        getClient(authToken).perform(get("/api/eperson/epersons")
                                .param("size", "2"))
                   .andExpect(status().isOk())
                   .andExpect(content().contentType(contentType))
                   .andExpect(jsonPath("$._embedded.epersons", Matchers.containsInAnyOrder(
                           EPersonMatcher.matchEPersonEntry(testEPerson),
                           EPersonMatcher.matchEPersonOnEmail(admin.getEmail())
                   )))
                   .andExpect(jsonPath("$._embedded.epersons", Matchers.not(
                       Matchers.contains(
                           EPersonMatcher.matchEPersonOnEmail(eperson.getEmail())
                       )
                   )))
                   .andExpect(jsonPath("$.page.size", is(2)))
                   .andExpect(jsonPath("$.page.totalElements", is(3)))
        ;

        // using size = 2 the *second* page will contains our default 'eperson' ONLY
        getClient(authToken).perform(get("/api/eperson/epersons")
                                .param("size", "2")
                                .param("page", "1"))
                   .andExpect(status().isOk())
                   .andExpect(content().contentType(contentType))
                   .andExpect(jsonPath("$._embedded.epersons", Matchers.contains(
                       EPersonMatcher.matchEPersonOnEmail(eperson.getEmail())
                   )))
                   .andExpect(jsonPath("$._embedded.epersons", Matchers.hasSize(1)))
                   .andExpect(jsonPath("$.page.size", is(2)))
                   .andExpect(jsonPath("$.page.totalElements", is(3)))
        ;

        getClient().perform(get("/api/eperson/epersons"))
                   .andExpect(status().isUnauthorized())
        ;
    }


    @Test
    public void findOneTest() throws Exception {
        context.turnOffAuthorisationSystem();

        EPerson ePerson = EPersonBuilder.createEPerson(context)
                                        .withNameInMetadata("John", "Doe")
                                        .withEmail("Johndoe@fake-email.com")
                                        .build();

        EPerson ePerson2 = EPersonBuilder.createEPerson(context)
                                         .withNameInMetadata("Jane", "Smith")
                                         .withEmail("janesmith@fake-email.com")
                                         .build();

        // When full projection is requested, response should include expected properties, links, and embeds.
        String authToken = getAuthToken(admin.getEmail(), password);
        getClient(authToken).perform(get("/api/eperson/epersons/" + ePerson2.getID()).param("projection", "full"))
                   .andExpect(status().isOk())
                   .andExpect(jsonPath("$", EPersonMatcher.matchFullEmbeds()))
                   .andExpect(content().contentType(contentType))
                   .andExpect(jsonPath("$", is(
                       EPersonMatcher.matchEPersonEntry(ePerson2)
                   )))
                   .andExpect(jsonPath("$", Matchers.not(
                       is(
                           EPersonMatcher.matchEPersonEntry(ePerson)
                       )
                   )))
        ;

        // When no projection is requested, response should include expected properties, links, and no embeds.
        getClient(authToken).perform(get("/api/eperson/epersons/" + ePerson2.getID()))
                .andExpect(status().isOk())
                .andExpect(jsonPath("$", HalMatcher.matchNoEmbeds()))
        ;

    }

    @Test
    public void readEpersonAuthorizationTest() throws Exception {
        context.turnOffAuthorisationSystem();

        EPerson ePerson1 = EPersonBuilder.createEPerson(context)
                                        .withNameInMetadata("John", "Doe")
                                        .withEmail("Johndoe@fake-email.com")
                                        .build();

        EPerson ePerson2 = EPersonBuilder.createEPerson(context)
                                         .withNameInMetadata("Jane", "Smith")
                                         .withEmail("janesmith@fake-email.com")
                                         .build();


        // Verify admin can access information about any user (and only one user is included in response)
        String authToken = getAuthToken(admin.getEmail(), password);
        getClient(authToken).perform(get("/api/eperson/epersons/" + ePerson2.getID()))
                   .andExpect(status().isOk())
                   .andExpect(content().contentType(contentType))
                   .andExpect(jsonPath("$", is(
                       EPersonMatcher.matchEPersonEntry(ePerson2)
                   )))
                   .andExpect(jsonPath("$", Matchers.not(
                       is(
                           EPersonMatcher.matchEPersonEntry(ePerson1)
                       )
                   )))
                   .andExpect(jsonPath("$._links.self.href",
                                       Matchers.containsString("/api/eperson/epersons/" + ePerson2.getID())));


        // Verify an unprivileged user cannot access information about a *different* user
        String epersonToken = getAuthToken(eperson.getEmail(), password);
        getClient(epersonToken).perform(get("/api/eperson/epersons/" + ePerson2.getID()))
                               .andExpect(status().isForbidden());

        // Verify an unprivilegd user can access information about himself/herself
        getClient(epersonToken).perform(get("/api/eperson/epersons/" + eperson.getID()))
                .andExpect(status().isOk())
                .andExpect(content().contentType(contentType))
                .andExpect(jsonPath("$", is(
                        EPersonMatcher.matchEPersonOnEmail(eperson.getEmail())
                )))
                .andExpect(jsonPath("$._links.self.href",
                                    Matchers.containsString("/api/eperson/epersons/" + eperson.getID())));

    }

    @Test
    public void findOneTestWrongUUID() throws Exception {
        context.turnOffAuthorisationSystem();

        EPerson testEPerson1 = EPersonBuilder.createEPerson(context)
                                        .withNameInMetadata("John", "Doe")
                                        .withEmail("Johndoe@fake-email.com")
                                        .build();

        EPerson testEPerson2 = EPersonBuilder.createEPerson(context)
                                         .withNameInMetadata("Jane", "Smith")
                                         .withEmail("janesmith@fake-email.com")
                                         .build();

        String authToken = getAuthToken(admin.getEmail(), password);
        getClient(authToken).perform(get("/api/eperson/epersons/" + UUID.randomUUID()))
                   .andExpect(status().isNotFound());

    }

    @Test
    public void searchMethodsExist() throws Exception {
        String authToken = getAuthToken(admin.getEmail(), password);
        getClient(authToken).perform(get("/api/eperson/epersons"))
                .andExpect(jsonPath("$._links.search.href", Matchers.notNullValue()));

        getClient(authToken).perform(get("/api/eperson/epersons/search"))
        .andExpect(status().isOk())
        .andExpect(content().contentType(contentType))
        .andExpect(jsonPath("$._links.byEmail", Matchers.notNullValue()))
        .andExpect(jsonPath("$._links.byMetadata", Matchers.notNullValue()));
    }

    @Test
    public void findByEmail() throws Exception {
        context.turnOffAuthorisationSystem();

        EPerson ePerson = EPersonBuilder.createEPerson(context)
                                        .withNameInMetadata("John", "Doe")
                                        .withEmail("Johndoe@fake-email.com")
                                        .build();

        // create a second eperson to put the previous one in a no special position (is not the first as we have default
        // epersons is not the latest created)
        EPerson ePerson2 = EPersonBuilder.createEPerson(context)
                                         .withNameInMetadata("Jane", "Smith")
                                         .withEmail("janesmith@fake-email.com")
                                         .build();

        String authToken = getAuthToken(admin.getEmail(), password);
        getClient(authToken).perform(get("/api/eperson/epersons/search/byEmail")
                                             .param("email", ePerson.getEmail()))
                            .andExpect(status().isOk())
                            .andExpect(content().contentType(contentType))
                            .andExpect(jsonPath("$", is(
                                    EPersonMatcher.matchEPersonEntry(ePerson)
                            )));

        // it must be case-insensitive
        getClient(authToken).perform(get("/api/eperson/epersons/search/byEmail")
                                             .param("email", ePerson.getEmail().toUpperCase()))
                            .andExpect(status().isOk())
                            .andExpect(content().contentType(contentType))
                            .andExpect(jsonPath("$", is(
                                    EPersonMatcher.matchEPersonEntry(ePerson)
                            )));
    }

    @Test
    public void findByEmailUndefined() throws Exception {
        String authToken = getAuthToken(admin.getEmail(), password);
        getClient(authToken).perform(get("/api/eperson/epersons/search/byEmail")
                                             .param("email", "undefined@undefined.com"))
                            .andExpect(status().isNoContent());
    }

    @Test
    public void findByEmailMissingParameter() throws Exception {
        String authToken = getAuthToken(admin.getEmail(), password);
        getClient(authToken).perform(get("/api/eperson/epersons/search/byEmail"))
                            .andExpect(status().isBadRequest());
    }

    @Test
<<<<<<< HEAD
    public void findByMetadata() throws Exception {
=======
    public void findByMetadataUsingLastName() throws Exception {
>>>>>>> 0039b309
        context.turnOffAuthorisationSystem();
        EPerson ePerson = EPersonBuilder.createEPerson(context)
                                        .withNameInMetadata("John", "Doe")
                                        .withEmail("Johndoe@fake-email.com")
                                        .build();

        EPerson ePerson2 = EPersonBuilder.createEPerson(context)
                                         .withNameInMetadata("Jane", "Smith")
                                         .withEmail("janesmith@fake-email.com")
                                         .build();

        EPerson ePerson3 = EPersonBuilder.createEPerson(context)
                .withNameInMetadata("Tom", "Doe")
                .withEmail("tomdoe@fake-email.com")
                .build();

        EPerson ePerson4 = EPersonBuilder.createEPerson(context)
                .withNameInMetadata("Dirk", "Doe-Postfix")
                .withEmail("dirkdoepostfix@fake-email.com")
                .build();

        EPerson ePerson5 = EPersonBuilder.createEPerson(context)
                .withNameInMetadata("Harry", "Prefix-Doe")
                .withEmail("harrydoeprefix@fake-email.com")
                .build();

        String authToken = getAuthToken(admin.getEmail(), password);
        getClient(authToken).perform(get("/api/eperson/epersons/search/byMetadata")
                    .param("query", ePerson.getLastName()))
                    .andExpect(status().isOk())
                    .andExpect(content().contentType(contentType))
                    .andExpect(jsonPath("$._embedded.epersons", Matchers.containsInAnyOrder(
                            EPersonMatcher.matchEPersonEntry(ePerson),
                            EPersonMatcher.matchEPersonEntry(ePerson3),
                            EPersonMatcher.matchEPersonEntry(ePerson4),
                            EPersonMatcher.matchEPersonEntry(ePerson5)
                    )))
                    .andExpect(jsonPath("$.page.totalElements", is(4)));

        // it must be case insensitive
        getClient(authToken).perform(get("/api/eperson/epersons/search/byMetadata")
                .param("query", ePerson.getLastName().toLowerCase()))
                .andExpect(status().isOk())
                .andExpect(content().contentType(contentType))
                .andExpect(jsonPath("$._embedded.epersons", Matchers.containsInAnyOrder(
                        EPersonMatcher.matchEPersonEntry(ePerson),
                        EPersonMatcher.matchEPersonEntry(ePerson3),
                        EPersonMatcher.matchEPersonEntry(ePerson4),
                        EPersonMatcher.matchEPersonEntry(ePerson5)
                )))
                .andExpect(jsonPath("$.page.totalElements", is(4)));
    }

    @Test
<<<<<<< HEAD
    public void findByMetadataUnauthorized() throws Exception {
        getClient().perform(get("/api/eperson/epersons/search/byMetadata")
                                             .param("query", "Doe, John"))
                            .andExpect(status().isUnauthorized());
    }

    @Test
    public void findByMetadataForbidden() throws Exception {
        String authToken = getAuthToken(eperson.getEmail(), password);
        getClient(authToken).perform(get("/api/eperson/epersons/search/byMetadata")
                                             .param("query", "Doe, John"))
                            .andExpect(status().isForbidden());
    }

    @Test
    public void findByMetadataUndefined() throws Exception {
        String authToken = getAuthToken(admin.getEmail(), password);
        getClient(authToken).perform(get("/api/eperson/epersons/search/byMetadata")
=======
    public void findByMetadataUsingFirstName() throws Exception {
        context.turnOffAuthorisationSystem();
        EPerson ePerson = EPersonBuilder.createEPerson(context)
                                        .withNameInMetadata("John", "Doe")
                                        .withEmail("Johndoe@fake-email.com")
                                        .build();

        EPerson ePerson2 = EPersonBuilder.createEPerson(context)
                                         .withNameInMetadata("Jane", "Smith")
                                         .withEmail("janesmith@fake-email.com")
                                         .build();

        EPerson ePerson3 = EPersonBuilder.createEPerson(context)
                .withNameInMetadata("John", "Smith")
                .withEmail("tomdoe@fake-email.com")
                .build();

        EPerson ePerson4 = EPersonBuilder.createEPerson(context)
                .withNameInMetadata("John-Postfix", "Smath")
                .withEmail("dirkdoepostfix@fake-email.com")
                .build();

        EPerson ePerson5 = EPersonBuilder.createEPerson(context)
                .withNameInMetadata("Prefix-John", "Smoth")
                .withEmail("harrydoeprefix@fake-email.com")
                .build();

        String authToken = getAuthToken(admin.getEmail(), password);
        getClient(authToken).perform(get("/api/eperson/epersons/search/byMetadata")
                    .param("query", ePerson.getFirstName()))
                    .andExpect(status().isOk())
                    .andExpect(content().contentType(contentType))
                    .andExpect(jsonPath("$._embedded.epersons", Matchers.containsInAnyOrder(
                            EPersonMatcher.matchEPersonEntry(ePerson),
                            EPersonMatcher.matchEPersonEntry(ePerson3),
                            EPersonMatcher.matchEPersonEntry(ePerson4),
                            EPersonMatcher.matchEPersonEntry(ePerson5)
                    )))
                    .andExpect(jsonPath("$.page.totalElements", is(4)));

        // it must be case insensitive
        getClient(authToken).perform(get("/api/eperson/epersons/search/byMetadata")
                .param("query", ePerson.getFirstName().toLowerCase()))
                .andExpect(status().isOk())
                .andExpect(content().contentType(contentType))
                .andExpect(jsonPath("$._embedded.epersons", Matchers.containsInAnyOrder(
                        EPersonMatcher.matchEPersonEntry(ePerson),
                        EPersonMatcher.matchEPersonEntry(ePerson3),
                        EPersonMatcher.matchEPersonEntry(ePerson4),
                        EPersonMatcher.matchEPersonEntry(ePerson5)
                )))
                .andExpect(jsonPath("$.page.totalElements", is(4)));
    }

    @Test
    public void findByMetadataUsingEmail() throws Exception {
        context.turnOffAuthorisationSystem();
        EPerson ePerson = EPersonBuilder.createEPerson(context)
                                        .withNameInMetadata("John", "Doe")
                                        .withEmail("Johndoe@fake-email.com")
                                        .build();

        EPerson ePerson2 = EPersonBuilder.createEPerson(context)
                                         .withNameInMetadata("Jane", "Smith")
                                         .withEmail("janesmith@fake-email.com")
                                         .build();

        EPerson ePerson3 = EPersonBuilder.createEPerson(context)
                                         .withNameInMetadata("Tom", "Doe")
                                         .withEmail("tomdoe@fake-email.com")
                                         .build();

        EPerson ePerson4 = EPersonBuilder.createEPerson(context)
                                         .withNameInMetadata("Dirk", "Doe-Postfix")
                                         .withEmail("dirkdoepostfix@fake-email.com")
                                         .build();

        EPerson ePerson5 = EPersonBuilder.createEPerson(context)
                                         .withNameInMetadata("Harry", "Prefix-Doe")
                                         .withEmail("harrydoeprefix@fake-email.com")
                                         .build();

        String authToken = getAuthToken(admin.getEmail(), password);
        getClient(authToken).perform(get("/api/eperson/epersons/search/byMetadata")
                                             .param("query", ePerson.getEmail()))
                            .andExpect(status().isOk())
                            .andExpect(content().contentType(contentType))
                            .andExpect(jsonPath("$._embedded.epersons", Matchers.contains(
                                    EPersonMatcher.matchEPersonEntry(ePerson)
                            )))
                            .andExpect(jsonPath("$.page.totalElements", is(1)));

        // it must be case insensitive
        getClient(authToken).perform(get("/api/eperson/epersons/search/byMetadata")
                                             .param("query", ePerson.getEmail().toLowerCase()))
                            .andExpect(status().isOk())
                            .andExpect(content().contentType(contentType))
                            .andExpect(jsonPath("$._embedded.epersons", Matchers.contains(
                                    EPersonMatcher.matchEPersonEntry(ePerson)
                            )))
                            .andExpect(jsonPath("$.page.totalElements", is(1)));
    }

    @Test
    public void findByMetadataUsingUuid() throws Exception {
        context.turnOffAuthorisationSystem();
        EPerson ePerson = EPersonBuilder.createEPerson(context)
                                        .withNameInMetadata("John", "Doe")
                                        .withEmail("Johndoe@fake-email.com")
                                        .build();

        EPerson ePerson2 = EPersonBuilder.createEPerson(context)
                                         .withNameInMetadata("Jane", "Smith")
                                         .withEmail("janesmith@fake-email.com")
                                         .build();

        EPerson ePerson3 = EPersonBuilder.createEPerson(context)
                                         .withNameInMetadata("Tom", "Doe")
                                         .withEmail("tomdoe@fake-email.com")
                                         .build();

        EPerson ePerson4 = EPersonBuilder.createEPerson(context)
                                         .withNameInMetadata("Dirk", "Doe-Postfix")
                                         .withEmail("dirkdoepostfix@fake-email.com")
                                         .build();

        EPerson ePerson5 = EPersonBuilder.createEPerson(context)
                                         .withNameInMetadata("Harry", "Prefix-Doe")
                                         .withEmail("harrydoeprefix@fake-email.com")
                                         .build();

        String authToken = getAuthToken(admin.getEmail(), password);
        getClient(authToken).perform(get("/api/eperson/epersons/search/byMetadata")
                                             .param("query", String.valueOf(ePerson.getID())))
                            .andExpect(status().isOk())
                            .andExpect(content().contentType(contentType))
                            .andExpect(jsonPath("$._embedded.epersons", Matchers.contains(
                                    EPersonMatcher.matchEPersonEntry(ePerson)
                            )))
                            .andExpect(jsonPath("$.page.totalElements", is(1)));

        // it must be case insensitive
        getClient(authToken).perform(get("/api/eperson/epersons/search/byMetadata")
                                             .param("query", String.valueOf(ePerson.getID()).toLowerCase()))
                            .andExpect(status().isOk())
                            .andExpect(content().contentType(contentType))
                            .andExpect(jsonPath("$._embedded.epersons", Matchers.contains(
                                    EPersonMatcher.matchEPersonEntry(ePerson)
                            )))
                            .andExpect(jsonPath("$.page.totalElements", is(1)));
    }


    @Test
    public void findByMetadataUnauthorized() throws Exception {
        getClient().perform(get("/api/eperson/epersons/search/byMetadata")
                                             .param("query", "Doe, John"))
                            .andExpect(status().isUnauthorized());
    }

    @Test
    public void findByMetadataForbidden() throws Exception {
        String authToken = getAuthToken(eperson.getEmail(), password);
        getClient(authToken).perform(get("/api/eperson/epersons/search/byMetadata")
                                             .param("query", "Doe, John"))
                            .andExpect(status().isForbidden());
    }

    @Test
    public void findByMetadataUndefined() throws Exception {
        String authToken = getAuthToken(admin.getEmail(), password);
        getClient(authToken).perform(get("/api/eperson/epersons/search/byMetadata")
>>>>>>> 0039b309
                .param("query", "Doe, John"))
        .andExpect(status().isOk())
        .andExpect(content().contentType(contentType))
        .andExpect(jsonPath("$.page.totalElements", is(0)));
    }

    @Test
    public void findByMetadataMissingParameter() throws Exception {
        String authToken = getAuthToken(admin.getEmail(), password);
        getClient(authToken).perform(get("/api/eperson/epersons/search/byMetadata"))
                .andExpect(status().isBadRequest());
    }

    @Test
    public void deleteOne() throws Exception {
        context.turnOffAuthorisationSystem();
        EPerson ePerson = EPersonBuilder.createEPerson(context)
                                        .withNameInMetadata("John", "Doe")
                                        .withEmail("Johndoe@fake-email.com")
                                        .build();

        String token = getAuthToken(admin.getEmail(), password);

        // Delete
        getClient(token).perform(delete("/api/eperson/epersons/" + ePerson.getID()))
                .andExpect(status().is(204));

        // Verify 404 after delete
        getClient().perform(get("/api/eperson/epersons/" + ePerson.getID()))
                .andExpect(status().isNotFound());
    }

    @Test
    public void deleteUnauthorized() throws Exception {
        context.turnOffAuthorisationSystem();
        EPerson ePerson = EPersonBuilder.createEPerson(context)
                                        .withNameInMetadata("John", "Doe")
                                        .withEmail("Johndoe@fake-email.com")
                                        .build();

        // login as a basic user
        String token = getAuthToken(eperson.getEmail(), password);

        // Delete using an unauthorized user
        getClient(token).perform(delete("/api/eperson/epersons/" + ePerson.getID()))
                .andExpect(status().isForbidden());

        // login as admin
        String adminToken = getAuthToken(admin.getEmail(), password);

        // Verify the eperson is still here
        getClient(adminToken).perform(get("/api/eperson/epersons/" + ePerson.getID()))
                .andExpect(status().isOk());
    }

    @Test
    public void deleteForbidden() throws Exception {
        context.turnOffAuthorisationSystem();
        EPerson ePerson = EPersonBuilder.createEPerson(context)
                                        .withNameInMetadata("John", "Doe")
                                        .withEmail("Johndoe@fake-email.com")
                                        .build();

        // Delete as anonymous user
        getClient().perform(delete("/api/eperson/epersons/" + ePerson.getID()))
                .andExpect(status().isUnauthorized());

        // login as admin
        String adminToken = getAuthToken(admin.getEmail(), password);

        // Verify the eperson is still here
        getClient(adminToken).perform(get("/api/eperson/epersons/" + ePerson.getID()))
                .andExpect(status().isOk());
    }

    @Test
    public void deleteViolatingConstraints() throws Exception {
        // We turn off the authorization system in order to create the structure as defined below
        context.turnOffAuthorisationSystem();

        EPerson ePerson = EPersonBuilder.createEPerson(context)
                .withNameInMetadata("Sample", "Submitter")
                .withEmail("submitter@fake-email.com")
                .build();

        // force the use of the new user for subsequent operation
        context.setCurrentUser(ePerson);

        // ** GIVEN **
        // 1. A community with a logo
        parentCommunity = CommunityBuilder.createCommunity(context).withName("Community").withLogo("logo_community")
                                          .build();

        // 2. A collection with a logo
        Collection col = CollectionBuilder.createCollection(context, parentCommunity).withName("Collection")
                                          .withLogo("logo_collection").build();


        // 3. Create an item that will prevent the deletation of the eperson account (it is the submitter)
        Item item = ItemBuilder.createItem(context, col).build();

        String token = getAuthToken(admin.getEmail(), password);

        // 422 error when trying to DELETE the eperson=submitter
        getClient(token).perform(delete("/api/eperson/epersons/" + ePerson.getID()))
                   .andExpect(status().is(422));

        // Verify the eperson is still here
        getClient(token).perform(get("/api/eperson/epersons/" + ePerson.getID()))
                .andExpect(status().isOk());
    }

    @Test
    public void patchByForbiddenUser() throws Exception {

        context.turnOffAuthorisationSystem();

        EPerson ePerson = EPersonBuilder.createEPerson(context)
                                        .withNameInMetadata("John", "Doe")
                                        .withEmail("Johndoe@fake-email.com")
                                        .build();

        List<Operation> ops = new ArrayList<Operation>();
        ReplaceOperation replaceOperation = new ReplaceOperation("/netid", "newNetId");
        ops.add(replaceOperation);
        String patchBody = getPatchContent(ops);

        String token = getAuthToken(eperson.getEmail(), password);

        // should be forbidden.
        getClient(token).perform(patch("/api/eperson/epersons/" + ePerson.getID())
                .content(patchBody)
                .contentType(MediaType.APPLICATION_JSON_PATCH_JSON))
                   .andExpect(status().isForbidden());

        token = getAuthToken(admin.getEmail(), password);

        getClient(token).perform(get("/api/eperson/epersons/" + ePerson.getID()))
                        .andExpect(status().isOk())
                        .andExpect(jsonPath("$.netid", Matchers.is(nullValue())));

    }

    @Test
    public void patchByAnonymousUser() throws Exception {

        context.turnOffAuthorisationSystem();

        EPerson ePerson = EPersonBuilder.createEPerson(context)
                                        .withNameInMetadata("John", "Doe")
                                        .withEmail("Johndoe@fake-email.com")
                                        .build();

        List<Operation> ops = new ArrayList<Operation>();
        ReplaceOperation replaceOperation = new ReplaceOperation("/netid", "newNetId");
        ops.add(replaceOperation);
        String patchBody = getPatchContent(ops);
        // should be unauthorized.
        getClient().perform(patch("/api/eperson/epersons/" + ePerson.getID())
                .content(patchBody)
                .contentType(MediaType.APPLICATION_JSON_PATCH_JSON))
                        .andExpect(status().isUnauthorized());

        String token = getAuthToken(admin.getEmail(), password);

        getClient(token).perform(get("/api/eperson/epersons/" + ePerson.getID()))
                        .andExpect(status().isOk())
                        .andExpect(jsonPath("$.netid", Matchers.is(nullValue())));

    }

    @Test
    public void patchNetId() throws Exception {

        context.turnOffAuthorisationSystem();

        EPerson ePerson = EPersonBuilder.createEPerson(context)
                                        .withNameInMetadata("John", "Doe")
                                        .withEmail("Johndoe@fake-email.com")
                                        .withNetId("testId")
                                        .build();

        List<Operation> ops = new ArrayList<Operation>();
        ReplaceOperation replaceOperation = new ReplaceOperation("/netid", "newNetId");
        ops.add(replaceOperation);
        String patchBody = getPatchContent(ops);

        String token = getAuthToken(admin.getEmail(), password);

        // update net id
        getClient(token).perform(patch("/api/eperson/epersons/" + ePerson.getID())
                .content(patchBody)
                .contentType(MediaType.APPLICATION_JSON_PATCH_JSON))
                        .andExpect(status().isOk())
                        .andExpect(jsonPath("$.netid", Matchers.is("newNetId")))
                        .andExpect(jsonPath("$.email", Matchers.is("johndoe@fake-email.com")))
                        .andExpect(jsonPath("$.canLogIn", Matchers.is(false)));

    }

    @Test
    public void patchUsingStringForBoolean() throws Exception {

        context.turnOffAuthorisationSystem();

        EPerson ePerson = EPersonBuilder.createEPerson(context)
                                        .withNameInMetadata("John", "Doe")
                                        .withEmail("Johndoe@fake-email.com")
                                        .withNetId("testId")
                                        .build();

        String token = getAuthToken(admin.getEmail(), password);

        List<Operation> ops = new ArrayList<Operation>();

        // String should be converted to boolean.
        ReplaceOperation replaceOperation = new ReplaceOperation("/canLogin", "true");
        ops.add(replaceOperation);
        String patchBody = getPatchContent(ops);

        // updatecan login
        getClient(token).perform(patch("/api/eperson/epersons/" + ePerson.getID())
            .content(patchBody)
            .contentType(MediaType.APPLICATION_JSON_PATCH_JSON))
                        .andExpect(status().isOk())
                        .andExpect(jsonPath("$.netid", Matchers.is("testId")))
                        .andExpect(jsonPath("$.email", Matchers.is("johndoe@fake-email.com")))
                        .andExpect(jsonPath("$.canLogIn", Matchers.is(true)));

        // String should be converted to boolean.
        replaceOperation = new ReplaceOperation("/canLogin", "false");
        ops.set(0, replaceOperation);
        patchBody = getPatchContent(ops);

        // update can login
        getClient(token).perform(patch("/api/eperson/epersons/" + ePerson.getID())
            .content(patchBody)
            .contentType(MediaType.APPLICATION_JSON_PATCH_JSON))
                        .andExpect(status().isOk())
                        .andExpect(jsonPath("$.netid", Matchers.is("testId")))
                        .andExpect(jsonPath("$.email", Matchers.is("johndoe@fake-email.com")))
                        .andExpect(jsonPath("$.canLogIn", Matchers.is(false)));

    }

    @Test
    public void replaceOnNonExistentValue() throws Exception {

        context.turnOffAuthorisationSystem();

        EPerson ePerson = EPersonBuilder.createEPerson(context)
                                        .withNameInMetadata("John", "Doe")
                                        .withEmail("Johndoe@fake-email.com")
                                        .build();

        List<Operation> ops = new ArrayList<Operation>();
        ReplaceOperation replaceOperation = new ReplaceOperation("/netid", "newNetId");
        ops.add(replaceOperation);
        String patchBody = getPatchContent(ops);

        String token = getAuthToken(admin.getEmail(), password);

        // update of netId should fail.
        getClient(token).perform(patch("/api/eperson/epersons/" + ePerson.getID())
                .content(patchBody)
                .contentType(MediaType.APPLICATION_JSON_PATCH_JSON))
                        .andExpect(status().isBadRequest());

        getClient(token).perform(get("/api/eperson/epersons/" + ePerson.getID()))
                        .andExpect(status().isOk())
                        .andExpect(jsonPath("$.email", Matchers.is("johndoe@fake-email.com")))
                        .andExpect(jsonPath("$.netid", Matchers.nullValue()));

    }

    @Test
    public void patchNetIdMissingValue() throws Exception {

        context.turnOffAuthorisationSystem();

        EPerson ePerson = EPersonBuilder.createEPerson(context)
                                        .withNameInMetadata("John", "Doe")
                                        .withEmail("Johndoe@fake-email.com")
                                        .withNetId("testId")
                                        .build();

        String newId = "newId";

        String token = getAuthToken(admin.getEmail(), password);

        List<Operation> ops = new ArrayList<Operation>();
        ReplaceOperation replaceOperation = new ReplaceOperation("/netid", newId);
        ops.add(replaceOperation);
        String patchBody = getPatchContent(ops);

        // initialize to true
        getClient(token).perform(patch("/api/eperson/epersons/" + ePerson.getID())
                .content(patchBody)
                .contentType(MediaType.APPLICATION_JSON_PATCH_JSON))
                        .andExpect(status().isOk())
                        .andExpect(jsonPath("$.netid", Matchers.is(newId)));


        List<Operation> ops2 = new ArrayList<Operation>();
        ReplaceOperation replaceOperation2 = new ReplaceOperation("/netid", null);
        ops2.add(replaceOperation2);
        patchBody = getPatchContent(ops2);

        // should return bad request
        getClient(token).perform(patch("/api/eperson/epersons/" + ePerson.getID())
                .content(patchBody)
                .contentType(MediaType.APPLICATION_JSON_PATCH_JSON))
                        .andExpect(status().isBadRequest());

        // value should be unchanged.
        getClient(token).perform(get("/api/eperson/epersons/" + ePerson.getID()))
                        .andExpect(status().isOk())
                        .andExpect(jsonPath("$.netid", Matchers.is(newId)))
                        .andExpect(jsonPath("$.email", Matchers.is("johndoe@fake-email.com")))
                        .andExpect(jsonPath("$.canLogIn", Matchers.is(false)));


    }

    @Test
    public void patchCanLogin() throws Exception {

        context.turnOffAuthorisationSystem();

        EPerson ePerson = EPersonBuilder.createEPerson(context)
                                        .withNameInMetadata("John", "Doe")
                                        .withEmail("Johndoe@fake-email.com")
                                        .build();

        List<Operation> ops = new ArrayList<Operation>();
        ReplaceOperation replaceOperation = new ReplaceOperation("/canLogin", true);
        ops.add(replaceOperation);
        String patchBody = getPatchContent(ops);

        String token = getAuthToken(admin.getEmail(), password);

        // updates canLogIn to true
        getClient(token).perform(patch("/api/eperson/epersons/" + ePerson.getID())
                .content(patchBody)
                .contentType(MediaType.APPLICATION_JSON_PATCH_JSON))
                        .andExpect(status().isOk())
                        .andExpect(jsonPath("$.canLogIn", Matchers.is(true)))
                        .andExpect(jsonPath("$.email", Matchers.is("johndoe@fake-email.com")))
                        .andExpect(jsonPath("$.netid", Matchers.nullValue()));


    }

    @Test
    public void patchCanLoginMissingValue() throws Exception {

        context.turnOffAuthorisationSystem();

        EPerson ePerson = EPersonBuilder.createEPerson(context)
                                        .withNameInMetadata("John", "Doe")
                                        .withEmail("Johndoe@fake-email.com")
                                        .build();

        String token = getAuthToken(admin.getEmail(), password);

        List<Operation> ops = new ArrayList<Operation>();
        ReplaceOperation replaceOperation = new ReplaceOperation("/canLogin", true);
        ops.add(replaceOperation);
        String patchBody = getPatchContent(ops);

        // initialize to true
        getClient(token).perform(patch("/api/eperson/epersons/" + ePerson.getID())
                .content(patchBody)
                .contentType(MediaType.APPLICATION_JSON_PATCH_JSON))
                        .andExpect(status().isOk())
                        .andExpect(jsonPath("$.canLogIn", Matchers.is(true)));;


        List<Operation> ops2 = new ArrayList<Operation>();
        ReplaceOperation replaceOperation2 = new ReplaceOperation("/canLogin", null);
        ops2.add(replaceOperation2);
        patchBody = getPatchContent(ops2);

        // should return bad request
        getClient(token).perform(patch("/api/eperson/epersons/" + ePerson.getID())
                .content(patchBody)
                .contentType(MediaType.APPLICATION_JSON_PATCH_JSON))
                        .andExpect(status().isBadRequest());

        // value should still be true.
        getClient(token).perform(get("/api/eperson/epersons/" + ePerson.getID()))
                        .andExpect(status().isOk())
                        .andExpect(jsonPath("$.canLogIn", Matchers.is(true)))
                        .andExpect(jsonPath("$.email", Matchers.is("johndoe@fake-email.com")))
                        .andExpect(jsonPath("$.requireCertificate", Matchers.is(false)));

    }

    @Test
    public void patchRequireCertificate() throws Exception {

        context.turnOffAuthorisationSystem();

        EPerson ePerson = EPersonBuilder.createEPerson(context)
                                        .withNameInMetadata("John", "Doe")
                                        .withEmail("Johndoe@fake-email.com")
                                        .build();

        List<Operation> ops = new ArrayList<Operation>();
        // Boolean operations should accept either string or boolean as value. Try boolean.
        ReplaceOperation replaceOperation = new ReplaceOperation("/certificate", false);
        ops.add(replaceOperation);
        String patchBody = getPatchContent(ops);

        String token = getAuthToken(admin.getEmail(), password);

        // updates requireCertificate to false
        getClient(token).perform(patch("/api/eperson/epersons/" + ePerson.getID())
                .content(patchBody)
                .contentType(MediaType.APPLICATION_JSON_PATCH_JSON))
                        .andExpect(status().isOk())
                        .andExpect(jsonPath("$.requireCertificate", Matchers.is(false)))
                        .andExpect(jsonPath("$.email", Matchers.is("johndoe@fake-email.com")))
                        .andExpect(jsonPath("$.netid", Matchers.nullValue()));

    }

    @Test
    public void patchRequireCertificateMissingValue() throws Exception {

        context.turnOffAuthorisationSystem();

        EPerson ePerson = EPersonBuilder.createEPerson(context)
                                        .withNameInMetadata("John", "Doe")
                                        .withEmail("Johndoe@fake-email.com")
                                        .build();

        String token = getAuthToken(admin.getEmail(), password);

        List<Operation> ops = new ArrayList<Operation>();
        ReplaceOperation replaceOperation = new ReplaceOperation("/certificate", true);
        ops.add(replaceOperation);
        String patchBody = getPatchContent(ops);

        // initialize to true
        getClient(token).perform(patch("/api/eperson/epersons/" + ePerson.getID())
                .content(patchBody)
                .contentType(MediaType.APPLICATION_JSON_PATCH_JSON))
                        .andExpect(status().isOk())
                        .andExpect(jsonPath("$.requireCertificate", Matchers.is(true)));;

        List<Operation> ops2 = new ArrayList<Operation>();
        ReplaceOperation replaceOperation2 = new ReplaceOperation("/certificate",null);
        ops2.add(replaceOperation2);
        patchBody = getPatchContent(ops2);

        // should return bad request
        getClient(token).perform(patch("/api/eperson/epersons/" + ePerson.getID())
                .content(patchBody)
                .contentType(MediaType.APPLICATION_JSON_PATCH_JSON))
                        .andExpect(status().isBadRequest());

        // value should still be true.
        getClient(token).perform(get("/api/eperson/epersons/" + ePerson.getID()))
                        .andExpect(status().isOk())
                        .andExpect(jsonPath("$.requireCertificate", Matchers.is(true)))
                        .andExpect(jsonPath("$.email", Matchers.is("johndoe@fake-email.com")))
                        .andExpect(jsonPath("$.canLogIn", Matchers.is(false)));


    }

    @Test
    public void patchPassword() throws Exception {

        context.turnOffAuthorisationSystem();

        EPerson ePerson = EPersonBuilder.createEPerson(context)
                                        .withNameInMetadata("John", "Doe")
                                        .withEmail("Johndoe@fake-email.com")
                                        .withPassword(password)
                                        .build();

        String newPassword = "newpassword";

        List<Operation> ops = new ArrayList<Operation>();
        ReplaceOperation replaceOperation = new ReplaceOperation("/password", newPassword);
        ops.add(replaceOperation);
        String patchBody = getPatchContent(ops);

        String token = getAuthToken(admin.getEmail(), password);

        // updates password
        getClient(token).perform(patch("/api/eperson/epersons/" + ePerson.getID())
                .content(patchBody)
                .contentType(MediaType.APPLICATION_JSON_PATCH_JSON))
                        .andExpect(status().isOk());

        // login with new password
        token = getAuthToken(ePerson.getEmail(), newPassword);
        getClient(token).perform(get("/api/"))
                        .andExpect(status().isOk());

    }

    @Test
    public void patchPasswordIsForbidden() throws Exception {

        context.turnOffAuthorisationSystem();

        EPerson ePerson1 = EPersonBuilder.createEPerson(context)
                                        .withNameInMetadata("John", "Doe")
                                        .withEmail("Johndoe@fake-email.com")
                                        .withPassword(password)
                                        .build();

        EPerson ePerson2 = EPersonBuilder.createEPerson(context)
                                          .withNameInMetadata("Jane", "Doe")
                                          .withEmail("Janedoe@fake-email.com")
                                          .withPassword(password)
                                          .build();

        String newPassword = "newpassword";

        List<Operation> ops = new ArrayList<Operation>();
        ReplaceOperation replaceOperation = new ReplaceOperation("/password", newPassword);
        ops.add(replaceOperation);
        String patchBody = getPatchContent(ops);

        // eperson one
        String token = getAuthToken(ePerson1.getEmail(), password);

        // should not be able to update the password of eperson two
        getClient(token).perform(patch("/api/eperson/epersons/" + ePerson2.getID())
                .content(patchBody)
                .contentType(MediaType.APPLICATION_JSON_PATCH_JSON))
                        .andExpect(status().isForbidden());

        // login with old password
        token = getAuthToken(ePerson2.getEmail(), password);
        getClient(token).perform(get("/api/"))
                        .andExpect(status().isOk());

    }
    @Test
    public void patchPasswordForNonAdminUser() throws Exception {

        context.turnOffAuthorisationSystem();

        EPerson ePerson = EPersonBuilder.createEPerson(context)
                                        .withNameInMetadata("John", "Doe")
                                        .withEmail("Johndoe@fake-email.com")
                                        .withPassword(password)
                                        .build();

        String newPassword = "newpassword";

        context.restoreAuthSystemState();

        List<Operation> ops = new ArrayList<Operation>();
        ReplaceOperation replaceOperation = new ReplaceOperation("/password", newPassword);
        ops.add(replaceOperation);
        String patchBody = getPatchContent(ops);

        String token = getAuthToken(ePerson.getEmail(), password);

        // updates password
        getClient(token).perform(patch("/api/eperson/epersons/" + ePerson.getID())
                .content(patchBody)
                .contentType(MediaType.APPLICATION_JSON_PATCH_JSON))
                        .andExpect(status().isOk());

        // login with new password
        token = getAuthToken(ePerson.getEmail(), newPassword);
        getClient(token).perform(get("/api/"))
                        .andExpect(status().isOk());

    }

    @Test
    public void patchPasswordReplaceOnNonExistentValue() throws Exception {

        context.turnOffAuthorisationSystem();

        EPerson ePerson = EPersonBuilder.createEPerson(context)
                .withNameInMetadata("John", "Doe")
                .withEmail("Johndoe@fake-email.com")
                .build();

        String newPassword = "newpassword";

        List<Operation> ops = new ArrayList<Operation>();
        ReplaceOperation replaceOperation = new ReplaceOperation("/password", newPassword);
        ops.add(replaceOperation);
        String patchBody = getPatchContent(ops);

        String token = getAuthToken(admin.getEmail(), password);

        // replace of password should fail
        getClient(token).perform(patch("/api/eperson/epersons/" + ePerson.getID())
                .content(patchBody)
                .contentType(MediaType.APPLICATION_JSON_PATCH_JSON))
                .andExpect(status().isBadRequest());
    }

    @Test
    public void patchCanLoginNonAdminUser() throws Exception {
        context.turnOffAuthorisationSystem();

        EPerson ePerson = EPersonBuilder.createEPerson(context)
                                        .withNameInMetadata("John", "Doe")
                                        .withEmail("CanLogin@fake-email.com")
                                        .withPassword(password)
                                        .build();

        context.restoreAuthSystemState();

        ReplaceOperation replaceOperation = new ReplaceOperation("/canLogin", true);
        List<Operation> ops = new ArrayList<Operation>();
        ops.add(replaceOperation);
        String patchBody = getPatchContent(ops);

        String token = getAuthToken(ePerson.getEmail(), password);

        // should return
        getClient(token).perform(patch("/api/eperson/epersons/" + ePerson.getID())
                .content(patchBody)
                .contentType(MediaType.APPLICATION_JSON_PATCH_JSON))
                        .andExpect(status().isForbidden());

    }

    @Test
    public void patchCertificateNonAdminUser() throws Exception {
        context.turnOffAuthorisationSystem();

        EPerson ePerson = EPersonBuilder.createEPerson(context)
                                        .withNameInMetadata("John", "Doe")
                                        .withEmail("CanLogin@fake-email.com")
                                        .withPassword(password)
                                        .build();

        context.restoreAuthSystemState();

        ReplaceOperation replaceOperation = new ReplaceOperation("/certificate", true);
        List<Operation> ops = new ArrayList<Operation>();
        ops.add(replaceOperation);
        String patchBody = getPatchContent(ops);

        String token = getAuthToken(ePerson.getEmail(), password);

        // should return
        getClient(token).perform(patch("/api/eperson/epersons/" + ePerson.getID())
                .content(patchBody)
                .contentType(MediaType.APPLICATION_JSON_PATCH_JSON))
                        .andExpect(status().isForbidden());

    }

    @Test
    public void patchPasswordMissingValue() throws Exception {

        context.turnOffAuthorisationSystem();

        EPerson ePerson = EPersonBuilder.createEPerson(context)
                                        .withNameInMetadata("John", "Doe")
                                        .withEmail("Johndoe@fake-email.com")
                                        .withPassword("testpass79bC")
                                        .build();

        String token = getAuthToken(admin.getEmail(), password);

        String newPassword = "newpass";

        List<Operation> ops = new ArrayList<Operation>();
        ReplaceOperation replaceOperation = new ReplaceOperation("/password", newPassword);
        ops.add(replaceOperation);
        String patchBody = getPatchContent(ops);

        // initialize passwd
        getClient(token).perform(patch("/api/eperson/epersons/" + ePerson.getID())
                .content(patchBody)
                .contentType(MediaType.APPLICATION_JSON_PATCH_JSON))
                        .andExpect(status().isOk());


        List<Operation> ops2 = new ArrayList<Operation>();
        ReplaceOperation replaceOperation2 = new ReplaceOperation("/password", null);
        ops2.add(replaceOperation2);
        patchBody = getPatchContent(ops2);

        // should return bad request
        getClient(token).perform(patch("/api/eperson/epersons/" + ePerson.getID())
                .content(patchBody)
                .contentType(MediaType.APPLICATION_JSON_PATCH_JSON))
                        .andExpect(status().isBadRequest());

        // login with original password
        token = getAuthToken(ePerson.getEmail(), newPassword);
        getClient(token).perform(get("/api/"))
                        .andExpect(status().isOk());

    }

    @Test
    public void patchEmail() throws Exception {

        context.turnOffAuthorisationSystem();

        EPerson ePerson = EPersonBuilder.createEPerson(context)
                                        .withNameInMetadata("John", "Doe")
                                        .withEmail("Johndoe@fake-email.com")
                                        .withPassword(password)
                                        .build();

        String newEmail = "janedoe@real-email.com";

        List<Operation> ops = new ArrayList<Operation>();
        ReplaceOperation replaceOperation = new ReplaceOperation("/email", newEmail);
        ops.add(replaceOperation);
        String patchBody = getPatchContent(ops);

        String token = getAuthToken(admin.getEmail(), password);

        // updates email
        getClient(token).perform(patch("/api/eperson/epersons/" + ePerson.getID())
                .content(patchBody)
                .contentType(MediaType.APPLICATION_JSON_PATCH_JSON))
                        .andExpect(jsonPath("$.email", Matchers.is(newEmail)))
                        .andExpect(status().isOk());

        // login with new email address
        token = getAuthToken(newEmail, password);
        getClient(token).perform(get("/api/"))
                        .andExpect(status().isOk());

    }

    @Test
    public void patchEmailNonAdminUser() throws Exception {
        context.turnOffAuthorisationSystem();

        EPerson ePerson = EPersonBuilder.createEPerson(context)
                                        .withNameInMetadata("John", "Doe")
                                        .withEmail("Johndoe@fake-email.com")
                                        .withPassword(password)
                                        .build();

        context.restoreAuthSystemState();

        String newEmail = "new@email.com";

        ReplaceOperation replaceOperation = new ReplaceOperation("/email", newEmail);
        List<Operation> ops = new ArrayList<Operation>();
        ops.add(replaceOperation);
        String patchBody = getPatchContent(ops);

        String token = getAuthToken(ePerson.getEmail(), password);

        // returns 403
        getClient(token).perform(patch("/api/eperson/epersons/" + ePerson.getID())
                .content(patchBody)
                .contentType(MediaType.APPLICATION_JSON_PATCH_JSON))
                        .andExpect(status().isForbidden());

    }

    @Test
    public void patchEmailMissingValue() throws Exception {

        context.turnOffAuthorisationSystem();

        EPerson ePerson = EPersonBuilder.createEPerson(context)
                                        .withNameInMetadata("John", "Doe")
                                        .withEmail("Johndoe@fake-email.com")
                                        .withPassword(password)
                                        .build();

        String token = getAuthToken(admin.getEmail(), password);

        List<Operation> ops = new ArrayList<Operation>();
        ReplaceOperation replaceOperation2 = new ReplaceOperation("/email", null);
        ops.add(replaceOperation2);
        String patchBody = getPatchContent(ops);

        // should return bad request
        getClient(token).perform(patch("/api/eperson/epersons/" + ePerson.getID())
                .content(patchBody)
                .contentType(MediaType.APPLICATION_JSON_PATCH_JSON))
                        .andExpect(status().isBadRequest());

        // login with original password
        token = getAuthToken(ePerson.getEmail(), password);
        getClient(token).perform(get("/api/"))
                        .andExpect(status().isOk());

    }

    @Test
    public void patchMultipleOperationsWithSuccess() throws Exception {

        context.turnOffAuthorisationSystem();

        EPerson ePerson = EPersonBuilder.createEPerson(context)
                                        .withNameInMetadata("John", "Doe")
                                        .withEmail("Johndoe@fake-email.com")
                                        .withNetId("testId")
                                        .build();

        String token = getAuthToken(admin.getEmail(), password);

        List<Operation> ops = new ArrayList<Operation>();

        ReplaceOperation replaceOperation1 = new ReplaceOperation("/canLogin", true);
        ops.add(replaceOperation1);
        ReplaceOperation replaceOperation2 = new ReplaceOperation("/netid", "multitestId");
        ops.add(replaceOperation2);
        ReplaceOperation replaceOperation3 = new ReplaceOperation("/certificate", true);
        ops.add(replaceOperation3);
        String patchBody = getPatchContent(ops);

        getClient(token).perform(patch("/api/eperson/epersons/" + ePerson.getID())
                .content(patchBody)
                .contentType(MediaType.APPLICATION_JSON_PATCH_JSON))
                        .andExpect(status().isOk())
                        .andExpect(jsonPath("$.canLogIn", Matchers.is(true)))
                        .andExpect(jsonPath("$.netid", Matchers.is("multitestId")))
                        .andExpect(jsonPath("$.requireCertificate", Matchers.is(true)));

    }

    @Test
    public void patchMultipleOperationsWithFailure() throws Exception {

        context.turnOffAuthorisationSystem();

        EPerson ePerson = EPersonBuilder.createEPerson(context)
                                        .withNameInMetadata("John", "Doe")
                                        .withEmail("Johndoe@fake-email.com")
                                        .build();

        String token = getAuthToken(admin.getEmail(), password);

        List<Operation> ops = new ArrayList<Operation>();
        ReplaceOperation replaceOperation0 = new ReplaceOperation("/canLogin", true);
        ops.add(replaceOperation0);
        String patchBody = getPatchContent(ops);

        // Initialized canLogIn value is true.
        getClient(token).perform(patch("/api/eperson/epersons/" + ePerson.getID())
                .content(patchBody)
                .contentType(MediaType.APPLICATION_JSON_PATCH_JSON))
                        .andExpect(status().isOk())
                        .andExpect(jsonPath("$.canLogIn", Matchers.is(true)));

        // The first operation in the series sets canLogIn to be false.
        ReplaceOperation replaceOperation1 = new ReplaceOperation("/canLogin", false);
        ops.add(replaceOperation1);
        ReplaceOperation replaceOperation2 = new ReplaceOperation("/certificate", true);
        ops.add(replaceOperation2);
        // This will fail. The path does not exist.
        ReplaceOperation replaceOperation3 = new ReplaceOperation("/nonexistentPath", "somevalue");
        ops.add(replaceOperation3);
        ReplaceOperation replaceOperation4 = new ReplaceOperation("/certificate", false);
        ops.add(replaceOperation4);
        patchBody = getPatchContent(ops);

        // The 3rd operation should result in bad request
        getClient(token).perform(patch("/api/eperson/epersons/" + ePerson.getID())
                .content(patchBody)
                .contentType(MediaType.APPLICATION_JSON_PATCH_JSON))
                        .andExpect(status().isBadRequest());

        // The value of canLogIn should equal the previously initialized value.
        getClient(token).perform(get("/api/eperson/epersons/" + ePerson.getID()))
                        .andExpect(status().isOk())
                        .andExpect(jsonPath("$.canLogIn", Matchers.is(true)));

    }

    @Test
    public void patchEPersonMetadataAuthorized() throws Exception {
        runPatchMetadataTests(admin, 200);
    }

    @Test
    public void patchEPersonMetadataUnauthorized() throws Exception {
        runPatchMetadataTests(eperson, 403);
    }

    private void runPatchMetadataTests(EPerson asUser, int expectedStatus) throws Exception {
        context.turnOffAuthorisationSystem();
        EPerson ePerson = EPersonBuilder.createEPerson(context).withEmail("user@test.com").build();
        context.restoreAuthSystemState();
        String token = getAuthToken(asUser.getEmail(), password);

        new MetadataPatchSuite().runWith(getClient(token), "/api/eperson/epersons/" + ePerson.getID(), expectedStatus);
    }

    /**
     * Test that epersons/<:uuid>/groups endpoint returns the direct groups of the epersons
     * @throws Exception
     */
    @Test
    public void getDirectEpersonGroups() throws Exception {
        context.turnOffAuthorisationSystem();

        EPerson ePerson = EPersonBuilder.createEPerson(context)
                                        .withNameInMetadata("John", "Doe")
                                        .withEmail("Johndoe@fake-email.com")
                                        .withPassword(password)
                                        .build();

        Group parentGroup1 = GroupBuilder.createGroup(context)
                                        .withName("Test Parent Group 1")
                                        .build();

        Group childGroup1 = GroupBuilder.createGroup(context)
                                       .withName("Test Child Group 1")
                                       .withParent(parentGroup1)
                                       .addMember(ePerson)
                                       .build();

        Group parentGroup2 = GroupBuilder.createGroup(context)
                                         .withName("Test Parent Group 2")
                                         .build();

        Group childGroup2 = GroupBuilder.createGroup(context)
                                        .withName("Test Child Group 2")
                                        .withParent(parentGroup2)
                                        .addMember(ePerson)
                                        .build();


        String authToken = getAuthToken(admin.getEmail(), password);
        getClient(authToken).perform(get("/api/eperson/epersons/" + ePerson.getID() + "/groups"))
                            .andExpect(status().isOk())
                            .andExpect(content().contentType(contentType))
                            .andExpect(jsonPath("$._embedded.groups", containsInAnyOrder(
                                    GroupMatcher.matchGroupWithName(childGroup1.getName()),
                                    GroupMatcher.matchGroupWithName(childGroup2.getName()))))
                            .andExpect(jsonPath("$._embedded.groups", Matchers.not(
                                    containsInAnyOrder(
                                            GroupMatcher.matchGroupWithName(parentGroup1.getName()),
                                            GroupMatcher.matchGroupWithName(parentGroup2.getName()))))
                            );

    }

}<|MERGE_RESOLUTION|>--- conflicted
+++ resolved
@@ -368,11 +368,7 @@
     }
 
     @Test
-<<<<<<< HEAD
-    public void findByMetadata() throws Exception {
-=======
     public void findByMetadataUsingLastName() throws Exception {
->>>>>>> 0039b309
         context.turnOffAuthorisationSystem();
         EPerson ePerson = EPersonBuilder.createEPerson(context)
                                         .withNameInMetadata("John", "Doe")
@@ -427,26 +423,6 @@
     }
 
     @Test
-<<<<<<< HEAD
-    public void findByMetadataUnauthorized() throws Exception {
-        getClient().perform(get("/api/eperson/epersons/search/byMetadata")
-                                             .param("query", "Doe, John"))
-                            .andExpect(status().isUnauthorized());
-    }
-
-    @Test
-    public void findByMetadataForbidden() throws Exception {
-        String authToken = getAuthToken(eperson.getEmail(), password);
-        getClient(authToken).perform(get("/api/eperson/epersons/search/byMetadata")
-                                             .param("query", "Doe, John"))
-                            .andExpect(status().isForbidden());
-    }
-
-    @Test
-    public void findByMetadataUndefined() throws Exception {
-        String authToken = getAuthToken(admin.getEmail(), password);
-        getClient(authToken).perform(get("/api/eperson/epersons/search/byMetadata")
-=======
     public void findByMetadataUsingFirstName() throws Exception {
         context.turnOffAuthorisationSystem();
         EPerson ePerson = EPersonBuilder.createEPerson(context)
@@ -619,7 +595,6 @@
     public void findByMetadataUndefined() throws Exception {
         String authToken = getAuthToken(admin.getEmail(), password);
         getClient(authToken).perform(get("/api/eperson/epersons/search/byMetadata")
->>>>>>> 0039b309
                 .param("query", "Doe, John"))
         .andExpect(status().isOk())
         .andExpect(content().contentType(contentType))
