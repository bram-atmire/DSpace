--- conflicted
+++ resolved
@@ -1710,11 +1710,7 @@
                 .andExpect(status().isUnauthorized())
                 .andExpect(header().string("WWW-Authenticate",
                     "orcid realm=\"DSpace REST API\", " +
-<<<<<<< HEAD
-                        "location=\"https://orcid.org//oauth/authorize?client_id=CLIENT-ID&response_type=code"
-=======
                         "location=\"https://sandbox.orcid.org/oauth/authorize?client_id=CLIENT-ID&response_type=code"
->>>>>>> e88a67d5
                         + "&scope=/authenticate+/read-limited+/activities/update+/person/update&redirect_uri"
                         + "=http%3A%2F%2Flocalhost%2Fapi%2Fauthn%2Forcid\""));
 
