/**
 * The contents of this file are subject to the license and copyright
 * detailed in the LICENSE and NOTICE files at the root of the source
 * tree and available online at
 *
 * http://www.dspace.org/license/
 */
package org.dspace.app.rest;

import static com.jayway.jsonpath.JsonPath.read;
import static com.jayway.jsonpath.matchers.JsonPathMatchers.hasJsonPath;
import static java.util.Arrays.asList;
import static java.util.UUID.fromString;
<<<<<<< HEAD
import static org.dspace.app.matcher.LambdaMatcher.has;
=======
>>>>>>> e88a67d5
import static org.dspace.app.matcher.MetadataValueMatcher.with;
import static org.dspace.app.profile.OrcidEntitySyncPreference.ALL;
import static org.dspace.app.rest.matcher.HalMatcher.matchLinks;
import static org.dspace.app.rest.matcher.MetadataMatcher.matchMetadata;
import static org.dspace.app.rest.matcher.MetadataMatcher.matchMetadataDoesNotExist;
import static org.dspace.app.rest.matcher.MetadataMatcher.matchMetadataNotEmpty;
import static org.dspace.app.rest.matcher.ResourcePolicyMatcher.matchResourcePolicyProperties;
import static org.dspace.builder.RelationshipTypeBuilder.createRelationshipTypeBuilder;
import static org.hamcrest.MatcherAssert.assertThat;
import static org.hamcrest.Matchers.containsInAnyOrder;
import static org.hamcrest.Matchers.empty;
import static org.hamcrest.Matchers.hasItem;
<<<<<<< HEAD
import static org.hamcrest.Matchers.hasSize;
=======
>>>>>>> e88a67d5
import static org.hamcrest.Matchers.is;
import static org.hamcrest.Matchers.not;
import static org.hamcrest.Matchers.notNullValue;
import static org.hamcrest.Matchers.nullValue;
import static org.junit.Assert.assertEquals;
import static org.mockito.Mockito.mock;
import static org.mockito.Mockito.verify;
import static org.mockito.Mockito.verifyNoMoreInteractions;
import static org.mockito.Mockito.when;
import static org.springframework.data.rest.webmvc.RestMediaTypes.TEXT_URI_LIST;
import static org.springframework.test.web.servlet.request.MockMvcRequestBuilders.delete;
import static org.springframework.test.web.servlet.request.MockMvcRequestBuilders.get;
import static org.springframework.test.web.servlet.request.MockMvcRequestBuilders.patch;
import static org.springframework.test.web.servlet.request.MockMvcRequestBuilders.post;
import static org.springframework.test.web.servlet.result.MockMvcResultMatchers.content;
import static org.springframework.test.web.servlet.result.MockMvcResultMatchers.jsonPath;
import static org.springframework.test.web.servlet.result.MockMvcResultMatchers.status;

import java.io.UnsupportedEncodingException;
import java.sql.SQLException;
import java.util.List;
import java.util.UUID;
import java.util.concurrent.atomic.AtomicReference;
import java.util.function.Predicate;

import com.jayway.jsonpath.JsonPath;
<<<<<<< HEAD
import org.dspace.app.orcid.OrcidQueue;
import org.dspace.app.orcid.OrcidToken;
import org.dspace.app.orcid.service.OrcidQueueService;
import org.dspace.app.orcid.service.OrcidTokenService;
=======
import org.dspace.app.orcid.OrcidToken;
import org.dspace.app.orcid.client.OrcidClient;
import org.dspace.app.orcid.exception.OrcidClientException;
import org.dspace.app.orcid.model.OrcidTokenResponseDTO;
import org.dspace.app.orcid.service.OrcidTokenService;
import org.dspace.app.rest.model.patch.AddOperation;
>>>>>>> e88a67d5
import org.dspace.app.rest.model.patch.Operation;
import org.dspace.app.rest.model.patch.RemoveOperation;
import org.dspace.app.rest.model.patch.ReplaceOperation;
import org.dspace.app.rest.repository.ResearcherProfileRestRepository;
import org.dspace.app.rest.repository.patch.operation.ResearcherProfileAddOrcidOperation;
import org.dspace.app.rest.test.AbstractControllerIntegrationTest;
import org.dspace.builder.CollectionBuilder;
import org.dspace.builder.CommunityBuilder;
import org.dspace.builder.EPersonBuilder;
import org.dspace.builder.EntityTypeBuilder;
import org.dspace.builder.ItemBuilder;
import org.dspace.builder.OrcidTokenBuilder;
<<<<<<< HEAD
import org.dspace.builder.RelationshipBuilder;
=======
>>>>>>> e88a67d5
import org.dspace.content.Collection;
import org.dspace.content.EntityType;
import org.dspace.content.Item;
import org.dspace.content.MetadataValue;
<<<<<<< HEAD
import org.dspace.content.RelationshipType;
=======
>>>>>>> e88a67d5
import org.dspace.content.service.ItemService;
import org.dspace.core.Constants;
import org.dspace.eperson.EPerson;
import org.dspace.services.ConfigurationService;
import org.dspace.util.UUIDUtils;
import org.junit.After;
import org.junit.Test;
import org.springframework.beans.factory.annotation.Autowired;
import org.springframework.http.MediaType;
import org.springframework.test.web.servlet.MvcResult;

/**
 * Integration tests for {@link ResearcherProfileRestRepository}.
 *
 * @author Luca Giamminonni (luca.giamminonni at 4science.it)
 *
 */
public class ResearcherProfileRestRepositoryIT extends AbstractControllerIntegrationTest {

    @Autowired
    private ConfigurationService configurationService;

    @Autowired
    private ItemService itemService;

    @Autowired
    private OrcidTokenService orcidTokenService;

    @Autowired
<<<<<<< HEAD
    private OrcidQueueService orcidQueueService;
=======
    private ResearcherProfileAddOrcidOperation researcherProfileAddOrcidOperation;

    @Autowired
    private OrcidClient orcidClient;

    private OrcidClient orcidClientMock = mock(OrcidClient.class);
>>>>>>> e88a67d5

    private EPerson user;

    private EPerson anotherUser;

    private Collection personCollection;

    /**
     * Tests setup.
     */
    @Override
    public void setUp() throws Exception {
        super.setUp();

        context.turnOffAuthorisationSystem();

        user = EPersonBuilder.createEPerson(context)
            .withEmail("user@example.com")
            .withPassword(password)
            .build();

        anotherUser = EPersonBuilder.createEPerson(context)
            .withEmail("anotherUser@example.com")
            .withPassword(password)
            .build();

        parentCommunity = CommunityBuilder.createCommunity(context)
            .withName("Parent Community")
            .build();

        personCollection = CollectionBuilder.createCollection(context, parentCommunity)
            .withName("Profile Collection")
            .withEntityType("Person")
            .withSubmitterGroup(user)
            .withTemplateItem()
            .build();

        configurationService.setProperty("researcher-profile.collection.uuid", personCollection.getID().toString());

        context.setCurrentUser(user);

        context.restoreAuthSystemState();

        researcherProfileAddOrcidOperation.setOrcidClient(orcidClientMock);

    }

    @After
    public void after() {
        orcidTokenService.deleteAll(context);
        researcherProfileAddOrcidOperation.setOrcidClient(orcidClient);
    }

    @After
    public void after() {
        orcidTokenService.deleteAll(context);
    }

    /**
     * Verify that the findById endpoint returns the own profile.
     *
     * @throws Exception
     */
    @Test
    public void testFindById() throws Exception {

        UUID id = user.getID();
        String name = user.getFullName();

        String authToken = getAuthToken(user.getEmail(), password);

        context.turnOffAuthorisationSystem();

        ItemBuilder.createItem(context, personCollection)
            .withDspaceObjectOwner(name, id.toString())
            .build();

        context.restoreAuthSystemState();

        getClient(authToken).perform(get("/api/eperson/profiles/{id}", id))
            .andExpect(status().isOk())
            .andExpect(jsonPath("$.id", is(id.toString())))
            .andExpect(jsonPath("$.visible", is(true)))
            .andExpect(jsonPath("$.type", is("profile")))
            .andExpect(jsonPath("$", matchLinks("http://localhost/api/eperson/profiles/" + id, "item", "eperson")));

        getClient(authToken).perform(get("/api/eperson/profiles/{id}/item", id))
            .andExpect(status().isOk())
            .andExpect(jsonPath("$.type", is("item")))
            .andExpect(jsonPath("$.metadata", matchMetadata("dspace.object.owner", name, id.toString(), 0)))
            .andExpect(jsonPath("$.metadata", matchMetadata("dspace.entity.type", "Person", 0)));

        getClient(authToken).perform(get("/api/eperson/profiles/{id}/eperson", id))
            .andExpect(status().isOk())
            .andExpect(jsonPath("$.type", is("eperson")))
            .andExpect(jsonPath("$.name", is(name)));

    }

    /**
     * Verify that the an admin user can call the findById endpoint to get a
     * profile.
     *
     * @throws Exception
     */
    @Test
    public void testFindByIdWithAdmin() throws Exception {

        UUID id = user.getID();
        String name = user.getFullName();

        String authToken = getAuthToken(admin.getEmail(), password);

        context.turnOffAuthorisationSystem();

        ItemBuilder.createItem(context, personCollection)
            .withDspaceObjectOwner(name, id.toString())
            .build();

        context.restoreAuthSystemState();

        getClient(authToken).perform(get("/api/eperson/profiles/{id}", id))
            .andExpect(status().isOk())
            .andExpect(jsonPath("$.id", is(id.toString())))
            .andExpect(jsonPath("$.visible", is(true)))
            .andExpect(jsonPath("$.type", is("profile")))
            .andExpect(jsonPath("$", matchLinks("http://localhost/api/eperson/profiles/" + id, "item", "eperson")));

        getClient(authToken).perform(get("/api/eperson/profiles/{id}/item", id))
            .andExpect(status().isOk())
            .andExpect(jsonPath("$.type", is("item")))
            .andExpect(jsonPath("$.metadata", matchMetadata("dspace.object.owner", name, id.toString(), 0)))
            .andExpect(jsonPath("$.metadata", matchMetadata("dspace.entity.type", "Person", 0)));

        getClient(authToken).perform(get("/api/eperson/profiles/{id}/eperson", id))
            .andExpect(status().isOk())
            .andExpect(jsonPath("$.type", is("eperson")))
            .andExpect(jsonPath("$.name", is(name)));

    }

    /**
     * Verify that a standard user can't access the profile of another user.
     *
     * @throws Exception
     */
    @Test
    public void testFindByIdWithoutOwnerUser() throws Exception {

        UUID id = user.getID();
        String name = user.getFullName();

        String authToken = getAuthToken(anotherUser.getEmail(), password);

        context.turnOffAuthorisationSystem();

        ItemBuilder.createItem(context, personCollection)
            .withDspaceObjectOwner(name, id.toString())
            .build();

        context.restoreAuthSystemState();

        getClient(authToken).perform(get("/api/eperson/profiles/{id}", id))
            .andExpect(status().isForbidden());

        getClient(authToken).perform(get("/api/eperson/profiles/{id}/item", id))
            .andExpect(status().isForbidden());

        getClient(authToken).perform(get("/api/eperson/profiles/{id}/eperson", id))
            .andExpect(status().isForbidden());

    }

    /**
     * Verify that the createAndReturn endpoint create a new researcher profile.
     *
     * @throws Exception
     */
    @Test
    public void testCreateAndReturn() throws Exception {

        String id = user.getID().toString();
        String name = user.getName();

        String authToken = getAuthToken(user.getEmail(), password);

        getClient(authToken).perform(post("/api/eperson/profiles/")
            .contentType(MediaType.APPLICATION_JSON_VALUE))
            .andExpect(status().isCreated())
            .andExpect(jsonPath("$.id", is(id)))
            .andExpect(jsonPath("$.visible", is(false)))
            .andExpect(jsonPath("$.type", is("profile")))
            .andExpect(jsonPath("$", matchLinks("http://localhost/api/eperson/profiles/" + id, "item", "eperson")));

        getClient(authToken).perform(get("/api/eperson/profiles/{id}", id))
            .andExpect(status().isOk());

        getClient(authToken).perform(get("/api/eperson/profiles/{id}/item", id))
            .andExpect(status().isOk())
            .andExpect(jsonPath("$.type", is("item")))
            .andExpect(jsonPath("$.metadata", matchMetadata("dspace.object.owner", name, id, 0)))
            .andExpect(jsonPath("$.metadata", matchMetadata("dspace.entity.type", "Person", 0)));

        getClient(authToken).perform(get("/api/eperson/profiles/{id}/eperson", id))
            .andExpect(status().isOk())
            .andExpect(jsonPath("$.type", is("eperson")))
            .andExpect(jsonPath("$.name", is(name)));

        String itemId = getItemIdByProfileId(authToken, id);
        Item profileItem = itemService.find(context, UUIDUtils.fromString(itemId));

        getClient(getAuthToken(admin.getEmail(), password))
            .perform(get("/api/authz/resourcepolicies/search/resource")
                .param("uuid", itemId))
            .andExpect(status().isOk())
            .andExpect(content().contentType(contentType))
            .andExpect(jsonPath("$._embedded.resourcepolicies", containsInAnyOrder(
                matchResourcePolicyProperties(null, user, profileItem, null, Constants.READ, null),
                matchResourcePolicyProperties(null, user, profileItem, null, Constants.WRITE, null))))
            .andExpect(jsonPath("$.page.totalElements", is(2)));

    }

    @Test
    public void testCreateAndReturnWithPublicProfile() throws Exception {

        configurationService.setProperty("researcher-profile.set-new-profile-visible", true);
        String id = user.getID().toString();

        String authToken = getAuthToken(user.getEmail(), password);

        getClient(authToken).perform(post("/api/eperson/profiles/")
            .contentType(MediaType.APPLICATION_JSON_VALUE))
            .andExpect(status().isCreated())
            .andExpect(jsonPath("$.id", is(id)))
            .andExpect(jsonPath("$.visible", is(true)))
            .andExpect(jsonPath("$.type", is("profile")))
            .andExpect(jsonPath("$", matchLinks("http://localhost/api/eperson/profiles/" + id, "item", "eperson")));
    }

    /**
     * Verify that an admin can call the createAndReturn endpoint to store a new
     * researcher profile related to another user.
     *
     * @throws Exception
     */
    @Test
    public void testCreateAndReturnWithAdmin() throws Exception {

        String id = user.getID().toString();
        String name = user.getName();

        configurationService.setProperty("researcher-profile.collection.uuid", null);

        String authToken = getAuthToken(admin.getEmail(), password);

        getClient(authToken).perform(post("/api/eperson/profiles/")
            .param("eperson", id)
            .contentType(MediaType.APPLICATION_JSON_VALUE))
            .andExpect(status().isCreated())
            .andExpect(jsonPath("$.id", is(id)))
            .andExpect(jsonPath("$.visible", is(false)))
            .andExpect(jsonPath("$.type", is("profile")))
            .andExpect(jsonPath("$", matchLinks("http://localhost/api/eperson/profiles/" + id, "item", "eperson")));

        getClient(authToken).perform(get("/api/eperson/profiles/{id}", id))
            .andExpect(status().isOk());

        getClient(authToken).perform(get("/api/eperson/profiles/{id}/item", id))
            .andExpect(status().isOk())
            .andExpect(jsonPath("$.type", is("item")))
            .andExpect(jsonPath("$.metadata", matchMetadata("dspace.object.owner", name, id, 0)))
            .andExpect(jsonPath("$.metadata", matchMetadata("dspace.entity.type", "Person", 0)));

        getClient(authToken).perform(get("/api/eperson/profiles/{id}/eperson", id))
            .andExpect(status().isOk())
            .andExpect(jsonPath("$.type", is("eperson")))
            .andExpect(jsonPath("$.name", is(name)));

        authToken = getAuthToken(user.getEmail(), password);

        getClient(authToken).perform(get("/api/eperson/profiles/{id}", id))
            .andExpect(status().isOk())
            .andExpect(jsonPath("$.id", is(id)))
            .andExpect(jsonPath("$.visible", is(false)))
            .andExpect(jsonPath("$.type", is("profile")))
            .andExpect(jsonPath("$", matchLinks("http://localhost/api/eperson/profiles/" + id, "item", "eperson")));
    }

    @Test
    public void testCreateAndReturnWithoutCollectionIdSet() throws Exception {

        String id = user.getID().toString();

        configurationService.setProperty("researcher-profile.collection.uuid", null);

        String authToken = getAuthToken(user.getEmail(), password);

        getClient(authToken).perform(post("/api/eperson/profiles/")
            .contentType(MediaType.APPLICATION_JSON_VALUE))
            .andExpect(status().isCreated())
            .andExpect(jsonPath("$.id", is(id)))
            .andExpect(jsonPath("$.visible", is(false)))
            .andExpect(jsonPath("$.type", is("profile")))
            .andExpect(jsonPath("$", matchLinks("http://localhost/api/eperson/profiles/" + id, "item", "eperson")));

        String itemId = getItemIdByProfileId(authToken, id);
        Item profileItem = itemService.find(context, UUIDUtils.fromString(itemId));
        assertThat(profileItem, notNullValue());
        assertThat(profileItem.getOwningCollection(), is(personCollection));

    }

    @Test
    public void testCreateAndReturnWithCollectionHavingInvalidEntityTypeSet() throws Exception {

        String id = user.getID().toString();

        context.turnOffAuthorisationSystem();

        Collection orgUnitCollection = CollectionBuilder.createCollection(context, parentCommunity)
            .withName("OrgUnit Collection")
            .withEntityType("OrgUnit")
            .withSubmitterGroup(user)
            .withTemplateItem()
            .build();

        context.restoreAuthSystemState();

        configurationService.setProperty("researcher-profile.collection.uuid", orgUnitCollection.getID().toString());

        String authToken = getAuthToken(user.getEmail(), password);

        getClient(authToken).perform(post("/api/eperson/profiles/")
            .contentType(MediaType.APPLICATION_JSON_VALUE))
            .andExpect(status().isCreated())
            .andExpect(jsonPath("$.id", is(id)))
            .andExpect(jsonPath("$.visible", is(false)))
            .andExpect(jsonPath("$.type", is("profile")))
            .andExpect(jsonPath("$", matchLinks("http://localhost/api/eperson/profiles/" + id, "item", "eperson")));

        String itemId = getItemIdByProfileId(authToken, id);
        Item profileItem = itemService.find(context, UUIDUtils.fromString(itemId));
        assertThat(profileItem, notNullValue());
        assertThat(profileItem.getOwningCollection(), is(personCollection));

    }

    /**
     * Verify that a standard user can't call the createAndReturn endpoint to store
     * a new researcher profile related to another user.
     *
     * @throws Exception
     */
    @Test
    public void testCreateAndReturnWithoutOwnUser() throws Exception {

        String authToken = getAuthToken(anotherUser.getEmail(), password);

        getClient(authToken).perform(post("/api/eperson/profiles/")
            .param("eperson", user.getID().toString())
            .contentType(MediaType.APPLICATION_JSON_VALUE))
            .andExpect(status().isForbidden());

    }

    /**
     * Verify that a conflict occurs if an user that have already a profile call the
     * createAndReturn endpoint.
     *
     * @throws Exception
     */
    @Test
    public void testCreateAndReturnWithProfileAlreadyAssociated() throws Exception {

        String id = user.getID().toString();
        String authToken = getAuthToken(user.getEmail(), password);

        getClient(authToken).perform(post("/api/eperson/profiles/")
            .contentType(MediaType.APPLICATION_JSON_VALUE))
            .andExpect(status().isCreated())
            .andExpect(jsonPath("$.id", is(id)))
            .andExpect(jsonPath("$.visible", is(false)))
            .andExpect(jsonPath("$.type", is("profile")));

        getClient(authToken).perform(post("/api/eperson/profiles/")
            .contentType(MediaType.APPLICATION_JSON_VALUE))
            .andExpect(status().isUnprocessableEntity());

    }

    /**
     * Verify that an unprocessable entity status is back when the createAndReturn
     * is called to create a profile for an unknown user.
     *
     * @throws Exception
     */
    @Test
    public void testCreateAndReturnWithUnknownEPerson() throws Exception {

        String unknownId = UUID.randomUUID().toString();
        String authToken = getAuthToken(admin.getEmail(), password);

        getClient(authToken).perform(post("/api/eperson/profiles/")
            .param("eperson", unknownId)
            .contentType(MediaType.APPLICATION_JSON_VALUE))
            .andExpect(status().isUnprocessableEntity());
    }

    /**
     * Verify that a user can delete his profile using the delete endpoint.
     *
     * @throws Exception
     */
    @Test
    public void testDelete() throws Exception {

        configurationService.setProperty("researcher-profile.hard-delete.enabled", false);

        String id = user.getID().toString();
        String authToken = getAuthToken(user.getEmail(), password);
        AtomicReference<UUID> itemIdRef = new AtomicReference<>();

        getClient(authToken).perform(post("/api/eperson/profiles/")
            .contentType(MediaType.APPLICATION_JSON_VALUE))
            .andExpect(status().isCreated());

        getClient(authToken).perform(get("/api/eperson/profiles/{id}", id))
            .andExpect(status().isOk());

        getClient(authToken).perform(get("/api/eperson/profiles/{id}/item", id))
            .andExpect(status().isOk())
            .andExpect(jsonPath("$", hasJsonPath("$.metadata", matchMetadataNotEmpty("dspace.object.owner"))))
            .andDo(result -> itemIdRef.set(fromString(read(result.getResponse().getContentAsString(), "$.id"))));

        getClient(authToken).perform(delete("/api/eperson/profiles/{id}", id))
            .andExpect(status().isNoContent());

        getClient(authToken).perform(get("/api/eperson/profiles/{id}", id))
            .andExpect(status().isNotFound());

        getClient(authToken).perform(get("/api/core/items/{id}", itemIdRef.get()))
            .andExpect(status().isOk())
            .andExpect(jsonPath("$", hasJsonPath("$.metadata", matchMetadataDoesNotExist("dspace.object.owner"))));

    }

    /**
     * Verify that a user can hard delete his profile using the delete endpoint.
     *
     * @throws Exception
     */
    @Test
    public void testHardDelete() throws Exception {

        configurationService.setProperty("researcher-profile.hard-delete.enabled", true);

        String id = user.getID().toString();
        String authToken = getAuthToken(user.getEmail(), password);
        AtomicReference<UUID> itemIdRef = new AtomicReference<>();

        getClient(authToken).perform(post("/api/eperson/profiles/")
            .contentType(MediaType.APPLICATION_JSON_VALUE))
            .andExpect(status().isCreated());

        getClient(authToken).perform(get("/api/eperson/profiles/{id}", id))
            .andExpect(status().isOk());

        getClient(authToken).perform(get("/api/eperson/profiles/{id}/item", id))
            .andExpect(status().isOk())
            .andExpect(jsonPath("$", hasJsonPath("$.metadata", matchMetadataNotEmpty("dspace.object.owner"))))
            .andDo(result -> itemIdRef.set(fromString(read(result.getResponse().getContentAsString(), "$.id"))));

        getClient(authToken).perform(delete("/api/eperson/profiles/{id}", id))
            .andExpect(status().isNoContent());

        getClient(authToken).perform(get("/api/eperson/profiles/{id}", id))
            .andExpect(status().isNotFound());

        getClient(authToken).perform(get("/api/core/items/{id}", itemIdRef.get()))
            .andExpect(status().isNotFound());

    }

    @Test
    public void testDeleteWithProfileLinkedWithOrcid() throws Exception {

        configurationService.setProperty("researcher-profile.hard-delete.enabled", false);

        context.turnOffAuthorisationSystem();

        Item profileItem = ItemBuilder.createItem(context, personCollection)
            .withDspaceObjectOwner(user.getEmail(), user.getID().toString())
            .withOrcidIdentifier("0000-1111-2222-3333")
            .withOrcidAccessToken("access-token", eperson)
            .withOrcidAuthenticated("authenticated")
            .build();

        String id = user.getID().toString();
        String authToken = getAuthToken(user.getEmail(), password);

        context.restoreAuthSystemState();

        getClient(authToken).perform(get("/api/eperson/profiles/{id}", id))
            .andExpect(status().isOk());

        assertThat(profileItem.getMetadata(), hasItem(with("person.identifier.orcid", "0000-1111-2222-3333")));
        assertThat(profileItem.getMetadata(), hasItem(with("dspace.orcid.authenticated", "authenticated")));
        assertThat(getOrcidAccessToken(profileItem), notNullValue());

        getClient(authToken).perform(get("/api/eperson/profiles/{id}/item", id))
            .andExpect(status().isOk())
            .andExpect(jsonPath("$", hasJsonPath("$.metadata", matchMetadataNotEmpty("dspace.object.owner"))));

        getClient(authToken).perform(delete("/api/eperson/profiles/{id}", id))
            .andExpect(status().isNoContent());

        profileItem = context.reloadEntity(profileItem);

        assertThat(profileItem.getMetadata(), not(hasItem(with("person.identifier.orcid", "0000-1111-2222-3333"))));
        assertThat(profileItem.getMetadata(), not(hasItem(with("dspace.orcid.authenticated", "authenticated"))));
        assertThat(getOrcidAccessToken(profileItem), nullValue());

    }

    /**
     * Verify that an admin can delete a profile of another user using the delete
     * endpoint.
     *
     * @throws Exception
     */
    @Test
    public void testDeleteWithAdmin() throws Exception {

        String id = user.getID().toString();

        String adminToken = getAuthToken(admin.getEmail(), password);
        String userToken = getAuthToken(user.getEmail(), password);

        getClient(userToken).perform(post("/api/eperson/profiles/")
            .contentType(MediaType.APPLICATION_JSON_VALUE))
            .andExpect(status().isCreated());

        getClient(userToken).perform(get("/api/eperson/profiles/{id}", id))
            .andExpect(status().isOk());

        getClient(adminToken).perform(delete("/api/eperson/profiles/{id}", id))
            .andExpect(status().isNoContent());

        getClient(adminToken).perform(get("/api/eperson/profiles/{id}", id))
            .andExpect(status().isNotFound());

        getClient(userToken).perform(get("/api/eperson/profiles/{id}", id))
            .andExpect(status().isNotFound());
    }

    /**
     * Verify that an user can delete his profile using the delete endpoint even if
     * was created by an admin.
     *
     * @throws Exception
     */
    @Test
    public void testDeleteProfileCreatedByAnAdmin() throws Exception {

        String id = user.getID().toString();

        String adminToken = getAuthToken(admin.getEmail(), password);
        String userToken = getAuthToken(user.getEmail(), password);

        getClient(adminToken).perform(post("/api/eperson/profiles/")
            .param("eperson", id)
            .contentType(MediaType.APPLICATION_JSON_VALUE))
            .andExpect(status().isCreated());

        getClient(adminToken).perform(get("/api/eperson/profiles/{id}", id))
            .andExpect(status().isOk());

        getClient(userToken).perform(delete("/api/eperson/profiles/{id}", id))
            .andExpect(status().isNoContent());

        getClient(userToken).perform(get("/api/eperson/profiles/{id}", id))
            .andExpect(status().isNotFound());

        getClient(adminToken).perform(get("/api/eperson/profiles/{id}", id))
            .andExpect(status().isNotFound());

    }

    /**
     * Verify that a standard user can't call the delete endpoint to delete a
     * researcher profile related to another user.
     *
     * @throws Exception
     */
    @Test
    public void testDeleteWithoutOwnUser() throws Exception {

        String id = user.getID().toString();

        String userToken = getAuthToken(user.getEmail(), password);
        String anotherUserToken = getAuthToken(anotherUser.getEmail(), password);

        getClient(userToken).perform(post("/api/eperson/profiles/")
            .contentType(MediaType.APPLICATION_JSON_VALUE))
            .andExpect(status().isCreated());

        getClient(userToken).perform(get("/api/eperson/profiles/{id}", id))
            .andExpect(status().isOk());

        getClient(anotherUserToken).perform(delete("/api/eperson/profiles/{id}", id))
            .andExpect(status().isForbidden());

        getClient(userToken).perform(get("/api/eperson/profiles/{id}", id))
            .andExpect(status().isOk());

    }

    /**
     * Verify that an user can change the profile visibility using the patch endpoint.
     *
     * @throws Exception
     */
    @Test
    public void testPatchToChangeVisibleAttribute() throws Exception {

        String id = user.getID().toString();
        String authToken = getAuthToken(user.getEmail(), password);

        getClient(authToken).perform(post("/api/eperson/profiles/")
            .contentType(MediaType.APPLICATION_JSON_VALUE))
            .andExpect(status().isCreated())
            .andExpect(jsonPath("$.visible", is(false)));

        getClient(authToken).perform(get("/api/eperson/profiles/{id}", id))
            .andExpect(status().isOk())
            .andExpect(jsonPath("$.visible", is(false)));

        String itemId = getItemIdByProfileId(authToken, id);

        getClient().perform(get("/api/core/items/{id}", itemId))
            .andExpect(status().isUnauthorized());

        // change the visibility to true
        List<Operation> operations = asList(new ReplaceOperation("/visible", true));

        getClient(authToken).perform(patch("/api/eperson/profiles/{id}", id)
            .content(getPatchContent(operations))
            .contentType(MediaType.APPLICATION_JSON_VALUE))
            .andExpect(status().isOk())
            .andExpect(jsonPath("$.visible", is(true)));

        getClient(authToken).perform(get("/api/eperson/profiles/{id}", id))
            .andExpect(status().isOk())
            .andExpect(jsonPath("$.visible", is(true)));

        getClient().perform(get("/api/core/items/{id}", itemId))
            .andExpect(status().isOk());

        // change the visibility to false
        operations = asList(new ReplaceOperation("/visible", false));

        getClient(authToken).perform(patch("/api/eperson/profiles/{id}", id)
            .content(getPatchContent(operations))
            .contentType(MediaType.APPLICATION_JSON_VALUE))
            .andExpect(status().isOk())
            .andExpect(jsonPath("$.visible", is(false)));

        getClient(authToken).perform(get("/api/eperson/profiles/{id}", id))
            .andExpect(status().isOk())
            .andExpect(jsonPath("$.visible", is(false)));

        getClient().perform(get("/api/core/items/{id}", itemId))
            .andExpect(status().isUnauthorized());

    }

    /**
     * Verify that an user can not change the profile visibility of another user
     * using the patch endpoint.
     *
     * @throws Exception
     */
    @Test
    public void testPatchToChangeVisibleAttributeWithoutOwnUser() throws Exception {

        String id = user.getID().toString();

        String userToken = getAuthToken(user.getEmail(), password);
        String anotherUserToken = getAuthToken(anotherUser.getEmail(), password);

        getClient(userToken).perform(post("/api/eperson/profiles/")
            .contentType(MediaType.APPLICATION_JSON_VALUE))
            .andExpect(status().isCreated())
            .andExpect(jsonPath("$.visible", is(false)));

        getClient(userToken).perform(get("/api/eperson/profiles/{id}", id))
            .andExpect(status().isOk());

        // try to change the visibility to true
        List<Operation> operations = asList(new ReplaceOperation("/visible", true));

        getClient(anotherUserToken).perform(patch("/api/eperson/profiles/{id}", id)
            .content(getPatchContent(operations))
            .contentType(MediaType.APPLICATION_JSON_VALUE))
            .andExpect(status().isForbidden());

        getClient(userToken).perform(get("/api/eperson/profiles/{id}", id))
            .andExpect(status().isOk())
            .andExpect(jsonPath("$.visible", is(false)));
    }

    /**
     * Verify that an admin can change the profile visibility of another user using
     * the patch endpoint.
     *
     * @throws Exception
     */
    @Test
    public void testPatchToChangeVisibleAttributeWithAdmin() throws Exception {

        String id = user.getID().toString();

        String adminToken = getAuthToken(admin.getEmail(), password);
        String userToken = getAuthToken(user.getEmail(), password);

        getClient(userToken).perform(post("/api/eperson/profiles/")
            .param("eperson", id)
            .contentType(MediaType.APPLICATION_JSON_VALUE))
            .andExpect(status().isCreated());

        getClient(userToken).perform(get("/api/eperson/profiles/{id}", id))
            .andExpect(status().isOk());

        // change the visibility to true
        List<Operation> operations = asList(new ReplaceOperation("/visible", true));

        getClient(adminToken).perform(patch("/api/eperson/profiles/{id}", id)
            .content(getPatchContent(operations))
            .contentType(MediaType.APPLICATION_JSON_VALUE))
            .andExpect(status().isOk())
            .andExpect(jsonPath("$.visible", is(true)));

        getClient(userToken).perform(get("/api/eperson/profiles/{id}", id))
            .andExpect(status().isOk())
            .andExpect(jsonPath("$.visible", is(true)));
    }

    /**
     * Verify that an user can change the visibility of his profile using the patch
     * endpoint even if was created by an admin.
     *
     * @throws Exception
     */
    @Test
    public void testPatchToChangeVisibilityOfProfileCreatedByAnAdmin() throws Exception {

        String id = user.getID().toString();

        String adminToken = getAuthToken(admin.getEmail(), password);
        String userToken = getAuthToken(user.getEmail(), password);

        getClient(adminToken).perform(post("/api/eperson/profiles/")
            .param("eperson", id)
            .contentType(MediaType.APPLICATION_JSON_VALUE))
            .andExpect(status().isCreated());

        getClient(adminToken).perform(get("/api/eperson/profiles/{id}", id))
            .andExpect(status().isOk());

        // change the visibility to true
        List<Operation> operations = asList(new ReplaceOperation("/visible", true));

        getClient(userToken).perform(patch("/api/eperson/profiles/{id}", id)
            .content(getPatchContent(operations))
            .contentType(MediaType.APPLICATION_JSON_VALUE))
            .andExpect(status().isOk())
            .andExpect(jsonPath("$.visible", is(true)));

        getClient(userToken).perform(get("/api/eperson/profiles/{id}", id))
            .andExpect(status().isOk())
            .andExpect(jsonPath("$.visible", is(true)));
    }

    @Test
    public void testPatchToChangeVisibleAttributeOfNotExistProfile() throws Exception {

        String id = user.getID().toString();
        String authToken = getAuthToken(user.getEmail(), password);

        getClient(authToken).perform(post("/api/eperson/profiles/")
                                         .contentType(MediaType.APPLICATION_JSON_VALUE))
                            .andExpect(status().isCreated())
                            .andExpect(jsonPath("$.visible", is(false)));

        getClient(authToken).perform(delete("/api/eperson/profiles/{id}", id))
                            .andExpect(status().isNoContent());

        List<Operation> operations = asList(new ReplaceOperation("/visible", true));

        getClient(authToken).perform(patch("/api/eperson/profiles/{id}", id)
                                         .content(getPatchContent(operations))
                                         .contentType(MediaType.APPLICATION_JSON_VALUE))
                            .andExpect(status().isNotFound());
    }

    /**
     * Verify that after an user login an automatic claim between the logged eperson
     * and possible profiles without eperson is done.
     *
     * @throws Exception
     */
    @Test
    public void testAutomaticProfileClaimByEmail() throws Exception {

        String id = user.getID().toString();

        String adminToken = getAuthToken(admin.getEmail(), password);

        // create and delete a profile
        getClient(adminToken).perform(post("/api/eperson/profiles/")
            .param("eperson", id)
            .contentType(MediaType.APPLICATION_JSON_VALUE))
            .andExpect(status().isCreated());

        String firstItemId = getItemIdByProfileId(adminToken, id);

        getClient(adminToken).perform(delete("/api/eperson/profiles/{id}", id))
            .andExpect(status().isNoContent());

        getClient(adminToken).perform(get("/api/eperson/profiles/{id}", id))
            .andExpect(status().isNotFound());

        // the automatic claim is done after the user login
        String userToken = getAuthToken(user.getEmail(), password);

        getClient(userToken).perform(get("/api/eperson/profiles/{id}", id))
            .andExpect(status().isOk());

        // the profile item should be the same
        String secondItemId = getItemIdByProfileId(adminToken, id);
        assertEquals("The item should be the same", firstItemId, secondItemId);

    }

    @Test
    public void testAutomaticProfileClaimByEmailWithRegularEntity() throws Exception {

        String userToken = getAuthToken(user.getEmail(), password);

        context.turnOffAuthorisationSystem();

        Item itemToBeClaimed = ItemBuilder.createItem(context, personCollection)
            .withPersonEmail(user.getEmail())
            .build();

        context.restoreAuthSystemState();

        String id = user.getID().toString();

        getClient(userToken).perform(get("/api/eperson/profiles/{id}", id))
            .andExpect(status().isNotFound());

        // the automatic claim is done after the user login
        String newUserToken = getAuthToken(user.getEmail(), password);

        getClient(newUserToken).perform(get("/api/eperson/profiles/{id}", id))
            .andExpect(status().isOk());

        // the profile item should be the same
        String firstItemId = itemToBeClaimed.getID().toString();
        String secondItemId = getItemIdByProfileId(newUserToken, id);
        assertEquals("The item should be the same", firstItemId, secondItemId);

    }

    @Test
    public void testNoAutomaticProfileClaimOccursIfManyClaimableItemsAreFound() throws Exception {

        context.turnOffAuthorisationSystem();

        EPerson ePerson = EPersonBuilder.createEPerson(context)
            .withCanLogin(true)
            .withNameInMetadata("Test", "User")
            .withPassword(password)
            .withEmail("test@email.it")
            .build();

        ItemBuilder.createItem(context, personCollection)
            .withPersonEmail("test@email.it")
            .build();

        ItemBuilder.createItem(context, personCollection)
            .withPersonEmail("test@email.it")
            .build();

        context.restoreAuthSystemState();

        String epersonId = ePerson.getID().toString();

        getClient(getAuthToken(ePerson.getEmail(), password))
            .perform(get("/api/eperson/profiles/{id}", epersonId))
            .andExpect(status().isNotFound());

    }

    @Test
    public void testNoAutomaticProfileClaimOccursIfItemHasNotAnEmail() throws Exception {

        context.turnOffAuthorisationSystem();

        EPerson ePerson = EPersonBuilder.createEPerson(context)
            .withCanLogin(true)
            .withNameInMetadata("Test", "User")
            .withPassword(password)
            .withEmail("test@email.it")
            .build();

        ItemBuilder.createItem(context, personCollection)
            .withPersonIdentifierFirstName("Test")
            .withPersonIdentifierLastName("User")
            .build();

        context.restoreAuthSystemState();

        String epersonId = ePerson.getID().toString();

        getClient(getAuthToken(ePerson.getEmail(), password))
            .perform(get("/api/eperson/profiles/{id}", epersonId))
            .andExpect(status().isNotFound());

    }

    @Test
    public void testNoAutomaticProfileClaimOccursIfTheUserHasAlreadyAProfile() throws Exception {

        context.turnOffAuthorisationSystem();

        EPerson ePerson = EPersonBuilder.createEPerson(context)
            .withCanLogin(true)
            .withNameInMetadata("Test", "User")
            .withPassword(password)
            .withEmail("test@email.it")
            .build();

        context.restoreAuthSystemState();

        String epersonId = ePerson.getID().toString();

        String token = getAuthToken(ePerson.getEmail(), password);

        getClient(token).perform(post("/api/eperson/profiles/")
            .contentType(MediaType.APPLICATION_JSON_VALUE))
            .andExpect(status().isCreated());

        getClient(token).perform(get("/api/eperson/profiles/{id}", epersonId))
            .andExpect(status().isOk());

        String profileItemId = getItemIdByProfileId(token, epersonId);

        context.turnOffAuthorisationSystem();

        ItemBuilder.createItem(context, personCollection)
            .withPersonEmail("test@email.it")
            .build();

        context.restoreAuthSystemState();

        token = getAuthToken(ePerson.getEmail(), password);

        String newProfileItemId = getItemIdByProfileId(token, epersonId);
        assertEquals("The item should be the same", newProfileItemId, profileItemId);

    }

    @Test
    public void testNoAutomaticProfileClaimOccursIfTheFoundProfileIsAlreadyClaimed() throws Exception {

        context.turnOffAuthorisationSystem();

        EPerson ePerson = EPersonBuilder.createEPerson(context)
            .withCanLogin(true)
            .withNameInMetadata("Test", "User")
            .withPassword(password)
            .withEmail("test@email.it")
            .build();

        ItemBuilder.createItem(context, personCollection)
            .withTitle("Admin User")
            .withPersonEmail("test@email.it")
            .withDspaceObjectOwner("Admin User", admin.getID().toString())
            .build();

        context.restoreAuthSystemState();

        String epersonId = ePerson.getID().toString();

        String token = getAuthToken(ePerson.getEmail(), password);

        getClient(token).perform(get("/api/eperson/profiles/{id}", epersonId))
            .andExpect(status().isNotFound());

    }

    @Test
    public void researcherProfileClaim() throws Exception {
        String id = user.getID().toString();
        String name = user.getName();

        context.turnOffAuthorisationSystem();

        final Item person = ItemBuilder.createItem(context, personCollection)
                                      .withTitle("Test User 1")
                                      .withPersonEmail(user.getEmail())
                                      .build();

        final Item otherPerson = ItemBuilder.createItem(context, personCollection)
                                       .withTitle("Test User 2")
                                       .withPersonEmail(user.getEmail())
                                       .build();

        context.restoreAuthSystemState();

        String authToken = getAuthToken(user.getEmail(), password);

        getClient(authToken).perform(post("/api/eperson/profiles/")
                                         .contentType(TEXT_URI_LIST)
                                         .content("http://localhost:8080/server/api/core/items/" + person.getID().toString()))
                            .andExpect(status().isCreated())
                            .andExpect(jsonPath("$.id", is(id)))
                            .andExpect(jsonPath("$.type", is("profile")))
                            .andExpect(jsonPath("$", matchLinks("http://localhost/api/eperson/profiles/" + user.getID(),
                                                                "item", "eperson")));

        getClient(authToken).perform(get("/api/eperson/profiles/{id}", id))
                            .andExpect(status().isOk());

        getClient(authToken).perform(get("/api/eperson/profiles/{id}/item", id))
                            .andExpect(status().isOk())
                            .andExpect(jsonPath("$.type", is("item")))
                            .andExpect(jsonPath("$.metadata", matchMetadata("dspace.object.owner", name, id, 0)))
                            .andExpect(jsonPath("$.metadata", matchMetadata("dspace.entity.type", "Person", 0)));

        getClient(authToken).perform(get("/api/eperson/profiles/{id}/eperson", id))
                            .andExpect(status().isOk())
                            .andExpect(jsonPath("$.type", is("eperson")))
                            .andExpect(jsonPath("$.name", is(name)));

        // trying to claim another profile
        getClient(authToken).perform(post("/api/eperson/profiles/")
                                         .contentType(TEXT_URI_LIST)
                                         .content("http://localhost:8080/server/api/core/items/" + otherPerson.getID().toString()))
                            .andExpect(status().isUnprocessableEntity());

        // other person trying to claim same profile
        context.turnOffAuthorisationSystem();
        EPerson ePerson = EPersonBuilder.createEPerson(context)
                                        .withCanLogin(true)
                                        .withEmail("foo@bar.baz")
                                        .withPassword(password)
                                        .withNameInMetadata("Test", "User")
                                        .build();

        context.restoreAuthSystemState();

        final String ePersonToken = getAuthToken(ePerson.getEmail(), password);

        getClient(ePersonToken).perform(post("/api/eperson/profiles/")
                                         .contentType(TEXT_URI_LIST)
                                         .content("http://localhost:8080/server/api/core/items/" + person.getID().toString()))
                            .andExpect(status().isBadRequest());

        getClient(authToken).perform(delete("/api/eperson/profiles/{id}", id))
                            .andExpect(status().isNoContent());
    }

    @Test
    public void researcherProfileClaimWithoutEmail() throws Exception {

        context.turnOffAuthorisationSystem();

        final Item person = ItemBuilder.createItem(context, personCollection)
            .withTitle("Test User 1")
            .build();

        context.restoreAuthSystemState();

        String authToken = getAuthToken(user.getEmail(), password);

        getClient(authToken).perform(post("/api/eperson/profiles/")
            .contentType(TEXT_URI_LIST)
            .content("http://localhost:8080/server/api/core/items/" + person.getID().toString()))
            .andExpect(status().isBadRequest());
    }

    @Test
    public void researcherProfileClaimWithDifferentEmail() throws Exception {

        context.turnOffAuthorisationSystem();

        final Item person = ItemBuilder.createItem(context, personCollection)
            .withTitle("Test User 1")
            .withPersonEmail(eperson.getEmail())
            .build();

        context.restoreAuthSystemState();

        String authToken = getAuthToken(user.getEmail(), password);

        getClient(authToken).perform(post("/api/eperson/profiles/")
            .contentType(TEXT_URI_LIST)
            .content("http://localhost:8080/server/api/core/items/" + person.getID().toString()))
            .andExpect(status().isBadRequest());
    }

    @Test
    public void testNotAdminUserClaimProfileOfAnotherUser() throws Exception {

        context.turnOffAuthorisationSystem();

        final Item person = ItemBuilder.createItem(context, personCollection)
                                       .withTitle("Test User 1")
                                       .build();

        context.restoreAuthSystemState();

        String authToken = getAuthToken(user.getEmail(), password);

        getClient(authToken).perform(post("/api/eperson/profiles/")
                                         .param("eperson" , anotherUser.getID().toString())
                                         .contentType(TEXT_URI_LIST)
                                         .content("http://localhost:8080/server/api/core/items/" + person.getID().toString()))
                            .andExpect(status().isForbidden());
    }

    @Test
    public void testAdminUserClaimProfileOfNotExistingPersonId() throws Exception {

        String id = "bef23ba3-9aeb-4f7b-b153-77b0f1fc3612";

        context.turnOffAuthorisationSystem();

        final Item person = ItemBuilder.createItem(context, personCollection)
                                       .withTitle("Test User 1")
                                       .build();

        context.restoreAuthSystemState();

        String authToken = getAuthToken(admin.getEmail(), password);

        getClient(authToken).perform(post("/api/eperson/profiles/")
                                         .param("eperson" , id)
                                         .contentType(TEXT_URI_LIST)
                                         .content("http://localhost:8080/server/api/core/items/" + person.getID().toString()))
                            .andExpect(status().isUnprocessableEntity());
    }

    @Test
    public void testAdminUserClaimProfileOfWrongPersonId() throws Exception {

        String id = "invalid_id";

        context.turnOffAuthorisationSystem();

        final Item person = ItemBuilder.createItem(context, personCollection)
                                       .withTitle("Test User 1")
                                       .build();

        context.restoreAuthSystemState();

        String authToken = getAuthToken(admin.getEmail(), password);

        getClient(authToken).perform(post("/api/eperson/profiles/")
                                         .param("eperson" , id)
                                         .contentType(TEXT_URI_LIST)
                                         .content("http://localhost:8080/server/api/core/items/" + person.getID().toString()))
                            .andExpect(status().isBadRequest());
    }

    @Test
    public void claimForNotAllowedEntityType() throws Exception {
        context.turnOffAuthorisationSystem();

        final Collection publications = CollectionBuilder.createCollection(context, parentCommunity)
                                                        .withEntityType("Publication")
                                                        .build();

        final Item publication = ItemBuilder.createItem(context, publications)
                                       .withTitle("title")
                                       .build();

        context.restoreAuthSystemState();

        String authToken = getAuthToken(user.getEmail(), password);

        getClient(authToken).perform(post("/api/eperson/profiles/")
                                         .contentType(TEXT_URI_LIST)
                                         .content("http://localhost:8080/server/api/core/items/" + publication.getID().toString()))
                            .andExpect(status().isBadRequest());
    }

    @Test
    public void testOrcidMetadataOfEpersonAreCopiedOnProfile() throws Exception {

        context.turnOffAuthorisationSystem();

        EPerson ePerson = EPersonBuilder.createEPerson(context)
                                        .withCanLogin(true)
                                        .withOrcid("0000-1111-2222-3333")
                                        .withEmail("test@email.it")
                                        .withPassword(password)
                                        .withNameInMetadata("Test", "User")
                                        .withOrcidScope("/first-scope")
                                        .withOrcidScope("/second-scope")
                                        .build();

        OrcidTokenBuilder.create(context, ePerson, "af097328-ac1c-4a3e-9eb4-069897874910").build();

        context.restoreAuthSystemState();

        String ePersonId = ePerson.getID().toString();
        String authToken = getAuthToken(ePerson.getEmail(), password);

        getClient(authToken).perform(post("/api/eperson/profiles/")
                                         .contentType(MediaType.APPLICATION_JSON_VALUE))
                            .andExpect(status().isCreated())
                            .andExpect(jsonPath("$.id", is(ePersonId.toString())))
                            .andExpect(jsonPath("$.visible", is(false)))
                            .andExpect(jsonPath("$.type", is("profile")));

        getClient(authToken).perform(get("/api/eperson/profiles/{id}", ePersonId))
                            .andExpect(status().isOk())
                            .andExpect(jsonPath("$.orcid", is("0000-1111-2222-3333")))
                            .andExpect(jsonPath("$.orcidSynchronization.mode", is("MANUAL")))
                            .andExpect(jsonPath("$.orcidSynchronization.publicationsPreference", is("DISABLED")))
                            .andExpect(jsonPath("$.orcidSynchronization.fundingsPreference", is("DISABLED")))
                            .andExpect(jsonPath("$.orcidSynchronization.profilePreferences", empty()));

        String itemId = getItemIdByProfileId(authToken, ePersonId);

        Item profileItem = itemService.find(context, UUIDUtils.fromString(itemId));
        assertThat(profileItem, notNullValue());

        List<MetadataValue> metadata = profileItem.getMetadata();
        assertThat(metadata, hasItem(with("person.identifier.orcid", "0000-1111-2222-3333")));
        assertThat(metadata, hasItem(with("dspace.orcid.scope", "/first-scope", 0)));
        assertThat(metadata, hasItem(with("dspace.orcid.scope", "/second-scope", 1)));

        assertThat(getOrcidAccessToken(profileItem), is("af097328-ac1c-4a3e-9eb4-069897874910"));

    }

    @Test
    public void testPatchToSetOrcidSynchronizationPreferenceForPublications() throws Exception {

        context.turnOffAuthorisationSystem();

        EPerson ePerson = EPersonBuilder.createEPerson(context)
                                        .withCanLogin(true)
                                        .withOrcid("0000-1111-2222-3333")
                                        .withEmail("test@email.it")
                                        .withPassword(password)
                                        .withNameInMetadata("Test", "User")
                                        .withOrcidScope("/first-scope")
                                        .withOrcidScope("/second-scope")
                                        .build();

        OrcidTokenBuilder.create(context, ePerson, "af097328-ac1c-4a3e-9eb4-069897874910").build();

        context.restoreAuthSystemState();

        String ePersonId = ePerson.getID().toString();
        String authToken = getAuthToken(ePerson.getEmail(), password);

        getClient(authToken).perform(post("/api/eperson/profiles/")
                                         .contentType(MediaType.APPLICATION_JSON_VALUE))
                            .andExpect(status().isCreated());

        List<Operation> operations = asList(new ReplaceOperation("/orcid/publications", ALL.name()));

        getClient(authToken).perform(patch("/api/eperson/profiles/{id}", ePersonId)
                                         .content(getPatchContent(operations))
                                         .contentType(MediaType.APPLICATION_JSON_VALUE))
                            .andExpect(status().isOk())
                            .andExpect(jsonPath("$.orcidSynchronization.publicationsPreference", is(ALL.name())));

        getClient(authToken).perform(get("/api/eperson/profiles/{id}", ePersonId))
                            .andExpect(status().isOk())
                            .andExpect(jsonPath("$.orcidSynchronization.publicationsPreference", is(ALL.name())));

        operations = asList(new ReplaceOperation("/orcid/publications", "INVALID_VALUE"));

        getClient(authToken).perform(patch("/api/eperson/profiles/{id}", ePersonId)
                                         .content(getPatchContent(operations))
                                         .contentType(MediaType.APPLICATION_JSON_VALUE))
                            .andExpect(status().isUnprocessableEntity());

    }

    @Test
    public void testPatchToSetOrcidSynchronizationPreferenceForFundings() throws Exception {

        context.turnOffAuthorisationSystem();

        EPerson ePerson = EPersonBuilder.createEPerson(context)
                                        .withCanLogin(true)
                                        .withOrcid("0000-1111-2222-3333")
                                        .withEmail("test@email.it")
                                        .withPassword(password)
                                        .withNameInMetadata("Test", "User")
                                        .withOrcidScope("/first-scope")
                                        .withOrcidScope("/second-scope")
                                        .build();

        OrcidTokenBuilder.create(context, ePerson, "af097328-ac1c-4a3e-9eb4-069897874910").build();

        context.restoreAuthSystemState();

        String ePersonId = ePerson.getID().toString();
        String authToken = getAuthToken(ePerson.getEmail(), password);

        getClient(authToken).perform(post("/api/eperson/profiles/")
                                         .contentType(MediaType.APPLICATION_JSON_VALUE))
                            .andExpect(status().isCreated());

        List<Operation> operations = asList(new ReplaceOperation("/orcid/fundings", ALL.name()));

        getClient(authToken).perform(patch("/api/eperson/profiles/{id}", ePersonId)
                                         .content(getPatchContent(operations))
                                         .contentType(MediaType.APPLICATION_JSON_VALUE))
                            .andExpect(status().isOk())
                            .andExpect(jsonPath("$.orcidSynchronization.fundingsPreference", is(ALL.name())));

        getClient(authToken).perform(get("/api/eperson/profiles/{id}", ePersonId))
                            .andExpect(status().isOk())
                            .andExpect(jsonPath("$.orcidSynchronization.fundingsPreference", is(ALL.name())));

        operations = asList(new ReplaceOperation("/orcid/fundings", "INVALID_VALUE"));

        getClient(authToken).perform(patch("/api/eperson/profiles/{id}", ePersonId)
                                         .content(getPatchContent(operations))
                                         .contentType(MediaType.APPLICATION_JSON_VALUE))
                            .andExpect(status().isUnprocessableEntity());

    }

    @Test
    public void testPatchToSetOrcidSynchronizationPreferenceForProfile() throws Exception {

        context.turnOffAuthorisationSystem();

        EPerson ePerson = EPersonBuilder.createEPerson(context)
                                        .withCanLogin(true)
                                        .withOrcid("0000-1111-2222-3333")
                                        .withEmail("test@email.it")
                                        .withPassword(password)
                                        .withNameInMetadata("Test", "User")
                                        .withOrcidScope("/first-scope")
                                        .withOrcidScope("/second-scope")
                                        .build();

        OrcidTokenBuilder.create(context, ePerson, "af097328-ac1c-4a3e-9eb4-069897874910").build();

        context.restoreAuthSystemState();

        String ePersonId = ePerson.getID().toString();
        String authToken = getAuthToken(ePerson.getEmail(), password);

        getClient(authToken).perform(post("/api/eperson/profiles/")
                                         .contentType(MediaType.APPLICATION_JSON_VALUE))
                            .andExpect(status().isCreated());

        List<Operation> operations = asList(new ReplaceOperation("/orcid/profile", "IDENTIFIERS"));

        getClient(authToken).perform(patch("/api/eperson/profiles/{id}", ePersonId)
                                         .content(getPatchContent(operations))
                                         .contentType(MediaType.APPLICATION_JSON_VALUE))
                            .andExpect(status().isOk())
                            .andExpect(jsonPath("$.orcidSynchronization.profilePreferences",
                                                containsInAnyOrder("IDENTIFIERS")));

        getClient(authToken).perform(get("/api/eperson/profiles/{id}", ePersonId))
                            .andExpect(status().isOk())
                            .andExpect(jsonPath("$.orcidSynchronization.profilePreferences",
                                                containsInAnyOrder("IDENTIFIERS")));

        operations = asList(new ReplaceOperation("/orcid/profiles", "INVALID_VALUE"));

        getClient(authToken).perform(patch("/api/eperson/profiles/{id}", ePersonId)
                                         .content(getPatchContent(operations))
                                         .contentType(MediaType.APPLICATION_JSON_VALUE))
                            .andExpect(status().isUnprocessableEntity());

    }

    @Test
    public void testPatchToSetOrcidSynchronizationMode() throws Exception {

        context.turnOffAuthorisationSystem();

        EPerson ePerson = EPersonBuilder.createEPerson(context)
                                        .withCanLogin(true)
                                        .withOrcid("0000-1111-2222-3333")
                                        .withEmail("test@email.it")
                                        .withPassword(password)
                                        .withNameInMetadata("Test", "User")
                                        .withOrcidScope("/first-scope")
                                        .withOrcidScope("/second-scope")
                                        .build();

        OrcidTokenBuilder.create(context, ePerson, "af097328-ac1c-4a3e-9eb4-069897874910").build();

        context.restoreAuthSystemState();

        String ePersonId = ePerson.getID().toString();
        String authToken = getAuthToken(ePerson.getEmail(), password);

        getClient(authToken).perform(post("/api/eperson/profiles/")
                                         .contentType(MediaType.APPLICATION_JSON_VALUE))
                            .andExpect(status().isCreated());

        List<Operation> operations = asList(new ReplaceOperation("/orcid/mode", "BATCH"));

        getClient(authToken).perform(patch("/api/eperson/profiles/{id}", ePersonId)
                                         .content(getPatchContent(operations))
                                         .contentType(MediaType.APPLICATION_JSON_VALUE))
                            .andExpect(status().isOk())
                            .andExpect(jsonPath("$.orcidSynchronization.mode", is("BATCH")));

        getClient(authToken).perform(get("/api/eperson/profiles/{id}", ePersonId))
                            .andExpect(status().isOk())
                            .andExpect(jsonPath("$.orcidSynchronization.mode", is("BATCH")));

        operations = asList(new ReplaceOperation("/orcid/mode", "MANUAL"));

        getClient(authToken).perform(patch("/api/eperson/profiles/{id}", ePersonId)
                                         .content(getPatchContent(operations))
                                         .contentType(MediaType.APPLICATION_JSON_VALUE))
                            .andExpect(status().isOk())
                            .andExpect(jsonPath("$.orcidSynchronization.mode", is("MANUAL")));

        getClient(authToken).perform(get("/api/eperson/profiles/{id}", ePersonId))
                            .andExpect(status().isOk())
                            .andExpect(jsonPath("$.orcidSynchronization.mode", is("MANUAL")));

        operations = asList(new ReplaceOperation("/orcid/mode", "INVALID_VALUE"));

        getClient(authToken).perform(patch("/api/eperson/profiles/{id}", ePersonId)
                                         .content(getPatchContent(operations))
                                         .contentType(MediaType.APPLICATION_JSON_VALUE))
                            .andExpect(status().isUnprocessableEntity());

    }

    @Test
    public void testPatchToSetOrcidSynchronizationPreferenceWithWrongPath() throws Exception {
        context.turnOffAuthorisationSystem();

        EPerson ePerson = EPersonBuilder.createEPerson(context)
                                        .withCanLogin(true)
                                        .withOrcid("0000-1111-2222-3333")
                                        .withEmail("test@email.it")
                                        .withPassword(password)
                                        .withNameInMetadata("Test", "User")
                                        .withOrcidScope("/first-scope")
                                        .withOrcidScope("/second-scope")
                                        .build();

        OrcidTokenBuilder.create(context, ePerson, "af097328-ac1c-4a3e-9eb4-069897874910").build();

        context.restoreAuthSystemState();

        String ePersonId = ePerson.getID().toString();
        String authToken = getAuthToken(ePerson.getEmail(), password);

        getClient(authToken).perform(post("/api/eperson/profiles/")
                                         .contentType(MediaType.APPLICATION_JSON_VALUE))
                            .andExpect(status().isCreated());

        List<Operation> operations = asList(new ReplaceOperation("/orcid/wrong-path", "BATCH"));

        getClient(authToken).perform(patch("/api/eperson/profiles/{id}", ePersonId)
                                         .content(getPatchContent(operations))
                                         .contentType(MediaType.APPLICATION_JSON_VALUE))
                            .andExpect(status().isUnprocessableEntity());
    }

    @Test
    public void testPatchToSetOrcidSynchronizationPreferenceWithProfileNotLinkedToOrcid() throws Exception {
        context.turnOffAuthorisationSystem();

        EPerson ePerson = EPersonBuilder.createEPerson(context)
                                        .withCanLogin(true)
                                        .withOrcid("0000-1111-2222-3333")
                                        .withEmail("test@email.it")
                                        .withPassword(password)
                                        .withNameInMetadata("Test", "User")
                                        .build();

        context.restoreAuthSystemState();

        String ePersonId = ePerson.getID().toString();
        String authToken = getAuthToken(ePerson.getEmail(), password);

        getClient(authToken).perform(post("/api/eperson/profiles/")
                                         .contentType(MediaType.APPLICATION_JSON_VALUE))
                            .andExpect(status().isCreated());

        List<Operation> operations = asList(new ReplaceOperation("/orcid/mode", "BATCH"));

        getClient(authToken).perform(patch("/api/eperson/profiles/{id}", ePersonId)
                                         .content(getPatchContent(operations))
                                         .contentType(MediaType.APPLICATION_JSON_VALUE))
                            .andExpect(status().isBadRequest());

<<<<<<< HEAD
    }

    @Test
    public void testOwnerPatchToDisconnectProfileFromOrcidWithDisabledConfiguration() throws Exception {

        configurationService.setProperty("orcid.disconnection.allowed-users", "disabled");

        context.turnOffAuthorisationSystem();

        EPerson ePerson = EPersonBuilder.createEPerson(context)
                                        .withCanLogin(true)
                                        .withOrcid("0000-1111-2222-3333")
                                        .withOrcidScope("/read")
                                        .withOrcidScope("/write")
                                        .withEmail("test@email.it")
                                        .withPassword(password)
                                        .withNameInMetadata("Test", "User")
                                        .build();

        OrcidTokenBuilder.create(context, ePerson, "3de2e370-8aa9-4bbe-8d7e-f5b1577bdad4").build();

        Item profile = createProfile(ePerson);

        assertThat(getMetadataValues(profile, "person.identifier.orcid"), not(empty()));
        assertThat(getMetadataValues(profile, "dspace.orcid.scope"), not(empty()));
        assertThat(getMetadataValues(profile, "dspace.orcid.authenticated"), not(empty()));
        assertThat(getOrcidAccessToken(profile), is("3de2e370-8aa9-4bbe-8d7e-f5b1577bdad4"));

        context.restoreAuthSystemState();

        getClient(getAuthToken(ePerson.getEmail(), password))
            .perform(patch("/api/eperson/profiles/{id}", ePerson.getID().toString())
                         .content(getPatchContent(asList(new RemoveOperation("/orcid"))))
                         .contentType(MediaType.APPLICATION_JSON_VALUE))
            .andExpect(status().isForbidden());

        profile = context.reloadEntity(profile);

        assertThat(getMetadataValues(profile, "person.identifier.orcid"), not(empty()));
        assertThat(getMetadataValues(profile, "dspace.orcid.scope"), not(empty()));
        assertThat(getMetadataValues(profile, "dspace.orcid.authenticated"), not(empty()));
        assertThat(getOrcidAccessToken(profile), is("3de2e370-8aa9-4bbe-8d7e-f5b1577bdad4"));
    }

    @Test
    public void testAdminPatchToDisconnectProfileFromOrcidWithDisabledConfiguration() throws Exception {

        configurationService.setProperty("orcid.disconnection.allowed-users", null);

        context.turnOffAuthorisationSystem();

        EPerson ePerson = EPersonBuilder.createEPerson(context)
                                        .withCanLogin(true)
                                        .withOrcid("0000-1111-2222-3333")
                                        .withOrcidScope("/read")
                                        .withOrcidScope("/write")
                                        .withEmail("test@email.it")
                                        .withPassword(password)
                                        .withNameInMetadata("Test", "User")
                                        .build();

        OrcidTokenBuilder.create(context, ePerson, "3de2e370-8aa9-4bbe-8d7e-f5b1577bdad4").build();

        Item profile = createProfile(ePerson);

        assertThat(getMetadataValues(profile, "person.identifier.orcid"), not(empty()));
        assertThat(getMetadataValues(profile, "dspace.orcid.scope"), not(empty()));
        assertThat(getMetadataValues(profile, "dspace.orcid.authenticated"), not(empty()));
        assertThat(getOrcidAccessToken(profile), is("3de2e370-8aa9-4bbe-8d7e-f5b1577bdad4"));

        context.restoreAuthSystemState();

        getClient(getAuthToken(admin.getEmail(), password))
            .perform(patch("/api/eperson/profiles/{id}", ePerson.getID().toString())
                         .content(getPatchContent(asList(new RemoveOperation("/orcid"))))
                         .contentType(MediaType.APPLICATION_JSON_VALUE))
            .andExpect(status().isForbidden());

        profile = context.reloadEntity(profile);

        assertThat(getMetadataValues(profile, "person.identifier.orcid"), not(empty()));
        assertThat(getMetadataValues(profile, "dspace.orcid.scope"), not(empty()));
        assertThat(getMetadataValues(profile, "dspace.orcid.authenticated"), not(empty()));
        assertThat(getOrcidAccessToken(profile), is("3de2e370-8aa9-4bbe-8d7e-f5b1577bdad4"));
    }

    @Test
=======
    }

    @Test
    public void testPatchToSetOrcidSynchronizationPreferenceWithNotOwnerUser() throws Exception {

        context.turnOffAuthorisationSystem();

        EPerson ePerson = EPersonBuilder.createEPerson(context)
            .withCanLogin(true)
            .withOrcid("0000-1111-2222-3333")
            .withEmail("test@email.it")
            .withPassword(password)
            .withNameInMetadata("Test", "User")
            .withOrcidScope("/first-scope")
            .withOrcidScope("/second-scope")
            .build();

        OrcidTokenBuilder.create(context, ePerson, "af097328-ac1c-4a3e-9eb4-069897874910").build();

        context.restoreAuthSystemState();

        String ePersonId = ePerson.getID().toString();

        getClient(getAuthToken(ePerson.getEmail(), password))
            .perform(post("/api/eperson/profiles/")
            .contentType(MediaType.APPLICATION_JSON_VALUE))
            .andExpect(status().isCreated());

        List<Operation> operations = asList(new ReplaceOperation("/orcid/publications", ALL.name()));

        getClient(getAuthToken(user.getEmail(), password))
            .perform(patch("/api/eperson/profiles/{id}", ePersonId)
            .content(getPatchContent(operations))
            .contentType(MediaType.APPLICATION_JSON_VALUE))
            .andExpect(status().isForbidden());

    }

    @Test
    public void testPatchToSetOrcidSynchronizationPreferenceWithAdmin() throws Exception {

        context.turnOffAuthorisationSystem();

        EPerson ePerson = EPersonBuilder.createEPerson(context)
            .withCanLogin(true)
            .withOrcid("0000-1111-2222-3333")
            .withEmail("test@email.it")
            .withPassword(password)
            .withNameInMetadata("Test", "User")
            .withOrcidScope("/first-scope")
            .withOrcidScope("/second-scope")
            .build();

        OrcidTokenBuilder.create(context, ePerson, "af097328-ac1c-4a3e-9eb4-069897874910").build();

        context.restoreAuthSystemState();

        String ePersonId = ePerson.getID().toString();

        getClient(getAuthToken(ePerson.getEmail(), password))
            .perform(post("/api/eperson/profiles/")
                .contentType(MediaType.APPLICATION_JSON_VALUE))
            .andExpect(status().isCreated());

        List<Operation> operations = asList(new ReplaceOperation("/orcid/publications", ALL.name()));

        getClient(getAuthToken(admin.getEmail(), password))
            .perform(patch("/api/eperson/profiles/{id}", ePersonId)
                .content(getPatchContent(operations))
                .contentType(MediaType.APPLICATION_JSON_VALUE))
            .andExpect(status().isOk())
            .andExpect(jsonPath("$.orcidSynchronization.publicationsPreference", is(ALL.name())));

    }

    @Test
    public void testOwnerPatchToDisconnectProfileFromOrcidWithDisabledConfiguration() throws Exception {

        configurationService.setProperty("orcid.disconnection.allowed-users", "disabled");

        context.turnOffAuthorisationSystem();

        EPerson ePerson = EPersonBuilder.createEPerson(context)
                                        .withCanLogin(true)
                                        .withOrcid("0000-1111-2222-3333")
                                        .withOrcidScope("/read")
                                        .withOrcidScope("/write")
                                        .withEmail("test@email.it")
                                        .withPassword(password)
                                        .withNameInMetadata("Test", "User")
                                        .build();

        OrcidTokenBuilder.create(context, ePerson, "3de2e370-8aa9-4bbe-8d7e-f5b1577bdad4").build();

        Item profile = createProfile(ePerson);

        assertThat(getMetadataValues(profile, "person.identifier.orcid"), not(empty()));
        assertThat(getMetadataValues(profile, "dspace.orcid.scope"), not(empty()));
        assertThat(getMetadataValues(profile, "dspace.orcid.authenticated"), not(empty()));
        assertThat(getOrcidAccessToken(profile), is("3de2e370-8aa9-4bbe-8d7e-f5b1577bdad4"));

        context.restoreAuthSystemState();

        getClient(getAuthToken(ePerson.getEmail(), password))
            .perform(patch("/api/eperson/profiles/{id}", ePerson.getID().toString())
                         .content(getPatchContent(asList(new RemoveOperation("/orcid"))))
                         .contentType(MediaType.APPLICATION_JSON_VALUE))
            .andExpect(status().isForbidden());

        profile = context.reloadEntity(profile);

        assertThat(getMetadataValues(profile, "person.identifier.orcid"), not(empty()));
        assertThat(getMetadataValues(profile, "dspace.orcid.scope"), not(empty()));
        assertThat(getMetadataValues(profile, "dspace.orcid.authenticated"), not(empty()));
        assertThat(getOrcidAccessToken(profile), is("3de2e370-8aa9-4bbe-8d7e-f5b1577bdad4"));
    }

    @Test
    public void testAdminPatchToDisconnectProfileFromOrcidWithDisabledConfiguration() throws Exception {

        configurationService.setProperty("orcid.disconnection.allowed-users", null);

        context.turnOffAuthorisationSystem();

        EPerson ePerson = EPersonBuilder.createEPerson(context)
                                        .withCanLogin(true)
                                        .withOrcid("0000-1111-2222-3333")
                                        .withOrcidScope("/read")
                                        .withOrcidScope("/write")
                                        .withEmail("test@email.it")
                                        .withPassword(password)
                                        .withNameInMetadata("Test", "User")
                                        .build();

        OrcidTokenBuilder.create(context, ePerson, "3de2e370-8aa9-4bbe-8d7e-f5b1577bdad4").build();

        Item profile = createProfile(ePerson);

        assertThat(getMetadataValues(profile, "person.identifier.orcid"), not(empty()));
        assertThat(getMetadataValues(profile, "dspace.orcid.scope"), not(empty()));
        assertThat(getMetadataValues(profile, "dspace.orcid.authenticated"), not(empty()));
        assertThat(getOrcidAccessToken(profile), is("3de2e370-8aa9-4bbe-8d7e-f5b1577bdad4"));

        context.restoreAuthSystemState();

        getClient(getAuthToken(admin.getEmail(), password))
            .perform(patch("/api/eperson/profiles/{id}", ePerson.getID().toString())
                         .content(getPatchContent(asList(new RemoveOperation("/orcid"))))
                         .contentType(MediaType.APPLICATION_JSON_VALUE))
            .andExpect(status().isForbidden());

        profile = context.reloadEntity(profile);

        assertThat(getMetadataValues(profile, "person.identifier.orcid"), not(empty()));
        assertThat(getMetadataValues(profile, "dspace.orcid.scope"), not(empty()));
        assertThat(getMetadataValues(profile, "dspace.orcid.authenticated"), not(empty()));
        assertThat(getOrcidAccessToken(profile), is("3de2e370-8aa9-4bbe-8d7e-f5b1577bdad4"));
    }

    @Test
>>>>>>> e88a67d5
    public void testAnotherUserPatchToDisconnectProfileFromOrcidWithDisabledConfiguration() throws Exception {

        configurationService.setProperty("orcid.disconnection.allowed-users", "");

        context.turnOffAuthorisationSystem();

        EPerson ePerson = EPersonBuilder.createEPerson(context)
                                        .withCanLogin(true)
                                        .withOrcid("0000-1111-2222-3333")
                                        .withOrcidScope("/read")
                                        .withOrcidScope("/write")
                                        .withEmail("test@email.it")
                                        .withPassword(password)
                                        .withNameInMetadata("Test", "User")
                                        .build();

        OrcidTokenBuilder.create(context, ePerson, "3de2e370-8aa9-4bbe-8d7e-f5b1577bdad4").build();

        EPerson anotherUser = EPersonBuilder.createEPerson(context)
                                            .withCanLogin(true)
                                            .withEmail("user@email.it")
                                            .withPassword(password)
                                            .withNameInMetadata("Another", "User")
                                            .build();

        Item profile = createProfile(ePerson);

        assertThat(getMetadataValues(profile, "person.identifier.orcid"), not(empty()));
        assertThat(getMetadataValues(profile, "dspace.orcid.scope"), not(empty()));
        assertThat(getMetadataValues(profile, "dspace.orcid.authenticated"), not(empty()));
        assertThat(getOrcidAccessToken(profile), is("3de2e370-8aa9-4bbe-8d7e-f5b1577bdad4"));

        context.restoreAuthSystemState();

        getClient(getAuthToken(anotherUser.getEmail(), password))
            .perform(patch("/api/eperson/profiles/{id}", ePerson.getID().toString())
                         .content(getPatchContent(asList(new RemoveOperation("/orcid"))))
                         .contentType(MediaType.APPLICATION_JSON_VALUE))
            .andExpect(status().isForbidden());

        profile = context.reloadEntity(profile);

        assertThat(getMetadataValues(profile, "person.identifier.orcid"), not(empty()));
        assertThat(getMetadataValues(profile, "dspace.orcid.scope"), not(empty()));
        assertThat(getMetadataValues(profile, "dspace.orcid.authenticated"), not(empty()));
        assertThat(getOrcidAccessToken(profile), is("3de2e370-8aa9-4bbe-8d7e-f5b1577bdad4"));
    }

    @Test
    public void testOwnerPatchToDisconnectProfileFromOrcidWithOnlyOwnerConfiguration() throws Exception {

        configurationService.setProperty("orcid.disconnection.allowed-users", "only_owner");

        context.turnOffAuthorisationSystem();

        EPerson ePerson = EPersonBuilder.createEPerson(context)
                                        .withCanLogin(true)
                                        .withOrcid("0000-1111-2222-3333")
                                        .withOrcidScope("/read")
                                        .withOrcidScope("/write")
                                        .withEmail("test@email.it")
                                        .withPassword(password)
                                        .withNameInMetadata("Test", "User")
                                        .build();

        OrcidTokenBuilder.create(context, ePerson, "3de2e370-8aa9-4bbe-8d7e-f5b1577bdad4").build();

        Item profile = createProfile(ePerson);

        assertThat(getMetadataValues(profile, "person.identifier.orcid"), not(empty()));
        assertThat(getMetadataValues(profile, "dspace.orcid.scope"), not(empty()));
        assertThat(getMetadataValues(profile, "dspace.orcid.authenticated"), not(empty()));
        assertThat(getOrcidAccessToken(profile), is("3de2e370-8aa9-4bbe-8d7e-f5b1577bdad4"));

        context.restoreAuthSystemState();

        getClient(getAuthToken(ePerson.getEmail(), password))
            .perform(patch("/api/eperson/profiles/{id}", ePerson.getID().toString())
                         .content(getPatchContent(asList(new RemoveOperation("/orcid"))))
                         .contentType(MediaType.APPLICATION_JSON_VALUE))
            .andExpect(status().isOk())
            .andExpect(jsonPath("$.id", is(ePerson.getID().toString())))
            .andExpect(jsonPath("$.visible", is(false)))
            .andExpect(jsonPath("$.type", is("profile")))
            .andExpect(jsonPath("$.orcid").doesNotExist())
            .andExpect(jsonPath("$.orcidSynchronization").doesNotExist());

        profile = context.reloadEntity(profile);

        assertThat(getMetadataValues(profile, "person.identifier.orcid"), empty());
        assertThat(getMetadataValues(profile, "dspace.orcid.scope"), empty());
        assertThat(getMetadataValues(profile, "dspace.orcid.authenticated"), empty());
        assertThat(getOrcidAccessToken(profile), nullValue());
    }

    @Test
    public void testAdminPatchToDisconnectProfileFromOrcidWithOnlyOwnerConfiguration() throws Exception {

        configurationService.setProperty("orcid.disconnection.allowed-users", "only_owner");

        context.turnOffAuthorisationSystem();

        EPerson ePerson = EPersonBuilder.createEPerson(context)
                                        .withCanLogin(true)
                                        .withOrcid("0000-1111-2222-3333")
                                        .withOrcidScope("/read")
                                        .withOrcidScope("/write")
                                        .withEmail("test@email.it")
                                        .withPassword(password)
                                        .withNameInMetadata("Test", "User")
                                        .build();

        OrcidTokenBuilder.create(context, ePerson, "3de2e370-8aa9-4bbe-8d7e-f5b1577bdad4").build();

        Item profile = createProfile(ePerson);

        assertThat(getMetadataValues(profile, "person.identifier.orcid"), not(empty()));
        assertThat(getMetadataValues(profile, "dspace.orcid.scope"), not(empty()));
        assertThat(getMetadataValues(profile, "dspace.orcid.authenticated"), not(empty()));
        assertThat(getOrcidAccessToken(profile), is("3de2e370-8aa9-4bbe-8d7e-f5b1577bdad4"));

        context.restoreAuthSystemState();

        getClient(getAuthToken(admin.getEmail(), password))
            .perform(patch("/api/eperson/profiles/{id}", ePerson.getID().toString())
                         .content(getPatchContent(asList(new RemoveOperation("/orcid"))))
                         .contentType(MediaType.APPLICATION_JSON_VALUE))
            .andExpect(status().isForbidden());

        profile = context.reloadEntity(profile);

        assertThat(getMetadataValues(profile, "person.identifier.orcid"), not(empty()));
        assertThat(getMetadataValues(profile, "dspace.orcid.scope"), not(empty()));
        assertThat(getMetadataValues(profile, "dspace.orcid.authenticated"), not(empty()));
        assertThat(getOrcidAccessToken(profile), is("3de2e370-8aa9-4bbe-8d7e-f5b1577bdad4"));
    }

    @Test
    public void testAnotherUserPatchToDisconnectProfileFromOrcidWithOnlyOwnerConfiguration() throws Exception {

        configurationService.setProperty("orcid.disconnection.allowed-users", "admin_and_owner");

        context.turnOffAuthorisationSystem();

        EPerson ePerson = EPersonBuilder.createEPerson(context)
                                        .withCanLogin(true)
                                        .withOrcid("0000-1111-2222-3333")
                                        .withOrcidScope("/read")
                                        .withOrcidScope("/write")
                                        .withEmail("test@email.it")
                                        .withPassword(password)
                                        .withNameInMetadata("Test", "User")
                                        .build();

        OrcidTokenBuilder.create(context, ePerson, "3de2e370-8aa9-4bbe-8d7e-f5b1577bdad4").build();

        Item profile = createProfile(ePerson);

        assertThat(getMetadataValues(profile, "person.identifier.orcid"), not(empty()));
        assertThat(getMetadataValues(profile, "dspace.orcid.scope"), not(empty()));
        assertThat(getMetadataValues(profile, "dspace.orcid.authenticated"), not(empty()));
        assertThat(getOrcidAccessToken(profile), is("3de2e370-8aa9-4bbe-8d7e-f5b1577bdad4"));

        context.restoreAuthSystemState();

        getClient(getAuthToken(anotherUser.getEmail(), password))
            .perform(patch("/api/eperson/profiles/{id}", ePerson.getID().toString())
                         .content(getPatchContent(asList(new RemoveOperation("/orcid"))))
                         .contentType(MediaType.APPLICATION_JSON_VALUE))
            .andExpect(status().isForbidden());

        profile = context.reloadEntity(profile);

        assertThat(getMetadataValues(profile, "person.identifier.orcid"), not(empty()));
        assertThat(getMetadataValues(profile, "dspace.orcid.scope"), not(empty()));
        assertThat(getMetadataValues(profile, "dspace.orcid.authenticated"), not(empty()));
        assertThat(getOrcidAccessToken(profile), is("3de2e370-8aa9-4bbe-8d7e-f5b1577bdad4"));
    }

    @Test
    public void testOwnerPatchToDisconnectProfileFromOrcidWithOnlyAdminConfiguration() throws Exception {

        configurationService.setProperty("orcid.disconnection.allowed-users", "only_admin");

        context.turnOffAuthorisationSystem();

        EPerson ePerson = EPersonBuilder.createEPerson(context)
                                        .withCanLogin(true)
                                        .withOrcid("0000-1111-2222-3333")
                                        .withOrcidScope("/read")
                                        .withOrcidScope("/write")
                                        .withEmail("test@email.it")
                                        .withPassword(password)
                                        .withNameInMetadata("Test", "User")
                                        .build();

        OrcidTokenBuilder.create(context, ePerson, "3de2e370-8aa9-4bbe-8d7e-f5b1577bdad4").build();

        Item profile = createProfile(ePerson);

        assertThat(getMetadataValues(profile, "person.identifier.orcid"), not(empty()));
        assertThat(getMetadataValues(profile, "dspace.orcid.scope"), not(empty()));
        assertThat(getMetadataValues(profile, "dspace.orcid.authenticated"), not(empty()));
        assertThat(getOrcidAccessToken(profile), is("3de2e370-8aa9-4bbe-8d7e-f5b1577bdad4"));

        context.restoreAuthSystemState();

        getClient(getAuthToken(ePerson.getEmail(), password))
            .perform(patch("/api/eperson/profiles/{id}", ePerson.getID().toString())
                         .content(getPatchContent(asList(new RemoveOperation("/orcid"))))
                         .contentType(MediaType.APPLICATION_JSON_VALUE))
            .andExpect(status().isForbidden());

        profile = context.reloadEntity(profile);

        assertThat(getMetadataValues(profile, "person.identifier.orcid"), not(empty()));
        assertThat(getMetadataValues(profile, "dspace.orcid.scope"), not(empty()));
        assertThat(getMetadataValues(profile, "dspace.orcid.authenticated"), not(empty()));
        assertThat(getOrcidAccessToken(profile), is("3de2e370-8aa9-4bbe-8d7e-f5b1577bdad4"));
    }

    @Test
    public void testAdminPatchToDisconnectProfileFromOrcidWithOnlyAdminConfiguration() throws Exception {

        configurationService.setProperty("orcid.disconnection.allowed-users", "only_admin");

        context.turnOffAuthorisationSystem();

        EPerson ePerson = EPersonBuilder.createEPerson(context)
                                        .withCanLogin(true)
                                        .withOrcid("0000-1111-2222-3333")
                                        .withOrcidScope("/read")
                                        .withOrcidScope("/write")
                                        .withEmail("test@email.it")
                                        .withPassword(password)
                                        .withNameInMetadata("Test", "User")
                                        .build();

        OrcidTokenBuilder.create(context, ePerson, "3de2e370-8aa9-4bbe-8d7e-f5b1577bdad4").build();

        Item profile = createProfile(ePerson);

        assertThat(getMetadataValues(profile, "person.identifier.orcid"), not(empty()));
        assertThat(getMetadataValues(profile, "dspace.orcid.scope"), not(empty()));
        assertThat(getMetadataValues(profile, "dspace.orcid.authenticated"), not(empty()));
        assertThat(getOrcidAccessToken(profile), is("3de2e370-8aa9-4bbe-8d7e-f5b1577bdad4"));

        context.restoreAuthSystemState();

        getClient(getAuthToken(admin.getEmail(), password))
            .perform(patch("/api/eperson/profiles/{id}", ePerson.getID().toString())
                         .content(getPatchContent(asList(new RemoveOperation("/orcid"))))
                         .contentType(MediaType.APPLICATION_JSON_VALUE))
            .andExpect(status().isOk())
            .andExpect(jsonPath("$.id", is(ePerson.getID().toString())))
            .andExpect(jsonPath("$.visible", is(false)))
            .andExpect(jsonPath("$.type", is("profile")))
            .andExpect(jsonPath("$.orcid").doesNotExist())
            .andExpect(jsonPath("$.orcidSynchronization").doesNotExist());

        profile = context.reloadEntity(profile);

        assertThat(getMetadataValues(profile, "person.identifier.orcid"), empty());
        assertThat(getMetadataValues(profile, "dspace.orcid.scope"), empty());
        assertThat(getMetadataValues(profile, "dspace.orcid.authenticated"), empty());
        assertThat(getOrcidAccessToken(profile), nullValue());
    }

    @Test
    public void testAnotherUserPatchToDisconnectProfileFromOrcidWithOnlyAdminConfiguration() throws Exception {

        configurationService.setProperty("orcid.disconnection.allowed-users", "only_admin");

        context.turnOffAuthorisationSystem();

        EPerson ePerson = EPersonBuilder.createEPerson(context)
                                        .withCanLogin(true)
                                        .withOrcid("0000-1111-2222-3333")
                                        .withOrcidScope("/read")
                                        .withOrcidScope("/write")
                                        .withEmail("test@email.it")
                                        .withPassword(password)
                                        .withNameInMetadata("Test", "User")
                                        .build();

        OrcidTokenBuilder.create(context, ePerson, "3de2e370-8aa9-4bbe-8d7e-f5b1577bdad4").build();

        Item profile = createProfile(ePerson);

        assertThat(getMetadataValues(profile, "person.identifier.orcid"), not(empty()));
        assertThat(getMetadataValues(profile, "dspace.orcid.scope"), not(empty()));
        assertThat(getMetadataValues(profile, "dspace.orcid.authenticated"), not(empty()));
        assertThat(getOrcidAccessToken(profile), is("3de2e370-8aa9-4bbe-8d7e-f5b1577bdad4"));

        context.restoreAuthSystemState();

        getClient(getAuthToken(anotherUser.getEmail(), password))
            .perform(patch("/api/eperson/profiles/{id}", ePerson.getID().toString())
                         .content(getPatchContent(asList(new RemoveOperation("/orcid"))))
                         .contentType(MediaType.APPLICATION_JSON_VALUE))
            .andExpect(status().isForbidden());

        profile = context.reloadEntity(profile);

        assertThat(getMetadataValues(profile, "person.identifier.orcid"), not(empty()));
        assertThat(getMetadataValues(profile, "dspace.orcid.scope"), not(empty()));
        assertThat(getMetadataValues(profile, "dspace.orcid.authenticated"), not(empty()));
        assertThat(getOrcidAccessToken(profile), is("3de2e370-8aa9-4bbe-8d7e-f5b1577bdad4"));
    }

    @Test
    public void testOwnerPatchToDisconnectProfileFromOrcidWithAdminAndOwnerConfiguration() throws Exception {

        configurationService.setProperty("orcid.disconnection.allowed-users", "admin_and_owner");

        context.turnOffAuthorisationSystem();

        EPerson ePerson = EPersonBuilder.createEPerson(context)
                                        .withCanLogin(true)
                                        .withOrcid("0000-1111-2222-3333")
                                        .withOrcidScope("/read")
                                        .withOrcidScope("/write")
                                        .withEmail("test@email.it")
                                        .withPassword(password)
                                        .withNameInMetadata("Test", "User")
                                        .build();

        OrcidTokenBuilder.create(context, ePerson, "3de2e370-8aa9-4bbe-8d7e-f5b1577bdad4").build();

        Item profile = createProfile(ePerson);

        assertThat(getMetadataValues(profile, "person.identifier.orcid"), not(empty()));
        assertThat(getMetadataValues(profile, "dspace.orcid.scope"), not(empty()));
        assertThat(getMetadataValues(profile, "dspace.orcid.authenticated"), not(empty()));
        assertThat(getOrcidAccessToken(profile), is("3de2e370-8aa9-4bbe-8d7e-f5b1577bdad4"));

        context.restoreAuthSystemState();

        getClient(getAuthToken(ePerson.getEmail(), password))
            .perform(patch("/api/eperson/profiles/{id}", ePerson.getID().toString())
                         .content(getPatchContent(asList(new RemoveOperation("/orcid"))))
                         .contentType(MediaType.APPLICATION_JSON_VALUE))
            .andExpect(status().isOk())
            .andExpect(jsonPath("$.id", is(ePerson.getID().toString())))
            .andExpect(jsonPath("$.visible", is(false)))
            .andExpect(jsonPath("$.type", is("profile")))
            .andExpect(jsonPath("$.orcid").doesNotExist())
            .andExpect(jsonPath("$.orcidSynchronization").doesNotExist());

        profile = context.reloadEntity(profile);

        assertThat(getMetadataValues(profile, "person.identifier.orcid"), empty());
        assertThat(getMetadataValues(profile, "dspace.orcid.scope"), empty());
        assertThat(getMetadataValues(profile, "dspace.orcid.authenticated"), empty());
        assertThat(getOrcidAccessToken(profile), nullValue());
    }

    @Test
    public void testAdminPatchToDisconnectProfileFromOrcidWithAdminAndOwnerConfiguration() throws Exception {

        configurationService.setProperty("orcid.disconnection.allowed-users", "admin_and_owner");

        context.turnOffAuthorisationSystem();

        EPerson ePerson = EPersonBuilder.createEPerson(context)
                                        .withCanLogin(true)
                                        .withOrcid("0000-1111-2222-3333")
                                        .withOrcidScope("/read")
                                        .withOrcidScope("/write")
                                        .withEmail("test@email.it")
                                        .withPassword(password)
                                        .withNameInMetadata("Test", "User")
                                        .build();

        OrcidTokenBuilder.create(context, ePerson, "3de2e370-8aa9-4bbe-8d7e-f5b1577bdad4").build();

        Item profile = createProfile(ePerson);

        assertThat(getMetadataValues(profile, "person.identifier.orcid"), not(empty()));
        assertThat(getMetadataValues(profile, "dspace.orcid.scope"), not(empty()));
        assertThat(getMetadataValues(profile, "dspace.orcid.authenticated"), not(empty()));
        assertThat(getOrcidAccessToken(profile), is("3de2e370-8aa9-4bbe-8d7e-f5b1577bdad4"));

        context.restoreAuthSystemState();

        getClient(getAuthToken(admin.getEmail(), password))
            .perform(patch("/api/eperson/profiles/{id}", ePerson.getID().toString())
                         .content(getPatchContent(asList(new RemoveOperation("/orcid"))))
                         .contentType(MediaType.APPLICATION_JSON_VALUE))
            .andExpect(status().isOk())
            .andExpect(jsonPath("$.id", is(ePerson.getID().toString())))
            .andExpect(jsonPath("$.visible", is(false)))
            .andExpect(jsonPath("$.type", is("profile")))
            .andExpect(jsonPath("$.orcid").doesNotExist())
            .andExpect(jsonPath("$.orcidSynchronization").doesNotExist());

        profile = context.reloadEntity(profile);

        assertThat(getMetadataValues(profile, "person.identifier.orcid"), empty());
        assertThat(getMetadataValues(profile, "dspace.orcid.scope"), empty());
        assertThat(getMetadataValues(profile, "dspace.orcid.authenticated"), empty());
        assertThat(getOrcidAccessToken(profile), nullValue());
    }

    @Test
    public void testAnotherUserPatchToDisconnectProfileFromOrcidWithAdminAndOwnerConfiguration() throws Exception {

        configurationService.setProperty("orcid.disconnection.allowed-users", "admin_and_owner");

        context.turnOffAuthorisationSystem();

        EPerson ePerson = EPersonBuilder.createEPerson(context)
                                        .withCanLogin(true)
                                        .withOrcid("0000-1111-2222-3333")
                                        .withOrcidScope("/read")
                                        .withOrcidScope("/write")
                                        .withEmail("test@email.it")
                                        .withPassword(password)
                                        .withNameInMetadata("Test", "User")
                                        .build();

        OrcidTokenBuilder.create(context, ePerson, "3de2e370-8aa9-4bbe-8d7e-f5b1577bdad4").build();

        Item profile = createProfile(ePerson);

        assertThat(getMetadataValues(profile, "person.identifier.orcid"), not(empty()));
        assertThat(getMetadataValues(profile, "dspace.orcid.scope"), not(empty()));
        assertThat(getMetadataValues(profile, "dspace.orcid.authenticated"), not(empty()));
        assertThat(getOrcidAccessToken(profile), is("3de2e370-8aa9-4bbe-8d7e-f5b1577bdad4"));

        context.restoreAuthSystemState();

        getClient(getAuthToken(anotherUser.getEmail(), password))
            .perform(patch("/api/eperson/profiles/{id}", ePerson.getID().toString())
                         .content(getPatchContent(asList(new RemoveOperation("/orcid"))))
                         .contentType(MediaType.APPLICATION_JSON_VALUE))
            .andExpect(status().isForbidden());

        profile = context.reloadEntity(profile);

        assertThat(getMetadataValues(profile, "person.identifier.orcid"), not(empty()));
        assertThat(getMetadataValues(profile, "dspace.orcid.scope"), not(empty()));
        assertThat(getMetadataValues(profile, "dspace.orcid.authenticated"), not(empty()));
        assertThat(getOrcidAccessToken(profile), is("3de2e370-8aa9-4bbe-8d7e-f5b1577bdad4"));
    }

    @Test
    public void testCloneFromExternalProfileAlreadyAssociated() throws Exception {

        String id = user.getID().toString();
        String authToken = getAuthToken(user.getEmail(), password);

        getClient(authToken).perform(post("/api/eperson/profiles/").contentType(MediaType.APPLICATION_JSON_VALUE))
                            .andExpect(status().isCreated()).andExpect(jsonPath("$.id", is(id)))
                            .andExpect(jsonPath("$.visible", is(false))).andExpect(jsonPath("$.type", is("profile")));

        getClient(authToken)
            .perform(post("/api/eperson/profiles/").contentType(TEXT_URI_LIST)
                                                   .content("http://localhost:8080/server/api/core/items/" + id))
            .andExpect(status().isUnprocessableEntity());
    }

    @Test
<<<<<<< HEAD
    public void testOrcidSynchronizationPreferenceUpdateForceOrcidQueueRecalculation() throws Exception {

        context.turnOffAuthorisationSystem();

        EntityType publicationType = EntityTypeBuilder.createEntityTypeBuilder(context, "Publication").build();
        EntityType projectType = EntityTypeBuilder.createEntityTypeBuilder(context, "Project").build();
        EntityType personType = EntityTypeBuilder.createEntityTypeBuilder(context, "Person").build();
        EntityType orgUnitType = EntityTypeBuilder.createEntityTypeBuilder(context, "OrgUnit").build();

        RelationshipType isAuthorOfPublication = createRelationshipTypeBuilder(context, personType, publicationType,
            "isAuthorOfPublication", "isPublicationOfAuthor", 0, null, 0, null).build();

        RelationshipType isOrgUnitOfPerson = createRelationshipTypeBuilder(context, personType, orgUnitType,
            "isOrgUnitOfPerson", "isPersonOfOrgUnit", 0, null, 0, null).build();

        RelationshipType isProjectOfPerson = createRelationshipTypeBuilder(context, projectType, personType,
            "isProjectOfPerson", "isPersonOfProject", 0, null, 0, null).build();

        EPerson ePerson = EPersonBuilder.createEPerson(context)
            .withCanLogin(true)
            .withOrcid("0000-1111-2222-3333")
            .withOrcidScope("/read")
            .withOrcidScope("/write")
            .withEmail("test@email.it")
            .withPassword(password)
            .withNameInMetadata("Test", "User")
            .build();

        OrcidTokenBuilder.create(context, ePerson, "3de2e370-8aa9-4bbe-8d7e-f5b1577bdad4").build();

        UUID ePersonId = ePerson.getID();

        Item profile = createProfile(ePerson);

        UUID profileItemId = profile.getID();

        Collection publications = createCollection("Publications", "Publication");

        Collection orgUnits = createCollection("OrgUnits", "OrgUnit");

        Item publication = createPublication(publications, "Test publication", profile, isAuthorOfPublication);

        Collection projects = createCollection("Projects", "Project");

        Item firstProject = createProject(projects, "First project", profile, isProjectOfPerson);
        Item secondProject = createProject(projects, "Second project", profile, isProjectOfPerson);

        createOrgUnit(orgUnits, "OrgUnit", profile, isOrgUnitOfPerson);

        context.restoreAuthSystemState();

        // no preferences configured, so no orcid queue records created
        assertThat(orcidQueueService.findByOwnerId(context, profileItemId), empty());

        String authToken = getAuthToken(ePerson.getEmail(), password);

        getClient(authToken).perform(patch("/api/eperson/profiles/{id}", ePersonId.toString())
            .content(getPatchContent(asList(new ReplaceOperation("/orcid/publications", "ALL"))))
            .contentType(MediaType.APPLICATION_JSON_VALUE))
            .andExpect(status().isOk());

        List<OrcidQueue> queueRecords = orcidQueueService.findByOwnerId(context, profileItemId);
        assertThat(queueRecords, hasSize(1));
        assertThat(queueRecords, has(orcidQueueRecordWithEntity(publication)));

        getClient(authToken).perform(patch("/api/eperson/profiles/{id}", ePersonId.toString())
            .content(getPatchContent(asList(new ReplaceOperation("/orcid/fundings", "ALL"))))
            .contentType(MediaType.APPLICATION_JSON_VALUE))
            .andExpect(status().isOk());

        queueRecords = orcidQueueService.findByOwnerId(context, profileItemId);
        assertThat(queueRecords, hasSize(3));
        assertThat(queueRecords, has(orcidQueueRecordWithEntity(publication)));
        assertThat(queueRecords, has(orcidQueueRecordWithEntity(firstProject)));
        assertThat(queueRecords, has(orcidQueueRecordWithEntity(secondProject)));

        getClient(authToken).perform(patch("/api/eperson/profiles/{id}", ePersonId.toString())
            .content(getPatchContent(asList(new ReplaceOperation("/orcid/publications", "DISABLED"))))
            .contentType(MediaType.APPLICATION_JSON_VALUE))
            .andExpect(status().isOk());

        queueRecords = orcidQueueService.findByOwnerId(context, profileItemId);
        assertThat(queueRecords, hasSize(2));
        assertThat(queueRecords, has(orcidQueueRecordWithEntity(firstProject)));
        assertThat(queueRecords, has(orcidQueueRecordWithEntity(secondProject)));

        getClient(authToken).perform(patch("/api/eperson/profiles/{id}", ePersonId.toString())
            .content(getPatchContent(asList(new ReplaceOperation("/orcid/fundings", "DISABLED"))))
            .contentType(MediaType.APPLICATION_JSON_VALUE))
            .andExpect(status().isOk());

        assertThat(orcidQueueService.findByOwnerId(context, profileItemId), empty());

=======
    public void testLinkProfileWithValidCode() throws Exception {

        String code = "123456";
        String orcid = "0000-0000-1111-2222";
        String accessToken = "c41e37e5-c2de-4177-91d6-ed9e9d1f31bf";
        String[] scopes = { "FirstScope", "SecondScope" };

        context.turnOffAuthorisationSystem();

        Item profileItem = createProfile(user);

        context.restoreAuthSystemState();

        when(orcidClientMock.getAccessToken(code)).thenReturn(buildOrcidTokenResponse(orcid, accessToken, scopes));

        getClient(getAuthToken(user.getEmail(), password))
            .perform(patch("/api/eperson/profiles/{id}", user.getID().toString())
                .content(getPatchContent(asList(new AddOperation("/orcid", code))))
                .contentType(MediaType.APPLICATION_JSON_VALUE))
            .andExpect(status().isOk());

        verify(orcidClientMock).getAccessToken(code);
        verifyNoMoreInteractions(orcidClientMock);

        profileItem = context.reloadEntity(profileItem);
        assertThat(profileItem, notNullValue());
        assertThat(profileItem.getMetadata(), hasItem(with("person.identifier.orcid", orcid)));
        assertThat(profileItem.getMetadata(), hasItem(with("dspace.orcid.scope", scopes[0], 0)));
        assertThat(profileItem.getMetadata(), hasItem(with("dspace.orcid.scope", scopes[1], 1)));

        assertThat(getOrcidAccessToken(profileItem), is(accessToken));

        user = context.reloadEntity(user);
        assertThat(user.getNetid(), is(orcid));
    }

    @Test
    public void testLinkProfileWithAdmin() throws Exception {

        String code = "123456";
        String orcid = "0000-0000-1111-2222";
        String accessToken = "c41e37e5-c2de-4177-91d6-ed9e9d1f31bf";
        String[] scopes = { "FirstScope", "SecondScope" };

        context.turnOffAuthorisationSystem();

        Item profileItem = createProfile(user);

        context.restoreAuthSystemState();

        when(orcidClientMock.getAccessToken(code)).thenReturn(buildOrcidTokenResponse(orcid, accessToken, scopes));

        getClient(getAuthToken(admin.getEmail(), password))
            .perform(patch("/api/eperson/profiles/{id}", user.getID().toString())
                .content(getPatchContent(asList(new AddOperation("/orcid", code))))
                .contentType(MediaType.APPLICATION_JSON_VALUE))
            .andExpect(status().isOk());

        verify(orcidClientMock).getAccessToken(code);
        verifyNoMoreInteractions(orcidClientMock);

        profileItem = context.reloadEntity(profileItem);
        assertThat(profileItem, notNullValue());
        assertThat(profileItem.getMetadata(), hasItem(with("person.identifier.orcid", orcid)));
        assertThat(profileItem.getMetadata(), hasItem(with("dspace.orcid.scope", scopes[0], 0)));
        assertThat(profileItem.getMetadata(), hasItem(with("dspace.orcid.scope", scopes[1], 1)));

        assertThat(getOrcidAccessToken(profileItem), is(accessToken));

        user = context.reloadEntity(user);
        assertThat(user.getNetid(), is(orcid));

    }

    @Test
    public void testLinkProfileWithInvalidCode() throws Exception {

        String code = "123456";

        context.turnOffAuthorisationSystem();

        Item profileItem = createProfile(user);

        context.restoreAuthSystemState();

        when(orcidClientMock.getAccessToken(code)).thenThrow(new OrcidClientException(400, "{\n" +
            "    \"error\": \"invalid_grant\",\n" +
            "    \"error_description\": \"Invalid authorization code: 123456\"\n" +
            "}"));

        getClient(getAuthToken(user.getEmail(), password))
            .perform(patch("/api/eperson/profiles/{id}", user.getID().toString())
                .content(getPatchContent(asList(new AddOperation("/orcid", code))))
                .contentType(MediaType.APPLICATION_JSON_VALUE))
            .andExpect(status().isUnprocessableEntity());

        verify(orcidClientMock).getAccessToken(code);
        verifyNoMoreInteractions(orcidClientMock);

        assertThat(getOrcidAccessToken(profileItem), nullValue());
    }

    @Test
    public void testLinkProfileWithGenericError() throws Exception {

        String code = "123456";

        context.turnOffAuthorisationSystem();

        Item profileItem = createProfile(user);

        context.restoreAuthSystemState();

        when(orcidClientMock.getAccessToken(code)).thenThrow(new OrcidClientException(401, "Forbidden"));

        getClient(getAuthToken(user.getEmail(), password))
            .perform(patch("/api/eperson/profiles/{id}", user.getID().toString())
                .content(getPatchContent(asList(new AddOperation("/orcid", code))))
                .contentType(MediaType.APPLICATION_JSON_VALUE))
            .andExpect(status().isInternalServerError());

        verify(orcidClientMock).getAccessToken(code);
        verifyNoMoreInteractions(orcidClientMock);

        assertThat(getOrcidAccessToken(profileItem), nullValue());
    }

    @Test
    public void testLinkProfileForbiddenForNotOwnerUser() throws Exception {

        String code = "123456";
        String orcid = "0000-0000-1111-2222";
        String accessToken = "c41e37e5-c2de-4177-91d6-ed9e9d1f31bf";
        String[] scopes = { "FirstScope", "SecondScope" };

        context.turnOffAuthorisationSystem();

        Item profileItem = createProfile(user);

        context.restoreAuthSystemState();

        when(orcidClientMock.getAccessToken(code)).thenReturn(buildOrcidTokenResponse(orcid, accessToken, scopes));

        getClient(getAuthToken(anotherUser.getEmail(), password))
            .perform(patch("/api/eperson/profiles/{id}", user.getID().toString())
                .content(getPatchContent(asList(new AddOperation("/orcid", code))))
                .contentType(MediaType.APPLICATION_JSON_VALUE))
            .andExpect(status().isForbidden());

        verifyNoMoreInteractions(orcidClientMock);

        profileItem = context.reloadEntity(profileItem);
        assertThat(profileItem, notNullValue());
        assertThat(profileItem.getMetadata(), not(hasItem(with("person.identifier.orcid", orcid))));
        assertThat(profileItem.getMetadata(), not(hasItem(with("dspace.orcid.scope", scopes[0], 0))));
        assertThat(profileItem.getMetadata(), not(hasItem(with("dspace.orcid.scope", scopes[1], 1))));

        assertThat(getOrcidAccessToken(profileItem), nullValue());
    }

    @Test
    public void testLinkProfileWithEPersonWithoutProfile() throws Exception {

        String code = "123456";
        String orcid = "0000-0000-1111-2222";
        String accessToken = "c41e37e5-c2de-4177-91d6-ed9e9d1f31bf";
        String[] scopes = { "FirstScope", "SecondScope" };

        when(orcidClientMock.getAccessToken(code)).thenReturn(buildOrcidTokenResponse(orcid, accessToken, scopes));

        getClient(getAuthToken(user.getEmail(), password))
            .perform(patch("/api/eperson/profiles/{id}", user.getID().toString())
                .content(getPatchContent(asList(new AddOperation("/orcid", code))))
                .contentType(MediaType.APPLICATION_JSON_VALUE))
            .andExpect(status().isNotFound());

        verifyNoMoreInteractions(orcidClientMock);
>>>>>>> e88a67d5
    }

    private Item createProfile(EPerson ePerson) throws Exception {

        String authToken = getAuthToken(ePerson.getEmail(), password);

        AtomicReference<UUID> ePersonIdRef = new AtomicReference<UUID>();
        AtomicReference<UUID> itemIdRef = new AtomicReference<UUID>();

        getClient(authToken).perform(post("/api/eperson/profiles/")
                                         .contentType(MediaType.APPLICATION_JSON_VALUE))
                            .andExpect(status().isCreated())
                            .andDo(result -> ePersonIdRef.set(fromString(read(result.getResponse().getContentAsString(),
                                                                              "$.id"))));

        getClient(authToken).perform(get("/api/eperson/profiles/{id}/item", ePersonIdRef.get())
                                         .contentType(MediaType.APPLICATION_JSON_VALUE))
                            .andExpect(status().isOk())
                            .andDo(result -> itemIdRef.set(fromString(read(result.getResponse().getContentAsString(),
                                                                           "$.id"))));

        return itemService.find(context, itemIdRef.get());
    }

    private String getItemIdByProfileId(String token, String id) throws SQLException, Exception {
        MvcResult result = getClient(token).perform(get("/api/eperson/profiles/{id}/item", id))
                                           .andExpect(status().isOk())
                                           .andReturn();

        return readAttributeFromResponse(result, "$.id");
    }

    private String getOrcidAccessToken(Item item) {
        OrcidToken orcidToken = orcidTokenService.findByProfileItem(context, item);
        return orcidToken != null ? orcidToken.getAccessToken() : null;
    }

    private List<MetadataValue> getMetadataValues(Item item, String metadataField) {
        return itemService.getMetadataByMetadataString(item, metadataField);
    }

<<<<<<< HEAD
    private Collection createCollection(String name, String entityType) throws SQLException {
        return CollectionBuilder.createCollection(context, context.reloadEntity(parentCommunity))
            .withName(name)
            .withEntityType(entityType)
            .build();
    }

    private Item createPublication(Collection collection, String title, Item author,
        RelationshipType isAuthorOfPublication) {

        Item publication = ItemBuilder.createItem(context, collection)
            .withTitle(title)
            .withAuthor(author.getName())
            .build();

        RelationshipBuilder.createRelationshipBuilder(context, author, publication, isAuthorOfPublication).build();

        return publication;

    }

    private Item createOrgUnit(Collection collection, String title, Item person,
        RelationshipType isOrgUnitOfPerson) {

        Item orgUnit = ItemBuilder.createItem(context, collection)
            .withTitle(title)
            .build();

        RelationshipBuilder.createRelationshipBuilder(context, person, orgUnit, isOrgUnitOfPerson).build();

        return orgUnit;

    }

    private Item createProject(Collection collection, String title, Item person,
        RelationshipType isProjectOfPerson) {

        Item project = ItemBuilder.createItem(context, collection)
            .withTitle(title)
            .build();

        RelationshipBuilder.createRelationshipBuilder(context, project, person, isProjectOfPerson).build();

        return project;

    }

    private Predicate<OrcidQueue> orcidQueueRecordWithEntity(Item entity) {
        return orcidQueue -> entity.equals(orcidQueue.getEntity());
    }

=======
>>>>>>> e88a67d5
    private <T> T readAttributeFromResponse(MvcResult result, String attribute) throws UnsupportedEncodingException {
        return JsonPath.read(result.getResponse().getContentAsString(), attribute);
    }

<<<<<<< HEAD
=======
    private OrcidTokenResponseDTO buildOrcidTokenResponse(String orcid, String accessToken, String[] scopes) {
        OrcidTokenResponseDTO token = new OrcidTokenResponseDTO();
        token.setAccessToken(accessToken);
        token.setOrcid(orcid);
        token.setTokenType("Bearer");
        token.setName("Test User");
        token.setScope(String.join(" ", scopes));
        return token;
    }

>>>>>>> e88a67d5
}<|MERGE_RESOLUTION|>--- conflicted
+++ resolved
@@ -11,10 +11,7 @@
 import static com.jayway.jsonpath.matchers.JsonPathMatchers.hasJsonPath;
 import static java.util.Arrays.asList;
 import static java.util.UUID.fromString;
-<<<<<<< HEAD
 import static org.dspace.app.matcher.LambdaMatcher.has;
-=======
->>>>>>> e88a67d5
 import static org.dspace.app.matcher.MetadataValueMatcher.with;
 import static org.dspace.app.profile.OrcidEntitySyncPreference.ALL;
 import static org.dspace.app.rest.matcher.HalMatcher.matchLinks;
@@ -27,10 +24,7 @@
 import static org.hamcrest.Matchers.containsInAnyOrder;
 import static org.hamcrest.Matchers.empty;
 import static org.hamcrest.Matchers.hasItem;
-<<<<<<< HEAD
 import static org.hamcrest.Matchers.hasSize;
-=======
->>>>>>> e88a67d5
 import static org.hamcrest.Matchers.is;
 import static org.hamcrest.Matchers.not;
 import static org.hamcrest.Matchers.notNullValue;
@@ -57,19 +51,14 @@
 import java.util.function.Predicate;
 
 import com.jayway.jsonpath.JsonPath;
-<<<<<<< HEAD
 import org.dspace.app.orcid.OrcidQueue;
-import org.dspace.app.orcid.OrcidToken;
-import org.dspace.app.orcid.service.OrcidQueueService;
-import org.dspace.app.orcid.service.OrcidTokenService;
-=======
 import org.dspace.app.orcid.OrcidToken;
 import org.dspace.app.orcid.client.OrcidClient;
 import org.dspace.app.orcid.exception.OrcidClientException;
 import org.dspace.app.orcid.model.OrcidTokenResponseDTO;
+import org.dspace.app.orcid.service.OrcidQueueService;
 import org.dspace.app.orcid.service.OrcidTokenService;
 import org.dspace.app.rest.model.patch.AddOperation;
->>>>>>> e88a67d5
 import org.dspace.app.rest.model.patch.Operation;
 import org.dspace.app.rest.model.patch.RemoveOperation;
 import org.dspace.app.rest.model.patch.ReplaceOperation;
@@ -82,18 +71,12 @@
 import org.dspace.builder.EntityTypeBuilder;
 import org.dspace.builder.ItemBuilder;
 import org.dspace.builder.OrcidTokenBuilder;
-<<<<<<< HEAD
 import org.dspace.builder.RelationshipBuilder;
-=======
->>>>>>> e88a67d5
 import org.dspace.content.Collection;
 import org.dspace.content.EntityType;
 import org.dspace.content.Item;
 import org.dspace.content.MetadataValue;
-<<<<<<< HEAD
 import org.dspace.content.RelationshipType;
-=======
->>>>>>> e88a67d5
 import org.dspace.content.service.ItemService;
 import org.dspace.core.Constants;
 import org.dspace.eperson.EPerson;
@@ -123,16 +106,15 @@
     private OrcidTokenService orcidTokenService;
 
     @Autowired
-<<<<<<< HEAD
     private OrcidQueueService orcidQueueService;
-=======
+
+    @Autowired
     private ResearcherProfileAddOrcidOperation researcherProfileAddOrcidOperation;
 
     @Autowired
     private OrcidClient orcidClient;
 
     private OrcidClient orcidClientMock = mock(OrcidClient.class);
->>>>>>> e88a67d5
 
     private EPerson user;
 
@@ -184,11 +166,6 @@
     public void after() {
         orcidTokenService.deleteAll(context);
         researcherProfileAddOrcidOperation.setOrcidClient(orcidClient);
-    }
-
-    @After
-    public void after() {
-        orcidTokenService.deleteAll(context);
     }
 
     /**
@@ -1648,7 +1625,79 @@
                                          .contentType(MediaType.APPLICATION_JSON_VALUE))
                             .andExpect(status().isBadRequest());
 
-<<<<<<< HEAD
+    }
+
+    @Test
+    public void testPatchToSetOrcidSynchronizationPreferenceWithNotOwnerUser() throws Exception {
+
+        context.turnOffAuthorisationSystem();
+
+        EPerson ePerson = EPersonBuilder.createEPerson(context)
+            .withCanLogin(true)
+            .withOrcid("0000-1111-2222-3333")
+            .withEmail("test@email.it")
+            .withPassword(password)
+            .withNameInMetadata("Test", "User")
+            .withOrcidScope("/first-scope")
+            .withOrcidScope("/second-scope")
+            .build();
+
+        OrcidTokenBuilder.create(context, ePerson, "af097328-ac1c-4a3e-9eb4-069897874910").build();
+
+        context.restoreAuthSystemState();
+
+        String ePersonId = ePerson.getID().toString();
+
+        getClient(getAuthToken(ePerson.getEmail(), password))
+            .perform(post("/api/eperson/profiles/")
+            .contentType(MediaType.APPLICATION_JSON_VALUE))
+            .andExpect(status().isCreated());
+
+        List<Operation> operations = asList(new ReplaceOperation("/orcid/publications", ALL.name()));
+
+        getClient(getAuthToken(user.getEmail(), password))
+            .perform(patch("/api/eperson/profiles/{id}", ePersonId)
+            .content(getPatchContent(operations))
+            .contentType(MediaType.APPLICATION_JSON_VALUE))
+            .andExpect(status().isForbidden());
+
+    }
+
+    @Test
+    public void testPatchToSetOrcidSynchronizationPreferenceWithAdmin() throws Exception {
+
+        context.turnOffAuthorisationSystem();
+
+        EPerson ePerson = EPersonBuilder.createEPerson(context)
+            .withCanLogin(true)
+            .withOrcid("0000-1111-2222-3333")
+            .withEmail("test@email.it")
+            .withPassword(password)
+            .withNameInMetadata("Test", "User")
+            .withOrcidScope("/first-scope")
+            .withOrcidScope("/second-scope")
+            .build();
+
+        OrcidTokenBuilder.create(context, ePerson, "af097328-ac1c-4a3e-9eb4-069897874910").build();
+
+        context.restoreAuthSystemState();
+
+        String ePersonId = ePerson.getID().toString();
+
+        getClient(getAuthToken(ePerson.getEmail(), password))
+            .perform(post("/api/eperson/profiles/")
+                .contentType(MediaType.APPLICATION_JSON_VALUE))
+            .andExpect(status().isCreated());
+
+        List<Operation> operations = asList(new ReplaceOperation("/orcid/publications", ALL.name()));
+
+        getClient(getAuthToken(admin.getEmail(), password))
+            .perform(patch("/api/eperson/profiles/{id}", ePersonId)
+                .content(getPatchContent(operations))
+                .contentType(MediaType.APPLICATION_JSON_VALUE))
+            .andExpect(status().isOk())
+            .andExpect(jsonPath("$.orcidSynchronization.publicationsPreference", is(ALL.name())));
+
     }
 
     @Test
@@ -1736,86 +1785,9 @@
     }
 
     @Test
-=======
-    }
-
-    @Test
-    public void testPatchToSetOrcidSynchronizationPreferenceWithNotOwnerUser() throws Exception {
-
-        context.turnOffAuthorisationSystem();
-
-        EPerson ePerson = EPersonBuilder.createEPerson(context)
-            .withCanLogin(true)
-            .withOrcid("0000-1111-2222-3333")
-            .withEmail("test@email.it")
-            .withPassword(password)
-            .withNameInMetadata("Test", "User")
-            .withOrcidScope("/first-scope")
-            .withOrcidScope("/second-scope")
-            .build();
-
-        OrcidTokenBuilder.create(context, ePerson, "af097328-ac1c-4a3e-9eb4-069897874910").build();
-
-        context.restoreAuthSystemState();
-
-        String ePersonId = ePerson.getID().toString();
-
-        getClient(getAuthToken(ePerson.getEmail(), password))
-            .perform(post("/api/eperson/profiles/")
-            .contentType(MediaType.APPLICATION_JSON_VALUE))
-            .andExpect(status().isCreated());
-
-        List<Operation> operations = asList(new ReplaceOperation("/orcid/publications", ALL.name()));
-
-        getClient(getAuthToken(user.getEmail(), password))
-            .perform(patch("/api/eperson/profiles/{id}", ePersonId)
-            .content(getPatchContent(operations))
-            .contentType(MediaType.APPLICATION_JSON_VALUE))
-            .andExpect(status().isForbidden());
-
-    }
-
-    @Test
-    public void testPatchToSetOrcidSynchronizationPreferenceWithAdmin() throws Exception {
-
-        context.turnOffAuthorisationSystem();
-
-        EPerson ePerson = EPersonBuilder.createEPerson(context)
-            .withCanLogin(true)
-            .withOrcid("0000-1111-2222-3333")
-            .withEmail("test@email.it")
-            .withPassword(password)
-            .withNameInMetadata("Test", "User")
-            .withOrcidScope("/first-scope")
-            .withOrcidScope("/second-scope")
-            .build();
-
-        OrcidTokenBuilder.create(context, ePerson, "af097328-ac1c-4a3e-9eb4-069897874910").build();
-
-        context.restoreAuthSystemState();
-
-        String ePersonId = ePerson.getID().toString();
-
-        getClient(getAuthToken(ePerson.getEmail(), password))
-            .perform(post("/api/eperson/profiles/")
-                .contentType(MediaType.APPLICATION_JSON_VALUE))
-            .andExpect(status().isCreated());
-
-        List<Operation> operations = asList(new ReplaceOperation("/orcid/publications", ALL.name()));
-
-        getClient(getAuthToken(admin.getEmail(), password))
-            .perform(patch("/api/eperson/profiles/{id}", ePersonId)
-                .content(getPatchContent(operations))
-                .contentType(MediaType.APPLICATION_JSON_VALUE))
-            .andExpect(status().isOk())
-            .andExpect(jsonPath("$.orcidSynchronization.publicationsPreference", is(ALL.name())));
-
-    }
-
-    @Test
-    public void testOwnerPatchToDisconnectProfileFromOrcidWithDisabledConfiguration() throws Exception {
-
-        configurationService.setProperty("orcid.disconnection.allowed-users", "disabled");
+    public void testAnotherUserPatchToDisconnectProfileFromOrcidWithDisabledConfiguration() throws Exception {
+
+        configurationService.setProperty("orcid.disconnection.allowed-users", "");
 
         context.turnOffAuthorisationSystem();
 
@@ -1831,6 +1803,13 @@
 
         OrcidTokenBuilder.create(context, ePerson, "3de2e370-8aa9-4bbe-8d7e-f5b1577bdad4").build();
 
+        EPerson anotherUser = EPersonBuilder.createEPerson(context)
+                                            .withCanLogin(true)
+                                            .withEmail("user@email.it")
+                                            .withPassword(password)
+                                            .withNameInMetadata("Another", "User")
+                                            .build();
+
         Item profile = createProfile(ePerson);
 
         assertThat(getMetadataValues(profile, "person.identifier.orcid"), not(empty()));
@@ -1840,7 +1819,7 @@
 
         context.restoreAuthSystemState();
 
-        getClient(getAuthToken(ePerson.getEmail(), password))
+        getClient(getAuthToken(anotherUser.getEmail(), password))
             .perform(patch("/api/eperson/profiles/{id}", ePerson.getID().toString())
                          .content(getPatchContent(asList(new RemoveOperation("/orcid"))))
                          .contentType(MediaType.APPLICATION_JSON_VALUE))
@@ -1855,9 +1834,9 @@
     }
 
     @Test
-    public void testAdminPatchToDisconnectProfileFromOrcidWithDisabledConfiguration() throws Exception {
-
-        configurationService.setProperty("orcid.disconnection.allowed-users", null);
+    public void testOwnerPatchToDisconnectProfileFromOrcidWithOnlyOwnerConfiguration() throws Exception {
+
+        configurationService.setProperty("orcid.disconnection.allowed-users", "only_owner");
 
         context.turnOffAuthorisationSystem();
 
@@ -1882,25 +1861,29 @@
 
         context.restoreAuthSystemState();
 
-        getClient(getAuthToken(admin.getEmail(), password))
+        getClient(getAuthToken(ePerson.getEmail(), password))
             .perform(patch("/api/eperson/profiles/{id}", ePerson.getID().toString())
                          .content(getPatchContent(asList(new RemoveOperation("/orcid"))))
                          .contentType(MediaType.APPLICATION_JSON_VALUE))
-            .andExpect(status().isForbidden());
+            .andExpect(status().isOk())
+            .andExpect(jsonPath("$.id", is(ePerson.getID().toString())))
+            .andExpect(jsonPath("$.visible", is(false)))
+            .andExpect(jsonPath("$.type", is("profile")))
+            .andExpect(jsonPath("$.orcid").doesNotExist())
+            .andExpect(jsonPath("$.orcidSynchronization").doesNotExist());
 
         profile = context.reloadEntity(profile);
 
-        assertThat(getMetadataValues(profile, "person.identifier.orcid"), not(empty()));
-        assertThat(getMetadataValues(profile, "dspace.orcid.scope"), not(empty()));
-        assertThat(getMetadataValues(profile, "dspace.orcid.authenticated"), not(empty()));
-        assertThat(getOrcidAccessToken(profile), is("3de2e370-8aa9-4bbe-8d7e-f5b1577bdad4"));
-    }
-
-    @Test
->>>>>>> e88a67d5
-    public void testAnotherUserPatchToDisconnectProfileFromOrcidWithDisabledConfiguration() throws Exception {
-
-        configurationService.setProperty("orcid.disconnection.allowed-users", "");
+        assertThat(getMetadataValues(profile, "person.identifier.orcid"), empty());
+        assertThat(getMetadataValues(profile, "dspace.orcid.scope"), empty());
+        assertThat(getMetadataValues(profile, "dspace.orcid.authenticated"), empty());
+        assertThat(getOrcidAccessToken(profile), nullValue());
+    }
+
+    @Test
+    public void testAdminPatchToDisconnectProfileFromOrcidWithOnlyOwnerConfiguration() throws Exception {
+
+        configurationService.setProperty("orcid.disconnection.allowed-users", "only_owner");
 
         context.turnOffAuthorisationSystem();
 
@@ -1916,13 +1899,6 @@
 
         OrcidTokenBuilder.create(context, ePerson, "3de2e370-8aa9-4bbe-8d7e-f5b1577bdad4").build();
 
-        EPerson anotherUser = EPersonBuilder.createEPerson(context)
-                                            .withCanLogin(true)
-                                            .withEmail("user@email.it")
-                                            .withPassword(password)
-                                            .withNameInMetadata("Another", "User")
-                                            .build();
-
         Item profile = createProfile(ePerson);
 
         assertThat(getMetadataValues(profile, "person.identifier.orcid"), not(empty()));
@@ -1932,7 +1908,7 @@
 
         context.restoreAuthSystemState();
 
-        getClient(getAuthToken(anotherUser.getEmail(), password))
+        getClient(getAuthToken(admin.getEmail(), password))
             .perform(patch("/api/eperson/profiles/{id}", ePerson.getID().toString())
                          .content(getPatchContent(asList(new RemoveOperation("/orcid"))))
                          .contentType(MediaType.APPLICATION_JSON_VALUE))
@@ -1947,9 +1923,9 @@
     }
 
     @Test
-    public void testOwnerPatchToDisconnectProfileFromOrcidWithOnlyOwnerConfiguration() throws Exception {
-
-        configurationService.setProperty("orcid.disconnection.allowed-users", "only_owner");
+    public void testAnotherUserPatchToDisconnectProfileFromOrcidWithOnlyOwnerConfiguration() throws Exception {
+
+        configurationService.setProperty("orcid.disconnection.allowed-users", "admin_and_owner");
 
         context.turnOffAuthorisationSystem();
 
@@ -1974,29 +1950,24 @@
 
         context.restoreAuthSystemState();
 
-        getClient(getAuthToken(ePerson.getEmail(), password))
+        getClient(getAuthToken(anotherUser.getEmail(), password))
             .perform(patch("/api/eperson/profiles/{id}", ePerson.getID().toString())
                          .content(getPatchContent(asList(new RemoveOperation("/orcid"))))
                          .contentType(MediaType.APPLICATION_JSON_VALUE))
-            .andExpect(status().isOk())
-            .andExpect(jsonPath("$.id", is(ePerson.getID().toString())))
-            .andExpect(jsonPath("$.visible", is(false)))
-            .andExpect(jsonPath("$.type", is("profile")))
-            .andExpect(jsonPath("$.orcid").doesNotExist())
-            .andExpect(jsonPath("$.orcidSynchronization").doesNotExist());
+            .andExpect(status().isForbidden());
 
         profile = context.reloadEntity(profile);
 
-        assertThat(getMetadataValues(profile, "person.identifier.orcid"), empty());
-        assertThat(getMetadataValues(profile, "dspace.orcid.scope"), empty());
-        assertThat(getMetadataValues(profile, "dspace.orcid.authenticated"), empty());
-        assertThat(getOrcidAccessToken(profile), nullValue());
-    }
-
-    @Test
-    public void testAdminPatchToDisconnectProfileFromOrcidWithOnlyOwnerConfiguration() throws Exception {
-
-        configurationService.setProperty("orcid.disconnection.allowed-users", "only_owner");
+        assertThat(getMetadataValues(profile, "person.identifier.orcid"), not(empty()));
+        assertThat(getMetadataValues(profile, "dspace.orcid.scope"), not(empty()));
+        assertThat(getMetadataValues(profile, "dspace.orcid.authenticated"), not(empty()));
+        assertThat(getOrcidAccessToken(profile), is("3de2e370-8aa9-4bbe-8d7e-f5b1577bdad4"));
+    }
+
+    @Test
+    public void testOwnerPatchToDisconnectProfileFromOrcidWithOnlyAdminConfiguration() throws Exception {
+
+        configurationService.setProperty("orcid.disconnection.allowed-users", "only_admin");
 
         context.turnOffAuthorisationSystem();
 
@@ -2021,7 +1992,7 @@
 
         context.restoreAuthSystemState();
 
-        getClient(getAuthToken(admin.getEmail(), password))
+        getClient(getAuthToken(ePerson.getEmail(), password))
             .perform(patch("/api/eperson/profiles/{id}", ePerson.getID().toString())
                          .content(getPatchContent(asList(new RemoveOperation("/orcid"))))
                          .contentType(MediaType.APPLICATION_JSON_VALUE))
@@ -2036,9 +2007,9 @@
     }
 
     @Test
-    public void testAnotherUserPatchToDisconnectProfileFromOrcidWithOnlyOwnerConfiguration() throws Exception {
-
-        configurationService.setProperty("orcid.disconnection.allowed-users", "admin_and_owner");
+    public void testAdminPatchToDisconnectProfileFromOrcidWithOnlyAdminConfiguration() throws Exception {
+
+        configurationService.setProperty("orcid.disconnection.allowed-users", "only_admin");
 
         context.turnOffAuthorisationSystem();
 
@@ -2063,22 +2034,27 @@
 
         context.restoreAuthSystemState();
 
-        getClient(getAuthToken(anotherUser.getEmail(), password))
+        getClient(getAuthToken(admin.getEmail(), password))
             .perform(patch("/api/eperson/profiles/{id}", ePerson.getID().toString())
                          .content(getPatchContent(asList(new RemoveOperation("/orcid"))))
                          .contentType(MediaType.APPLICATION_JSON_VALUE))
-            .andExpect(status().isForbidden());
+            .andExpect(status().isOk())
+            .andExpect(jsonPath("$.id", is(ePerson.getID().toString())))
+            .andExpect(jsonPath("$.visible", is(false)))
+            .andExpect(jsonPath("$.type", is("profile")))
+            .andExpect(jsonPath("$.orcid").doesNotExist())
+            .andExpect(jsonPath("$.orcidSynchronization").doesNotExist());
 
         profile = context.reloadEntity(profile);
 
-        assertThat(getMetadataValues(profile, "person.identifier.orcid"), not(empty()));
-        assertThat(getMetadataValues(profile, "dspace.orcid.scope"), not(empty()));
-        assertThat(getMetadataValues(profile, "dspace.orcid.authenticated"), not(empty()));
-        assertThat(getOrcidAccessToken(profile), is("3de2e370-8aa9-4bbe-8d7e-f5b1577bdad4"));
-    }
-
-    @Test
-    public void testOwnerPatchToDisconnectProfileFromOrcidWithOnlyAdminConfiguration() throws Exception {
+        assertThat(getMetadataValues(profile, "person.identifier.orcid"), empty());
+        assertThat(getMetadataValues(profile, "dspace.orcid.scope"), empty());
+        assertThat(getMetadataValues(profile, "dspace.orcid.authenticated"), empty());
+        assertThat(getOrcidAccessToken(profile), nullValue());
+    }
+
+    @Test
+    public void testAnotherUserPatchToDisconnectProfileFromOrcidWithOnlyAdminConfiguration() throws Exception {
 
         configurationService.setProperty("orcid.disconnection.allowed-users", "only_admin");
 
@@ -2105,7 +2081,7 @@
 
         context.restoreAuthSystemState();
 
-        getClient(getAuthToken(ePerson.getEmail(), password))
+        getClient(getAuthToken(anotherUser.getEmail(), password))
             .perform(patch("/api/eperson/profiles/{id}", ePerson.getID().toString())
                          .content(getPatchContent(asList(new RemoveOperation("/orcid"))))
                          .contentType(MediaType.APPLICATION_JSON_VALUE))
@@ -2120,9 +2096,9 @@
     }
 
     @Test
-    public void testAdminPatchToDisconnectProfileFromOrcidWithOnlyAdminConfiguration() throws Exception {
-
-        configurationService.setProperty("orcid.disconnection.allowed-users", "only_admin");
+    public void testOwnerPatchToDisconnectProfileFromOrcidWithAdminAndOwnerConfiguration() throws Exception {
+
+        configurationService.setProperty("orcid.disconnection.allowed-users", "admin_and_owner");
 
         context.turnOffAuthorisationSystem();
 
@@ -2147,7 +2123,7 @@
 
         context.restoreAuthSystemState();
 
-        getClient(getAuthToken(admin.getEmail(), password))
+        getClient(getAuthToken(ePerson.getEmail(), password))
             .perform(patch("/api/eperson/profiles/{id}", ePerson.getID().toString())
                          .content(getPatchContent(asList(new RemoveOperation("/orcid"))))
                          .contentType(MediaType.APPLICATION_JSON_VALUE))
@@ -2167,9 +2143,9 @@
     }
 
     @Test
-    public void testAnotherUserPatchToDisconnectProfileFromOrcidWithOnlyAdminConfiguration() throws Exception {
-
-        configurationService.setProperty("orcid.disconnection.allowed-users", "only_admin");
+    public void testAdminPatchToDisconnectProfileFromOrcidWithAdminAndOwnerConfiguration() throws Exception {
+
+        configurationService.setProperty("orcid.disconnection.allowed-users", "admin_and_owner");
 
         context.turnOffAuthorisationSystem();
 
@@ -2194,22 +2170,27 @@
 
         context.restoreAuthSystemState();
 
-        getClient(getAuthToken(anotherUser.getEmail(), password))
+        getClient(getAuthToken(admin.getEmail(), password))
             .perform(patch("/api/eperson/profiles/{id}", ePerson.getID().toString())
                          .content(getPatchContent(asList(new RemoveOperation("/orcid"))))
                          .contentType(MediaType.APPLICATION_JSON_VALUE))
-            .andExpect(status().isForbidden());
+            .andExpect(status().isOk())
+            .andExpect(jsonPath("$.id", is(ePerson.getID().toString())))
+            .andExpect(jsonPath("$.visible", is(false)))
+            .andExpect(jsonPath("$.type", is("profile")))
+            .andExpect(jsonPath("$.orcid").doesNotExist())
+            .andExpect(jsonPath("$.orcidSynchronization").doesNotExist());
 
         profile = context.reloadEntity(profile);
 
-        assertThat(getMetadataValues(profile, "person.identifier.orcid"), not(empty()));
-        assertThat(getMetadataValues(profile, "dspace.orcid.scope"), not(empty()));
-        assertThat(getMetadataValues(profile, "dspace.orcid.authenticated"), not(empty()));
-        assertThat(getOrcidAccessToken(profile), is("3de2e370-8aa9-4bbe-8d7e-f5b1577bdad4"));
-    }
-
-    @Test
-    public void testOwnerPatchToDisconnectProfileFromOrcidWithAdminAndOwnerConfiguration() throws Exception {
+        assertThat(getMetadataValues(profile, "person.identifier.orcid"), empty());
+        assertThat(getMetadataValues(profile, "dspace.orcid.scope"), empty());
+        assertThat(getMetadataValues(profile, "dspace.orcid.authenticated"), empty());
+        assertThat(getOrcidAccessToken(profile), nullValue());
+    }
+
+    @Test
+    public void testAnotherUserPatchToDisconnectProfileFromOrcidWithAdminAndOwnerConfiguration() throws Exception {
 
         configurationService.setProperty("orcid.disconnection.allowed-users", "admin_and_owner");
 
@@ -2236,100 +2217,6 @@
 
         context.restoreAuthSystemState();
 
-        getClient(getAuthToken(ePerson.getEmail(), password))
-            .perform(patch("/api/eperson/profiles/{id}", ePerson.getID().toString())
-                         .content(getPatchContent(asList(new RemoveOperation("/orcid"))))
-                         .contentType(MediaType.APPLICATION_JSON_VALUE))
-            .andExpect(status().isOk())
-            .andExpect(jsonPath("$.id", is(ePerson.getID().toString())))
-            .andExpect(jsonPath("$.visible", is(false)))
-            .andExpect(jsonPath("$.type", is("profile")))
-            .andExpect(jsonPath("$.orcid").doesNotExist())
-            .andExpect(jsonPath("$.orcidSynchronization").doesNotExist());
-
-        profile = context.reloadEntity(profile);
-
-        assertThat(getMetadataValues(profile, "person.identifier.orcid"), empty());
-        assertThat(getMetadataValues(profile, "dspace.orcid.scope"), empty());
-        assertThat(getMetadataValues(profile, "dspace.orcid.authenticated"), empty());
-        assertThat(getOrcidAccessToken(profile), nullValue());
-    }
-
-    @Test
-    public void testAdminPatchToDisconnectProfileFromOrcidWithAdminAndOwnerConfiguration() throws Exception {
-
-        configurationService.setProperty("orcid.disconnection.allowed-users", "admin_and_owner");
-
-        context.turnOffAuthorisationSystem();
-
-        EPerson ePerson = EPersonBuilder.createEPerson(context)
-                                        .withCanLogin(true)
-                                        .withOrcid("0000-1111-2222-3333")
-                                        .withOrcidScope("/read")
-                                        .withOrcidScope("/write")
-                                        .withEmail("test@email.it")
-                                        .withPassword(password)
-                                        .withNameInMetadata("Test", "User")
-                                        .build();
-
-        OrcidTokenBuilder.create(context, ePerson, "3de2e370-8aa9-4bbe-8d7e-f5b1577bdad4").build();
-
-        Item profile = createProfile(ePerson);
-
-        assertThat(getMetadataValues(profile, "person.identifier.orcid"), not(empty()));
-        assertThat(getMetadataValues(profile, "dspace.orcid.scope"), not(empty()));
-        assertThat(getMetadataValues(profile, "dspace.orcid.authenticated"), not(empty()));
-        assertThat(getOrcidAccessToken(profile), is("3de2e370-8aa9-4bbe-8d7e-f5b1577bdad4"));
-
-        context.restoreAuthSystemState();
-
-        getClient(getAuthToken(admin.getEmail(), password))
-            .perform(patch("/api/eperson/profiles/{id}", ePerson.getID().toString())
-                         .content(getPatchContent(asList(new RemoveOperation("/orcid"))))
-                         .contentType(MediaType.APPLICATION_JSON_VALUE))
-            .andExpect(status().isOk())
-            .andExpect(jsonPath("$.id", is(ePerson.getID().toString())))
-            .andExpect(jsonPath("$.visible", is(false)))
-            .andExpect(jsonPath("$.type", is("profile")))
-            .andExpect(jsonPath("$.orcid").doesNotExist())
-            .andExpect(jsonPath("$.orcidSynchronization").doesNotExist());
-
-        profile = context.reloadEntity(profile);
-
-        assertThat(getMetadataValues(profile, "person.identifier.orcid"), empty());
-        assertThat(getMetadataValues(profile, "dspace.orcid.scope"), empty());
-        assertThat(getMetadataValues(profile, "dspace.orcid.authenticated"), empty());
-        assertThat(getOrcidAccessToken(profile), nullValue());
-    }
-
-    @Test
-    public void testAnotherUserPatchToDisconnectProfileFromOrcidWithAdminAndOwnerConfiguration() throws Exception {
-
-        configurationService.setProperty("orcid.disconnection.allowed-users", "admin_and_owner");
-
-        context.turnOffAuthorisationSystem();
-
-        EPerson ePerson = EPersonBuilder.createEPerson(context)
-                                        .withCanLogin(true)
-                                        .withOrcid("0000-1111-2222-3333")
-                                        .withOrcidScope("/read")
-                                        .withOrcidScope("/write")
-                                        .withEmail("test@email.it")
-                                        .withPassword(password)
-                                        .withNameInMetadata("Test", "User")
-                                        .build();
-
-        OrcidTokenBuilder.create(context, ePerson, "3de2e370-8aa9-4bbe-8d7e-f5b1577bdad4").build();
-
-        Item profile = createProfile(ePerson);
-
-        assertThat(getMetadataValues(profile, "person.identifier.orcid"), not(empty()));
-        assertThat(getMetadataValues(profile, "dspace.orcid.scope"), not(empty()));
-        assertThat(getMetadataValues(profile, "dspace.orcid.authenticated"), not(empty()));
-        assertThat(getOrcidAccessToken(profile), is("3de2e370-8aa9-4bbe-8d7e-f5b1577bdad4"));
-
-        context.restoreAuthSystemState();
-
         getClient(getAuthToken(anotherUser.getEmail(), password))
             .perform(patch("/api/eperson/profiles/{id}", ePerson.getID().toString())
                          .content(getPatchContent(asList(new RemoveOperation("/orcid"))))
@@ -2361,7 +2248,6 @@
     }
 
     @Test
-<<<<<<< HEAD
     public void testOrcidSynchronizationPreferenceUpdateForceOrcidQueueRecalculation() throws Exception {
 
         context.turnOffAuthorisationSystem();
@@ -2455,7 +2341,9 @@
 
         assertThat(orcidQueueService.findByOwnerId(context, profileItemId), empty());
 
-=======
+    }
+
+    @Test
     public void testLinkProfileWithValidCode() throws Exception {
 
         String code = "123456";
@@ -2633,7 +2521,6 @@
             .andExpect(status().isNotFound());
 
         verifyNoMoreInteractions(orcidClientMock);
->>>>>>> e88a67d5
     }
 
     private Item createProfile(EPerson ePerson) throws Exception {
@@ -2675,7 +2562,6 @@
         return itemService.getMetadataByMetadataString(item, metadataField);
     }
 
-<<<<<<< HEAD
     private Collection createCollection(String name, String entityType) throws SQLException {
         return CollectionBuilder.createCollection(context, context.reloadEntity(parentCommunity))
             .withName(name)
@@ -2727,14 +2613,10 @@
         return orcidQueue -> entity.equals(orcidQueue.getEntity());
     }
 
-=======
->>>>>>> e88a67d5
     private <T> T readAttributeFromResponse(MvcResult result, String attribute) throws UnsupportedEncodingException {
         return JsonPath.read(result.getResponse().getContentAsString(), attribute);
     }
 
-<<<<<<< HEAD
-=======
     private OrcidTokenResponseDTO buildOrcidTokenResponse(String orcid, String accessToken, String[] scopes) {
         OrcidTokenResponseDTO token = new OrcidTokenResponseDTO();
         token.setAccessToken(accessToken);
@@ -2745,5 +2627,4 @@
         return token;
     }
 
->>>>>>> e88a67d5
 }