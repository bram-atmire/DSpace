--- conflicted
+++ resolved
@@ -82,26 +82,6 @@
         getClient(token).perform(get("/api/system/scripts"))
                         .andExpect(status().isOk())
                         .andExpect(jsonPath("$._embedded.scripts", containsInAnyOrder(
-<<<<<<< HEAD
-                                ScriptMatcher.matchScript(scriptConfigurations.get(0).getName(),
-                                                          scriptConfigurations.get(0).getDescription()),
-                                ScriptMatcher.matchScript(scriptConfigurations.get(1).getName(),
-                                                          scriptConfigurations.get(1).getDescription()),
-                                ScriptMatcher.matchScript(scriptConfigurations.get(2).getName(),
-                                                          scriptConfigurations.get(2).getDescription()),
-                                ScriptMatcher.matchScript(scriptConfigurations.get(3).getName(),
-                                                          scriptConfigurations.get(3).getDescription()),
-                                ScriptMatcher.matchScript(scriptConfigurations.get(4).getName(),
-                                                      scriptConfigurations.get(4).getDescription()),
-                                ScriptMatcher.matchScript(scriptConfigurations.get(5).getName(),
-                                                      scriptConfigurations.get(5).getDescription()),
-                                ScriptMatcher.matchScript(scriptConfigurations.get(6).getName(),
-                                                          scriptConfigurations.get(6).getDescription()),
-                                ScriptMatcher.matchScript(scriptConfigurations.get(7).getName(),
-                                                          scriptConfigurations.get(7).getDescription()),
-                                ScriptMatcher.matchScript(scriptConfigurations.get(8).getName(),
-                                                          scriptConfigurations.get(8).getDescription())
-=======
                             scriptConfigurations
                                 .stream()
                                 .map(scriptConfiguration -> ScriptMatcher.matchScript(
@@ -109,7 +89,6 @@
                                     scriptConfiguration.getDescription()
                                 ))
                                 .collect(Collectors.toList())
->>>>>>> ff8e002b
                         )));
     }
 
@@ -156,21 +135,12 @@
                             Matchers.containsString("/api/system/scripts?"),
                             Matchers.containsString("page=1"), Matchers.containsString("size=1"))))
                         .andExpect(jsonPath("$._links.last.href", Matchers.allOf(
-<<<<<<< HEAD
-                                Matchers.containsString("/api/system/scripts?"),
-                                Matchers.containsString("page=8"), Matchers.containsString("size=1"))))
-                        .andExpect(jsonPath("$.page.size", is(1)))
-                        .andExpect(jsonPath("$.page.number", is(0)))
-                        .andExpect(jsonPath("$.page.totalPages", is(9)))
-                        .andExpect(jsonPath("$.page.totalElements", is(9)));
-=======
                             Matchers.containsString("/api/system/scripts?"),
                             Matchers.containsString("page=" + lastPage), Matchers.containsString("size=1"))))
                         .andExpect(jsonPath("$.page.size", is(1)))
                         .andExpect(jsonPath("$.page.number", is(0)))
                         .andExpect(jsonPath("$.page.totalPages", is(totalPages)))
                         .andExpect(jsonPath("$.page.totalElements", is(totalPages)));
->>>>>>> ff8e002b
 
 
         getClient(token).perform(get("/api/system/scripts").param("size", "1").param("page", "1"))
@@ -196,21 +166,12 @@
                             Matchers.containsString("/api/system/scripts?"),
                             Matchers.containsString("page=2"), Matchers.containsString("size=1"))))
                         .andExpect(jsonPath("$._links.last.href", Matchers.allOf(
-<<<<<<< HEAD
-                                Matchers.containsString("/api/system/scripts?"),
-                                Matchers.containsString("page=8"), Matchers.containsString("size=1"))))
-                        .andExpect(jsonPath("$.page.size", is(1)))
-                        .andExpect(jsonPath("$.page.number", is(1)))
-                        .andExpect(jsonPath("$.page.totalPages", is(9)))
-                        .andExpect(jsonPath("$.page.totalElements", is(9)));
-=======
                             Matchers.containsString("/api/system/scripts?"),
                             Matchers.containsString("page=" + lastPage), Matchers.containsString("size=1"))))
                         .andExpect(jsonPath("$.page.size", is(1)))
                         .andExpect(jsonPath("$.page.number", is(1)))
                         .andExpect(jsonPath("$.page.totalPages", is(totalPages)))
                         .andExpect(jsonPath("$.page.totalElements", is(totalPages)));
->>>>>>> ff8e002b
     }
 
     @Test
