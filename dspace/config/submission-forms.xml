--- conflicted
+++ resolved
@@ -51,11 +51,7 @@
             <row>
                 <relation-field>
                     <relationship-type>isAuthorOfPublication</relationship-type>
-<<<<<<< HEAD
-                    <search-configuration>personConfiguration</search-configuration>
-=======
                     <search-configuration>person</search-configuration>
->>>>>>> c8bbe99e
                     <repeatable>true</repeatable>
                     <label>Author</label>
                     <hint>Add an author</hint>
@@ -494,11 +490,7 @@
             <row>
                 <relation-field>
                     <relationship-type>isVolumeOfJournal</relationship-type>
-<<<<<<< HEAD
-                    <search-configuration>periodicalConfiguration</search-configuration>
-=======
                     <search-configuration>periodical</search-configuration>
->>>>>>> c8bbe99e
                     <filter>creativework.publisher:somepublishername</filter>
                     <label>Journal</label>
                     <hint>Select the journal related to this volume.</hint>
