#---------------------------------------------------------------#
#----------ENABLED AUTHENTICATION METHODS/PLUGINS---------------#
#---------------------------------------------------------------#
# This configuration setting contains the listing of all        #
# currently enabled authentication plugins. DSpace supports an  #
# Authentication "stack" which allows you to enable multiple    #
# forms of Authentication at the same time. Enabled             #
# Authentication plugins are invoked in order until one of them #
# succeeds.                                                     #
#---------------------------------------------------------------#
# Out-of-the-box DSpace Authentication Plugins include:
#  * Authentication by Password
#        Plugin class: org.dspace.authenticate.PasswordAuthentication
#        Configuration file: authentication-password.cfg
#  * Shibboleth Authentication
#        Plugin class: org.dspace.authenticate.ShibAuthentication
#        Configuration file: authentication-shibboleth.cfg
#  * LDAP Authentication
#        LDAP Plugin class: org.dspace.authenticate.LDAPAuthentication
#        Configuration file: authentication-ldap.cfg
#  * IP Address Authentication
#        Plugin class: org.dspace.authenticate.IPAuthentication
#        Configuration file: authentication-ip.cfg
#  * X.509 Certificate Authentication
#        Plugin class: org.dspace.authenticate.X509Authentication
#        Configuration file: authentication-x509.cfg
<<<<<<< HEAD
=======
#  * ORCID certificate authentication.
#        Plugin class: org.dspace.authenticate.OrcidAuthentication
#        Configuration file: orcid.cfg
>>>>>>> ec0853dd
#  * OIDC Authentication
#        Plugin class: org.dspace.authenticate.OidcAuthentication
#        Configuration file: authentication-oidc.cfg

#
# One or more of the above plugins can be enabled by listing its plugin class in
# the below setting. To configure the enabled plugin(s) visit the configuration file(s)
# listed above. See the DSpace Configuration Documentation for more details.
#
# Uncomment any of the below plugins to enable them (or copy to your local.cfg).
# You may also reorder them by simply changing their order within this file, or
# defining a new order in local.cfg.

# IP-based authentication/authorization. See authentication-ip.cfg for default configuration.
#plugin.sequence.org.dspace.authenticate.AuthenticationMethod = org.dspace.authenticate.IPAuthentication

# LDAP authentication/authorization. See authentication-ldap.cfg for default configuration.
#plugin.sequence.org.dspace.authenticate.AuthenticationMethod = org.dspace.authenticate.LDAPAuthentication

# Shibboleth authentication/authorization. See authentication-shibboleth.cfg for default configuration.
#plugin.sequence.org.dspace.authenticate.AuthenticationMethod = org.dspace.authenticate.ShibAuthentication

# X.509 certificate authentication. See authentication-x509.cfg for default configuration.
#plugin.sequence.org.dspace.authenticate.AuthenticationMethod = org.dspace.authenticate.X509Authentication

<<<<<<< HEAD
=======
# ORCID certificate authentication.
# plugin.sequence.org.dspace.authenticate.AuthenticationMethod = org.dspace.authenticate.OrcidAuthentication

>>>>>>> ec0853dd
# OIDC authentication. See authentication-oidc.cfg for default configuration.
#plugin.sequence.org.dspace.authenticate.AuthenticationMethod = org.dspace.authenticate.OidcAuthentication

# Authentication by Password (encrypted in DSpace's database). See authentication-password.cfg for default configuration.
# Enabled by default (to disable, either comment out, or define a new list of AuthenticationMethod plugins in your local.cfg)
plugin.sequence.org.dspace.authenticate.AuthenticationMethod = org.dspace.authenticate.PasswordAuthentication


#---------------------------------------------------------------#
#---------------Stateless JWT Authentication--------------------#
#---------------------------------------------------------------#

# Server key part that is a part of the key used to sign the authentication tokens.
# If this property is not set or empty, DSpace will generate a random key on startup.
# IF YOU ARE RUNNING DSPACE IN A CLUSTER, you need to set a value for this property here or as an environment variable
# jwt.login.token.secret =

# This property enables/disables encryption of the payload in a stateless token. Enabling this makes the data encrypted
# and unreadable by the receiver, but makes the token larger in size. false by default
jwt.login.encryption.enabled = false

# Encryption key to use when JWT token encryption is enabled (JWE). Note that encrypting tokens might required additional
# configuration in the REST clients
# jwt.login.encryption.secret =

# This enables compression of the payload of a jwt, enabling this will make the jwt token a little smaller at the cost
# of some performance, this setting WILL ONLY BE used when encrypting the jwt.
jwt.login.compression.enabled = true

# Expiration time of a token in milliseconds
jwt.login.token.expiration = 1800000

#---------------------------------------------------------------#
#---Stateless JWT Authentication for downloads of bitstreams----#
#----------------------among other things-----------------------#
#---------------------------------------------------------------#

# Server key part that is a part of the key used to sign the authentication tokens.
# If this property is not set or empty, DSpace will generate a random key on startup.
# IF YOU ARE RUNNING DSPACE IN A CLUSTER, you need to set a value for this property here or as an environment variable
# jwt.shortLived.token.secret =

# This property enables/disables encryption of the payload in a stateless token. Enabling this makes the data encrypted
# and unreadable by the receiver, but makes the token larger in size. false by default
jwt.shortLived.encryption.enabled = false

# Encryption key to use when JWT token encryption is enabled (JWE). Note that encrypting tokens might required additional
# configuration in the REST clients
# jwt.shortLived.encryption.secret =

# This enables compression of the payload of a jwt, enabling this will make the jwt token a little smaller at the cost
# of some performance, this setting WILL ONLY BE used when encrypting the jwt.
jwt.shortLived.compression.enabled = true

# Expiration time of a token in milliseconds
jwt.shortLived.token.expiration = 2000<|MERGE_RESOLUTION|>--- conflicted
+++ resolved
@@ -24,12 +24,9 @@
 #  * X.509 Certificate Authentication
 #        Plugin class: org.dspace.authenticate.X509Authentication
 #        Configuration file: authentication-x509.cfg
-<<<<<<< HEAD
-=======
 #  * ORCID certificate authentication.
 #        Plugin class: org.dspace.authenticate.OrcidAuthentication
 #        Configuration file: orcid.cfg
->>>>>>> ec0853dd
 #  * OIDC Authentication
 #        Plugin class: org.dspace.authenticate.OidcAuthentication
 #        Configuration file: authentication-oidc.cfg
@@ -55,12 +52,9 @@
 # X.509 certificate authentication. See authentication-x509.cfg for default configuration.
 #plugin.sequence.org.dspace.authenticate.AuthenticationMethod = org.dspace.authenticate.X509Authentication
 
-<<<<<<< HEAD
-=======
 # ORCID certificate authentication.
 # plugin.sequence.org.dspace.authenticate.AuthenticationMethod = org.dspace.authenticate.OrcidAuthentication
 
->>>>>>> ec0853dd
 # OIDC authentication. See authentication-oidc.cfg for default configuration.
 #plugin.sequence.org.dspace.authenticate.AuthenticationMethod = org.dspace.authenticate.OidcAuthentication
 
