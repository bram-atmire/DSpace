--- conflicted
+++ resolved
@@ -43,8 +43,6 @@
         <qualifier>enabled</qualifier>
         <scope_note>Stores a boolean text value (true or false) to indicate if the iiif feature is enabled or not for the dspace object. If absent the value is derived from the parent dspace object</scope_note>
     </dc-type>
-<<<<<<< HEAD
-=======
 
     <dc-type>
         <schema>dspace</schema>
@@ -95,5 +93,4 @@
         <scope_note>Stores the timestamp related to the user authentication on ORCID</scope_note>
     </dc-type>
 
->>>>>>> ec0853dd
 </dspace-dc-types>