#
# DSpace Configuration
#
# NOTE: The DSpace Configuration File is separated into several sections:
#  * General Configurations
#  * UI Configurations

#------------------------------------------------------------------#
#------------------GENERAL CONFIGURATIONS--------------------------#
#------------------------------------------------------------------#
# These configs are used by underlying DSpace API, and are         #
# therefore applicable to all interfaces                           #
# Local configuration should be made in local.cfg (where possible) #
# Global or more complex configuration can be hardcoded here       #
#------------------------------------------------------------------#
##### Basic information ######

# DSpace installation directory
# Windows note: Please remember to use forward slashes for all paths (e.g. C:/dspace)
dspace.dir = /dspace

csvexport.dir = ${dspace.dir}/exports

# Public URL of DSpace backend ('server' webapp). May require a port number if not using standard ports (80 or 443)
# DO NOT end it with '/'.
# This is where REST API and all enabled server modules (OAI-PMH, SWORD, SWORDv2, RDF, etc) will respond.
# NOTE: This URL must be accessible to all DSpace users (should not use 'localhost' in Production)
# and is usually "synced" with the "rest" section in the DSpace User Interface's config.*.yml.
# It corresponds to the URL that you would type into your browser to access the REST API.
dspace.server.url = http://localhost:8080/server

# Public URL of DSpace frontend (Angular UI). May require a port number if not using standard ports (80 or 443)
# DO NOT end it with '/'.
# This is used by the backend to provide links in emails, RSS feeds, Sitemaps, etc.
# NOTE: this URL must be accessible to all DSpace users (should not use 'localhost' in Production).
# It corresponds to the URL that you would type into your browser to access the User Interface.
dspace.ui.url = http://localhost:4000

# Name of the site
dspace.name = DSpace at My University

# assetstore.dir, look at DSPACE/config/spring/api/bitstore.xml for more options
assetstore.dir = ${dspace.dir}/assetstore

# Default language for metadata values
default.language = en_US

# Solr server/webapp.
# DSpace uses Solr for all search/browse capability (and for usage statistics).
# Since DSpace 7, SOLR must be installed as a stand-alone service.
solr.server = http://localhost:8983/solr

# Solr core name prefix.
# If you connect multiple instances of DSpace to a single Solr instance, you
# can organize them with a common core name prefix.
solr.multicorePrefix =

# Solr connection pool.
# If you change these values, the changes are not effective until DSpace is
# restarted.
#
# Maximum open connections to Solr:
# solr.client.maxTotalConnections = 20
#
# Maximum open connections per Solr instance:
# solr.client.maxPerRoute = 15
#
# Default keep-alive time for open Solr connections, in milliseconds:
# solr.client.keepAlive = 5000
#
# Maximum lifetime of a pooled connection, in seconds:
# solr.client.timeToLive = 600

##### Database settings #####
# DSpace only supports two database types: PostgreSQL or Oracle
# PostgreSQL is highly recommended.
# Oracle support is DEPRECATED. See https://github.com/DSpace/DSpace/issues/8214

# URL for connecting to database
#    * Postgres template: jdbc:postgresql://localhost:5432/dspace
#    * Oracle template (DEPRECATED): jdbc:oracle:thin:@//localhost:1521/xe
db.url = jdbc:postgresql://localhost:5432/dspace

# JDBC Driver
#    * For Postgres: org.postgresql.Driver
#    * For Oracle (DEPRECATED):   oracle.jdbc.OracleDriver
db.driver = org.postgresql.Driver

# Database Dialect (for Hibernate)
#    * For Postgres: org.hibernate.dialect.PostgreSQL94Dialect
#    * For Oracle (DEPRECATED):   org.hibernate.dialect.Oracle10gDialect
db.dialect = org.hibernate.dialect.PostgreSQL94Dialect

# Database username and password
db.username = dspace
db.password = dspace

# Database Schema name
#    * For Postgres, this is often "public" (default schema)
#    * For Oracle (DEPRECATED), schema is equivalent to the username of your database account,
#      so this may be set to ${db.username} in most scenarios.
db.schema = public

## Database Connection pool parameters
# DSpace wraps around the Apache Commons DBCP2 component, to read about its configuration
# see: https://commons.apache.org/proper/commons-dbcp/configuration.html
# look at DSPACE/config/spring/api/core-hibernate.xml for more options

# Maximum number of active DB connections in pool (-1 = unlimited)
# (default = 30)
db.maxconnections = 30

# Maximum time to wait before giving up if all connections in pool are busy (milliseconds), (-1 = unlimited)
# (default = 10000ms or 10 seconds)
db.maxwait = 10000

# Minimum number of idle connections in pool
# (default = 0)
db.minidle = 0

# Maximum number of idle connections in pool (-1 = unlimited)
# (default = 10)
db.maxidle = 10

# The initial number of connections created when the pool is started
# (default = 0)
db.initialsize = 0

# The maximum lifetime in milliseconds of a connection.  (-1 = unlimited)
# (default = -1)
db.maxconnlifetime = -1

# Remove abandoned connections. This is documented under "removeAbandonedOnBorrow" in DBCP2.
# (default = false)
db.removeabandoned = false

# Remove abandoned timeout. Timeout in seconds before an abandoned connection can be removed.
# (default = 300 or 5 minutes)
db.removeabandonedtimeout = 300

# Whether or not to allow for an entire 'clean' of the DSpace database.
# By default, this setting is 'true', which ensures that the 'dspace database clean' command
# does nothing (except return an error message saying clean is disabled)
# Setting this config to 'false' allows your database owner to destroy all DSpace data, tables, etc
# by running 'dspace database clean' from commandline. This is only useful for development/testing.
# WARNING: NEVER SET TO 'false' IN PRODUCTION.
# db.cleanDisabled = true

##### Email settings ######

# SMTP mail server (allows DSpace to send email notifications)
mail.server = smtp.example.com

# SMTP mail server authentication username and password (if required)
#mail.server.username =
#mail.server.password =

# SMTP mail server alternate port (defaults to 25)
mail.server.port = 25

# From address for mail
# All mail from the DSpace site will use this 'from' address
mail.from.address = dspace-noreply@myu.edu

# Name of a pre-configured Session object to be fetched from a directory.
# This overrides the Session settings above.  If none can be found, then DSpace
# will use the above settings to create a Session.
#mail.session.name = Session

# When feedback is submitted via the Feedback form, it is sent to this address
# Currently limited to one recipient!
# if this property is empty or commented out, feedback form is disabled
feedback.recipient = dspace-help@myu.edu

# General site administration (Webmaster) e-mail
# System notifications/reports and other sysadmin emails are sent to this address
mail.admin = dspace-help@myu.edu
mail.admin.name = DSpace Administrator

# Helpdesk E-mail
mail.helpdesk = ${mail.admin}
mail.helpdesk.name = Help Desk

# Recipient for server errors and alerts (defaults to mail.admin)
alert.recipient = ${mail.admin}

# Recipient for new user registration emails (defaults to unspecified)
#registration.notify =

# Enable a "welcome letter" to the newly-registered user.
mail.welcome.enabled = false

# Set the default mail character set. This may be overridden by providing a line
# inside the email template "charset: <encoding>", otherwise this default is used.
mail.charset = UTF-8

# A comma-separated list of hostnames that are allowed to refer browsers to email forms.
# Default behaviour is to accept referrals only from dspace.hostname
# TODO: UNSUPPORTED in DSpace 7.0
#mail.allowed.referrers = ${dspace.hostname}

# Pass extra settings to the Java mail library. Comma-separated, equals sign between
# the key and the value. For example:
#mail.extraproperties = mail.smtp.socketFactory.port=465, \
#                       mail.smtp.socketFactory.class=javax.net.ssl.SSLSocketFactory, \
#                       mail.smtp.socketFactory.fallback=false

# An option is added to disable the mailserver. By default, this property is set to false
# By setting mail.server.disabled = true, DSpace will not send out emails.
# It will instead log the subject of the email which should have been sent
# This is especially useful for development and test environments where production data is used when testing functionality.
#mail.server.disabled = false

# Message headers which may be set within a message template by assigning values
# to Velocity properties.  Only the properties named here will be interpreted as
# header values.  In most cases the name of the property will become the
# header's name, and the value of the property, the header's value.
# For example:  '#set(My-Header, "Hello World!")' in a template will result in
# the message having a header "My-Header: Hello World!" IFF mail.message.headers
# includes "My-Header".
#
# A few names are special:
# 'subject' supplies the Subject: header's value.
# 'charset' sets the 'charset' parameter of the Content-Type: header of the
#           bodypart, when there is a single bodypart.  It also causes the
#           subject value to be treated as being encoded in this charset.
#           If not set, the charset defaults to US-ASCII as specified in RFC 2046.
#           If there are multiple bodyparts, all are assumed to be encoded in
#           US-ASCII and 'charset' has no effect on them.
mail.message.headers = subject
mail.message.headers = charset

# Helpdesk telephone.  Not email, but should be with other contact info.  Optional.
#mail.message.helpdesk.telephone = +1 555 555 5555

##### Asset Storage (bitstreams / files) ######
# Moved to config/spring/api/bitstore.xml

##### Logging configuration #####
# Main logging settings can be found in config/log4j2.xml
# Below are some configuration properties for the server webapp that can be
# modified at runtime.
logging.server.include-after-request = false
logging.server.include-client-info = false
logging.server.include-headers = false
logging.server.include-payload = false
logging.server.include-query-string = false
# include-stacktrace-for-httpcode accepts multiple values, comma-separated or by
# repeating the assignment
logging.server.include-stacktrace-for-httpcode = 422
logging.server.max-payload-length = 10000

##### DOI registration agency credentials ######
# To mint DOIs you have to use a DOI registration agency like DataCite. Several
# DataCite members offers services as DOI registration agency, so f.e. EZID or
# TIB Hannover. To mint DOIs with DSpace you have to get an agreement with an
# DOI registration agency. You have to edit
# [dspace]/config/spring/api/identifier-service.xml and to configure the following
# properties.

# Credentials used to authenticate against the registration agency:
identifier.doi.user = username
identifier.doi.password = password

# URL for the DOI resolver.  This will be the stem for generated DOIs.
#identifier.doi.resolver = https://doi.org

# DOI prefix used to mint DOIs. All DOIs minted by DSpace will use this prefix.
# The Prefix will be assigned by the registration agency.
identifier.doi.prefix = 10.5072

# If you want to, you can further separate your namespace. Should all the
# suffixes of all DOIs minted by DSpace start with a special string to separate
# it from other services also minting DOIs under your prefix?
identifier.doi.namespaceseparator = dspace/

##### Plugin management #####

# Where to look for third-party plugin packages.  The value is a colon-separated
# list of filesystem directories and/or JAR files:  a Java class path.  Plugin
# classes not found in the usual places will be sought in these places last.  If
# unset, only the standard places will be searched.
#plugin.classpath = ${dspace.dir}/plugins/aPlugin.jar

##### Search settings #####

# DSpace search/browse is now driven by Discovery (Solr backend).
# Therefore, search settings are configurable either via Discovery's configurations
# or via Solr's configuration. Some Browse settings are still customizable within
# this configuration file (see "Browse Configuration" section below).
#
# Discovery configurations may be used to modify which fields in DSpace are
# browseable/searchable or appear as filters/facets. These are configured in
# the discovery.xml at:
#   [dspace]/config/spring/api/discovery.xml
#
# See also the Discovery Documentation:
#   https://wiki.lyrasis.org/display/DSDOC7x/Discovery

##### Handle settings ######

# Canonical Handle URL prefix
#
# Items in DSpace receive a unique URL, stored in dc.identifier.uri
# after it is generated during the submission process.
handle.canonical.prefix = ${dspace.ui.url}/handle/

# If you register with CNRI's handle service at https://www.handle.net/,
# these links can be generated as permalinks using https://hdl.handle.net/
# as canonical prefix. Please make sure to change handle.canonical.prefix
# after registering with handle.net by uncommenting one of the following
# lines, depending if you prefer to use https or http:
# handle.canonical.prefix = https://hdl.handle.net/
# handle.canonical.prefix = http://hdl.handle.net/
#
# Note that this will not alter dc.identifier.uri metadata for existing
# items (only for subsequent submissions).

# CNRI Handle prefix
# (Defaults to a dummy/fake prefix of 123456789)
handle.prefix = 123456789

# Directory for installing Handle server files
handle.dir = ${dspace.dir}/handle-server

# List any additional prefixes that need to be managed by this handle server
# (as for examle handle prefix coming from old dspace repository merged in
# that repository)
# handle.additional.prefixes = prefix1[, prefix2]

# By default we hide the list handles method in the JSON endpoint as it could
# produce heavy load for large repository
# handle.hide.listhandles = false

##### Authorization system configuration - Delegate ADMIN #####

# COMMUNITY ADMIN configuration
# subcommunities and collections
#core.authorization.community-admin.create-subelement = true
#core.authorization.community-admin.delete-subelement = true
# his community
#core.authorization.community-admin.policies = true
#core.authorization.community-admin.admin-group = true
# collections in his community
#core.authorization.community-admin.collection.policies = true
#core.authorization.community-admin.collection.template-item = true
#core.authorization.community-admin.collection.submitters = true
#core.authorization.community-admin.collection.workflows = true
#core.authorization.community-admin.collection.admin-group = true
# item owned by collections in his community
#core.authorization.community-admin.item.delete = true
#core.authorization.community-admin.item.withdraw = true
#core.authorization.community-admin.item.reinstatiate = true
#core.authorization.community-admin.item.policies = true
# also bundle...
#core.authorization.community-admin.item.create-bitstream = true
#core.authorization.community-admin.item.delete-bitstream = true
#core.authorization.community-admin.item-admin.cc-license = true

# COLLECTION ADMIN
#core.authorization.collection-admin.policies = true
#core.authorization.collection-admin.template-item = true
#core.authorization.collection-admin.submitters = true
#core.authorization.collection-admin.workflows = true
#core.authorization.collection-admin.admin-group = true
# item owned by his collection
#core.authorization.collection-admin.item.delete = true
#core.authorization.collection-admin.item.withdraw = true
#core.authorization.collection-admin.item.reinstatiate = true
#core.authorization.collection-admin.item.policies = true
# also bundle...
#core.authorization.collection-admin.item.create-bitstream = true
#core.authorization.collection-admin.item.delete-bitstream = true
#core.authorization.collection-admin.item-admin.cc-license = true

# ITEM ADMIN
#core.authorization.item-admin.policies = true
#core.authorization.installitem.inheritance-read.append-mode = false
# also bundle...
#core.authorization.item-admin.create-bitstream = true
#core.authorization.item-admin.delete-bitstream = true
#core.authorization.item-admin.cc-license = true


#### Restricted item visibilty settings ###
# By default RSS feeds, OAI-PMH and subscription emails will include ALL items
# regardless of permissions set on them.
#
# If you wish to only expose items through these channels where the ANONYMOUS
# user is granted READ permission, then set the following options to false
#
# Warning: In large repositories, setting harvest.includerestricted.oai to false may cause
# performance problems as all items will need to have their authorization permissions checked,
# but because DSpace has not implemented resumption tokens in ListIdentifiers, ALL items will
# need checking whenever a ListIdentifers request is made.
#
#harvest.includerestricted.rss = true
#harvest.includerestricted.oai = true
#harvest.includerestricted.subscription = true


#### Proxy Settings ######
# uncomment and specify both properties if proxy server required
# proxy server for external http requests - use regular hostname without port number
http.proxy.host =

# port number of proxy server
http.proxy.port =

# If enabled, the logging and the Solr statistics system will look for an X-Forwarded-For header.
# If it finds it, it will use this for the user IP address.
# NOTE: This is required to be enabled if you plan to use the Angular UI, as the server-side rendering provided in
# Angular always passes the original client IP Address to the REST API via the X-Forwarded-For header.
useProxies = true

# If "useProxies" is enabled, the authentication and statistics logging code will read the X-Forwarded-For header in
# order to determine the correct client IP address. But they will only use that header value when the request is coming
# from a trusted proxy server location.
# By default, ONLY requests from localhost (127.0.0.1) will be trusted. However, you can use this setting to specify
# additional IP addresses (or ranges) whose X-Forwarded-For header values will also be trusted.
# You can specify a range by only listing the first three ip-address blocks, e.g. 128.177.243
# You can list multiple IP addresses or ranges by comma-separating them.
# (Requires reboot of servlet container, e.g. Tomcat, to reload)
#proxies.trusted.ipranges = 127.0.0.1

# Whether or not to automatically include the IP address of ${dspace.ui.url} in the list of trusted ip ranges.
# This defaults to "true", as some features in the Angular UI (like authentication) require sending an X-Forwarded-For
# header. Therefore, only disable this if you are not using the Angular UI, or you wish to specify its IP manually
# in the "proxies.trusted.ipranges" configuration.
# (Requires reboot of servlet container, e.g. Tomcat, to reload)
#proxies.trusted.include_ui_ip = true

#### Media Filter / Format Filter plugins (through PluginService) ####
# Media/Format Filters help to full-text index content or
# perform automated format conversions

#Names of the enabled MediaFilter or FormatFilter plugins
filter.plugins = Text Extractor
filter.plugins = JPEG Thumbnail
filter.plugins = PDFBox JPEG Thumbnail


# [To enable Branded Preview]: uncomment and insert the following into the plugin list
#                Branded Preview JPEG, \

# [To enable ImageMagick Thumbnail]:
#    remove "JPEG Thumbnail" from the plugin list
#    uncomment and insert the following line into the plugin list
#                ImageMagick Image Thumbnail, ImageMagick PDF Thumbnail, \

#Assign 'human-understandable' names to each filter
plugin.named.org.dspace.app.mediafilter.FormatFilter = org.dspace.app.mediafilter.TikaTextExtractionFilter = Text Extractor
plugin.named.org.dspace.app.mediafilter.FormatFilter = org.dspace.app.mediafilter.JPEGFilter = JPEG Thumbnail
plugin.named.org.dspace.app.mediafilter.FormatFilter = org.dspace.app.mediafilter.BrandedPreviewJPEGFilter = Branded Preview JPEG
plugin.named.org.dspace.app.mediafilter.FormatFilter = org.dspace.app.mediafilter.PDFBoxThumbnail = PDFBox JPEG Thumbnail
plugin.named.org.dspace.app.mediafilter.FormatFilter = org.dspace.app.mediafilter.ImageMagickImageThumbnailFilter = ImageMagick Image Thumbnail
plugin.named.org.dspace.app.mediafilter.FormatFilter = org.dspace.app.mediafilter.ImageMagickPdfThumbnailFilter = ImageMagick PDF Thumbnail

#Configure each filter's input format(s)
# NOTE: The TikaTextExtractionFilter can support any file formats that are supported by Apache Tika. So, you can easily
# add additional formats to your DSpace Bitstream Format registry and list them here. The current list of Tika supported
# formats is available at: https://tika.apache.org/2.3.0/formats.html
filter.org.dspace.app.mediafilter.TikaTextExtractionFilter.inputFormats = Adobe PDF
filter.org.dspace.app.mediafilter.TikaTextExtractionFilter.inputFormats = CSV
filter.org.dspace.app.mediafilter.TikaTextExtractionFilter.inputFormats = HTML
filter.org.dspace.app.mediafilter.TikaTextExtractionFilter.inputFormats = Microsoft Excel
filter.org.dspace.app.mediafilter.TikaTextExtractionFilter.inputFormats = Microsoft Excel XML
filter.org.dspace.app.mediafilter.TikaTextExtractionFilter.inputFormats = Microsoft Powerpoint
filter.org.dspace.app.mediafilter.TikaTextExtractionFilter.inputFormats = Microsoft Powerpoint XML
filter.org.dspace.app.mediafilter.TikaTextExtractionFilter.inputFormats = Microsoft Word
filter.org.dspace.app.mediafilter.TikaTextExtractionFilter.inputFormats = Microsoft Word XML
filter.org.dspace.app.mediafilter.TikaTextExtractionFilter.inputFormats = OpenDocument Presentation
filter.org.dspace.app.mediafilter.TikaTextExtractionFilter.inputFormats = OpenDocument Spreadsheet
filter.org.dspace.app.mediafilter.TikaTextExtractionFilter.inputFormats = OpenDocument Text
filter.org.dspace.app.mediafilter.TikaTextExtractionFilter.inputFormats = RTF
filter.org.dspace.app.mediafilter.TikaTextExtractionFilter.inputFormats = Text
filter.org.dspace.app.mediafilter.JPEGFilter.inputFormats = BMP, GIF, JPEG, image/png
filter.org.dspace.app.mediafilter.BrandedPreviewJPEGFilter.inputFormats = BMP, GIF, JPEG, image/png
filter.org.dspace.app.mediafilter.ImageMagickImageThumbnailFilter.inputFormats = BMP, GIF, image/png, JPG, TIFF, JPEG, JPEG 2000
filter.org.dspace.app.mediafilter.ImageMagickPdfThumbnailFilter.inputFormats = Adobe PDF
filter.org.dspace.app.mediafilter.PDFBoxThumbnail.inputFormats = Adobe PDF

#Publicly accessible thumbnails of restricted content.
#List the MediaFilter name's that would get publicly accessible permissions
#Any media filters not listed will instead inherit the permissions of the parent bitstream
#filter.org.dspace.app.mediafilter.publicPermission = JPEGFilter

# Custom settings for Text Extractor
#
# Maximum number of characters to be extracted for full text indexing
# Default is 100,000 characters. Set to -1 for no maximum.
# Larger values (or -1) are more likely to hit OutOfMemoryException errors when extracting text from large files.
# In those scenarios, consider instead setting "textextractor.use-temp-file = true" below.
# Changing this value only impacts future content added to DSpace. To modify existing content you must re-extract all
# text ("filter-media -f" ) and then reindex your site ("index-discovery -b").
#textextractor.max-chars = 100000

# If true, all text extractions are written to temp files as they are indexed.
# This will be slower, but helps ensure that text extraction doesn't eat up all your memory.
# Setting this to true will also cause "textextractor.max-chars" to be ignored, and all text will be extracted.
# Changing this value only impacts future content added to DSpace. To modify existing content you must re-extract all
# text ("filter-media -f" ) and then reindex your site ("index-discovery -b").
#textextractor.use-temp-file = false

# Custom settigns for ImageMagick Thumbnail Filters
# ImageMagick and GhostScript must be installed on the server, set the path to ImageMagick and GhostScript executable
#   http://www.imagemagick.org/
#   http://www.ghostscript.com/
# Note: thumbnail.maxwidth and thumbnail.maxheight are used to set Thumbnail dimensions
# org.dspace.app.mediafilter.ImageMagickThumbnailFilter.ProcessStarter = /usr/bin
#
# bitstreams generated by this process will contain the following description and may be overwritten
# org.dspace.app.mediafilter.ImageMagickThumbnailFilter.bitstreamDescription = IM Thumbnail
#
# bitstream descriptions that do not conform to the following regular expression will not be overwritten
# org.dspace.app.mediafilter.ImageMagickThumbnailFilter.replaceRegex = ^Generated Thumbnail$
#
# While PDFs may contain transparent spaces, JPEG cannot. As DSpace use JPEG
# for the generated thumbnails, PDF containing transparent spaces may lead
# to problems. To solve this the exported PDF page is flatten before it is
# resized and stored as JPEG. You can switch this behavior off by setting the
# next property false, if necessary for any reasons.
# org.dspace.app.mediafilter.ImageMagickThumbnailFilter.flatten = true

# Optional: full paths to CMYK and sRGB color profiles. If present, will allow
# ImageMagick to produce much more color accurate thumbnails for PDFs that are
# using the CMYK color system. The default_cmyk.icc and default_rgb.icc profiles
# provided by the system's Ghostscript (version 9.x) package are good choices.
# org.dspace.app.mediafilter.ImageMagickThumbnailFilter.cmyk_profile = /usr/share/ghostscript/9.18/iccprofiles/default_cmyk.icc
# org.dspace.app.mediafilter.ImageMagickThumbnailFilter.srgb_profile = /usr/share/ghostscript/9.18/iccprofiles/default_rgb.icc

#### Crosswalk and Packager Plugin Settings ####
# Crosswalks are used to translate external metadata formats into DSpace's internal format (DIM)
# Packagers are used to ingest/export 'packages' (both content files and metadata)

# Configure table-driven MODS dissemination crosswalk
#  (add lower-case name for OAI-PMH)
crosswalk.mods.properties.MODS = crosswalks/mods.properties
crosswalk.mods.properties.mods = crosswalks/mods.properties

# Configure XSLT-driven submission crosswalk for MODS
crosswalk.submission.MODS.stylesheet= crosswalks/mods-submission.xsl

# Configure XSLT-driven submission crosswalk for EPDCX. Originally developed for use with SWORD.
crosswalk.submission.EPDCX.stylesheet = crosswalks/sword-swap-ingest.xsl

# Configure the QDCCrosswalk dissemination plugin for Qualified DC
#  (add lower-case name for OAI-PMH)
crosswalk.qdc.namespace.QDC.dc = http://purl.org/dc/elements/1.1/
crosswalk.qdc.namespace.QDC.dcterms = http://purl.org/dc/terms/
crosswalk.qdc.schemaLocation.QDC  = \
  http://purl.org/dc/terms/ http://dublincore.org/schemas/xmls/qdc/2006/01/06/dcterms.xsd \
  http://purl.org/dc/elements/1.1/ http://dublincore.org/schemas/xmls/qdc/2006/01/06/dc.xsd
crosswalk.qdc.properties.QDC = crosswalks/QDC.properties

crosswalk.qdc.namespace.qdc.dc = http://purl.org/dc/elements/1.1/
crosswalk.qdc.namespace.qdc.dcterms = http://purl.org/dc/terms/
crosswalk.qdc.schemaLocation.qdc  = \
  http://purl.org/dc/terms/ http://dublincore.org/schemas/xmls/qdc/2006/01/06/dcterms.xsd \
  http://purl.org/dc/elements/1.1/ http://dublincore.org/schemas/xmls/qdc/2006/01/06/dc.xsd
crosswalk.qdc.properties.qdc = crosswalks/QDC.properties

#### XSLTDisseminationCrosswalks ####
# XSLTDisseminationCrosswalks uses the selfnamed plugin
# org.dspace.content.crosswalk.XSLTDisseminationCrosswalk configured above.
# If you remove all XSLTDisseminationCrosswalk you should disable this plugin
# to avoid an error log message every time you load DSpace!
##
## Configure XSLT-driven submission crosswalk for MARC21
##
crosswalk.dissemination.marc.stylesheet = crosswalks/DIM2MARC21slim.xsl
crosswalk.dissemination.marc.schemaLocation = \
    http://www.loc.gov/MARC21/slim \
    http://www.loc.gov/standards/marcxml/schema/MARC21slim.xsd
crosswalk.dissemination.marc.preferList = true
##
## Configure XSLT-driven submission crosswalk for DataCite
##
crosswalk.dissemination.DataCite.stylesheet = crosswalks/DIM2DataCite.xsl
## For DataCite via EZID, comment above and uncomment this:
#crosswalk.dissemination.DataCite.stylesheet = crosswalks/DIM2EZID.xsl
crosswalk.dissemination.DataCite.schemaLocation = \
    http://datacite.org/schema/kernel-3 \
    http://schema.datacite.org/meta/kernel-3/metadata.xsd
crosswalk.dissemination.DataCite.preferList = false
crosswalk.dissemination.DataCite.publisher = My University
#crosswalk.dissemination.DataCite.dataManager = # defaults to publisher
#crosswalk.dissemination.DataCite.hostingInstitution = # defaults to publisher
crosswalk.dissemination.DataCite.namespace = http://datacite.org/schema/kernel-3

# Crosswalk Plugin Configuration:
#   The purpose of Crosswalks is to translate an external metadata format to/from
#   the DSpace Internal Metadata format (DIM) or the DSpace Database.
#   Crosswalks are often used by one or more Packager plugins (see below).
plugin.named.org.dspace.content.crosswalk.IngestionCrosswalk = \
  org.dspace.content.crosswalk.AIPDIMCrosswalk = DIM, \
  org.dspace.content.crosswalk.AIPTechMDCrosswalk = AIP-TECHMD, \
  org.dspace.content.crosswalk.PREMISCrosswalk = PREMIS, \
  org.dspace.content.crosswalk.OREIngestionCrosswalk = ore, \
  org.dspace.content.crosswalk.NullIngestionCrosswalk = NIL, \
  org.dspace.content.crosswalk.OAIDCIngestionCrosswalk = dc, \
  org.dspace.content.crosswalk.DIMIngestionCrosswalk = dim, \
  org.dspace.content.crosswalk.METSRightsCrosswalk = METSRIGHTS, \
  org.dspace.content.crosswalk.RoleCrosswalk = DSPACE-ROLES

plugin.selfnamed.org.dspace.content.crosswalk.IngestionCrosswalk = \
  org.dspace.content.crosswalk.XSLTIngestionCrosswalk, \
  org.dspace.content.crosswalk.QDCCrosswalk

plugin.named.org.dspace.content.crosswalk.StreamIngestionCrosswalk = \
  org.dspace.content.crosswalk.NullStreamIngestionCrosswalk = NULLSTREAM, \
  org.dspace.content.crosswalk.CreativeCommonsRDFStreamIngestionCrosswalk = DSPACE_CCRDF, \
  org.dspace.content.crosswalk.LicenseStreamIngestionCrosswalk = DSPACE_DEPLICENSE

plugin.named.org.dspace.content.crosswalk.DisseminationCrosswalk = \
  org.dspace.content.crosswalk.AIPDIMCrosswalk = DIM, \
  org.dspace.content.crosswalk.AIPTechMDCrosswalk = AIP-TECHMD, \
  org.dspace.content.crosswalk.SimpleDCDisseminationCrosswalk = DC, \
  org.dspace.content.crosswalk.SimpleDCDisseminationCrosswalk = dc, \
  org.dspace.content.crosswalk.PREMISCrosswalk = PREMIS, \
  org.dspace.content.crosswalk.METSDisseminationCrosswalk = METS, \
  org.dspace.content.crosswalk.METSDisseminationCrosswalk = mets, \
  org.dspace.content.crosswalk.METSRightsCrosswalk = METSRIGHTS, \
  org.dspace.content.crosswalk.OREDisseminationCrosswalk = ore, \
  org.dspace.content.crosswalk.DIMDisseminationCrosswalk = dim, \
  org.dspace.content.crosswalk.RoleCrosswalk = DSPACE-ROLES


# regarding the XSLTDisseminationCrosswalk see the section were it is
# configured to avoid error logs! Disable it if you remove its configuration.
plugin.selfnamed.org.dspace.content.crosswalk.DisseminationCrosswalk = \
  org.dspace.content.crosswalk.MODSDisseminationCrosswalk , \
  org.dspace.content.crosswalk.QDCCrosswalk, \
  org.dspace.content.crosswalk.XHTMLHeadDisseminationCrosswalk, \
  org.dspace.content.crosswalk.XSLTDisseminationCrosswalk

plugin.named.org.dspace.content.crosswalk.StreamDisseminationCrosswalk = \
  org.dspace.content.crosswalk.CreativeCommonsRDFStreamDisseminationCrosswalk = DSPACE_CCRDF, \
  org.dspace.content.crosswalk.CreativeCommonsTextStreamDisseminationCrosswalk = DSPACE_CCTEXT, \
  org.dspace.content.crosswalk.LicenseStreamDisseminationCrosswalk = DSPACE_DEPLICENSE

# Packager Plugin Configuration:
#   Configures the ingest and dissemination packages that DSpace supports.
#   These Ingester and Disseminator classes support a specific package file format
#   (e.g. METS) which DSpace understands how to import/export.  Each Packager
#   plugin often will use one (or more) Crosswalk plugins to translate metadata (see above).
plugin.named.org.dspace.content.packager.PackageDisseminator = \
  org.dspace.content.packager.DSpaceAIPDisseminator = AIP, \
  org.dspace.content.packager.DSpaceMETSDisseminator = METS, \
  org.dspace.content.packager.RoleDisseminator = DSPACE-ROLES

plugin.named.org.dspace.content.packager.PackageIngester = \
  org.dspace.content.packager.DSpaceAIPIngester = AIP, \
  org.dspace.content.packager.PDFPackager  = Adobe PDF\, PDF, \
  org.dspace.content.packager.DSpaceMETSIngester = METS, \
  org.dspace.content.packager.RoleIngester = DSPACE-ROLES

#### METS ingester configuration:
# These settings configure how DSpace will ingest a METS-based package

# Configures the METS-specific package ingesters (defined above)
# 'default' settings are specified by 'default' key

# Default Option to save METS manifest in the item: (default is false)
mets.default.ingest.preserveManifest = false

# Default Option to make use of collection templates when using the METS ingester (default is false)
mets.default.ingest.useCollectionTemplate = false

# Default crosswalk mappings
# Maps a METS 'mdtype' value to a DSpace crosswalk for processing.
# When the 'mdtype' value is same as the name of a crosswalk, that crosswalk
# will be called automatically (e.g. mdtype='PREMIS' calls the crosswalk named
# 'PREMIS', unless specified differently in below mapping)
# Format is 'mets.default.ingest.crosswalk.<mdType> = <DSpace-crosswalk-name>'
mets.default.ingest.crosswalk.DC = QDC
mets.default.ingest.crosswalk.DSpaceDepositLicense = DSPACE_DEPLICENSE
mets.default.ingest.crosswalk.Creative\ Commons = DSPACE_CCRDF
mets.default.ingest.crosswalk.CreativeCommonsRDF = DSPACE_CCRDF
mets.default.ingest.crosswalk.CreativeCommonsText = NULLSTREAM
mets.default.ingest.crosswalk.EPDCX = EPDCX

# Locally cached copies of METS schema documents to save time on ingest.  This
# will often speed up validation & ingest significantly.  Before enabling
# these settings, you must manually cache all METS schemas in
# [dspace]/config/schemas/ (does not exist by default).  Most schema documents
# can be found on the http://www.loc.gov/ website.
# Enable the below settings to pull these *.xsd files from your local cache.
# (Setting format: mets.xsd.<abbreviation> = <namespace> <local-file-name>)
#mets.xsd.mets = http://www.loc.gov/METS/ mets.xsd
#mets.xsd.xlink = http://www.w3.org/1999/xlink xlink.xsd
#mets.xsd.mods = http://www.loc.gov/mods/v3 mods.xsd
#mets.xsd.xml = http://www.w3.org/XML/1998/namespace xml.xsd
#mets.xsd.dc = http://purl.org/dc/elements/1.1/ dc.xsd
#mets.xsd.dcterms = http://purl.org/dc/terms/ dcterms.xsd
#mets.xsd.premis = http://www.loc.gov/standards/premis PREMIS.xsd
#mets.xsd.premisObject = http://www.loc.gov/standards/premis PREMIS-Object.xsd
#mets.xsd.premisEvent = http://www.loc.gov/standards/premis PREMIS-Event.xsd
#mets.xsd.premisAgent = http://www.loc.gov/standards/premis PREMIS-Agent.xsd
#mets.xsd.premisRights = http://www.loc.gov/standards/premis PREMIS-Rights.xsd

#### AIP Ingester & Disseminator Configuration
# These settings configure how DSpace will ingest/export its own
# AIP (Archival Information Package) format for backups and restores
# (Please note, as the DSpace AIP format is also METS based, it will also
# use many of the 'METS ingester configuration' settings directly above)

# AIP-specific ingestion crosswalk mappings
# (overrides 'mets.default.ingest.crosswalk' settings)
# Format is 'mets.dspaceAIP.ingest.crosswalk.<mdType> = <DSpace-crosswalk-name>'
mets.dspaceAIP.ingest.crosswalk.DSpaceDepositLicense = NULLSTREAM
mets.dspaceAIP.ingest.crosswalk.CreativeCommonsRDF = NULLSTREAM
mets.dspaceAIP.ingest.crosswalk.CreativeCommonsText = NULLSTREAM

# Create EPerson if necessary for Submitter when ingesting AIP (default=false)
# (by default, EPerson creation is already handled by 'DSPACE-ROLES' Crosswalk)
#mets.dspaceAIP.ingest.createSubmitter = false

## AIP-specific Disseminator settings
# These settings allow you to customize which metadata formats are exported in AIPs

# Technical metadata in AIP (exported to METS <techMD> section)
# Format is <label-for-METS>:<DSpace-crosswalk-name> [, ...] (label is optional)
# If unspecfied, defaults to "PREMIS"
aip.disseminate.techMD = PREMIS, DSPACE-ROLES

# Source metadata in AIP (exported to METS <sourceMD> section)
# Format is <label-for-METS>:<DSpace-crosswalk-name> [, ...] (label is optional)
# If unspecfied, defaults to "AIP-TECHMD"
aip.disseminate.sourceMD = AIP-TECHMD

# Preservation metadata in AIP (exported to METS <digipovMD> section)
# Format is <label-for-METS>:<DSpace-crosswalk-name> [, ...] (label is optional)
# If unspecified, defaults to nothing in <digiprovMD> section
#aip.disseminate.digiprovMD =

# Rights metadata in AIP (exported to METS <rightsMD> section)
# Format is <label-for-METS>:<DSpace-crosswalk-name> [, ...] (label is optional)
# If unspecified, default to adding all Licenses (CC and Deposit licenses),
# as well as METSRights information
aip.disseminate.rightsMD = DSpaceDepositLicense:DSPACE_DEPLICENSE, \
    CreativeCommonsRDF:DSPACE_CCRDF, CreativeCommonsText:DSPACE_CCTEXT, METSRIGHTS

# Descriptive metadata in AIP (exported to METS <dmdSec> section)
# Format is <label-for-METS>:<DSpace-crosswalk-name> [, ...] (label is optional)
# If unspecfied, defaults to "MODS, DIM"
aip.disseminate.dmd = MODS, DIM


#### Event System Configuration ####

# default synchronous dispatcher (same behavior as traditional DSpace)
event.dispatcher.default.class = org.dspace.event.BasicDispatcher

# Add doi here if you are using org.dspace.identifier.DOIIdentifierProvider to generate DOIs.
# Adding doi here makes DSpace send metadata updates to your doi registration agency.
# Add rdf here, if you are using dspace-rdf to export your repository content as RDF.
# Add iiif here, if you are using dspace-iiif.
<<<<<<< HEAD
event.dispatcher.default.consumers = versioning, discovery, eperson, nbeventsdelete
=======
# Add orcidqueue here, if the integration with ORCID is configured and wish to enable the synchronization queue functionality
event.dispatcher.default.consumers = versioning, discovery, eperson
>>>>>>> fb691719

# The noindex dispatcher will not create search or browse indexes (useful for batch item imports)
event.dispatcher.noindex.class = org.dspace.event.BasicDispatcher
event.dispatcher.noindex.consumers = eperson

# consumer to maintain the discovery index
event.consumer.discovery.class = org.dspace.discovery.IndexEventConsumer
event.consumer.discovery.filters = Community|Collection|Item|Bundle|Site+Add|Create|Modify|Modify_Metadata|Delete|Remove

# consumer related to EPerson changes
event.consumer.eperson.class = org.dspace.eperson.EPersonConsumer
event.consumer.eperson.filters = EPerson+Create

# consumer to update metadata of DOIs
event.consumer.doi.class = org.dspace.identifier.doi.DOIConsumer
event.consumer.doi.filters = Item+Modify_Metadata

# consumer to update the triplestore of dspace-rdf
event.consumer.rdf.class = org.dspace.rdf.RDFConsumer
event.consumer.rdf.filters = Community|Collection|Item|Bundle|Bitstream|Site+Add|Create|Modify|Modify_Metadata|Delete|Remove

# test consumer for debugging and monitoring
#event.consumer.test.class = org.dspace.event.TestConsumer
#event.consumer.test.filters = All+All

# nbevents consumer to delete events related to deleted items
event.consumer.nbeventsdelete.class = org.dspace.app.nbevent.NBEventsDeleteCascadeConsumer
event.consumer.nbeventsdelete.filters = Item+Delete

# consumer to maintain versions
event.consumer.versioning.class = org.dspace.versioning.VersioningConsumer
event.consumer.versioning.filters = Item+Install

# authority consumer
event.consumer.authority.class = org.dspace.authority.indexer.AuthorityConsumer
event.consumer.authority.filters = Item+Modify|Modify_Metadata

# iiif consumer
event.consumer.iiif.class = org.dspace.iiif.consumer.IIIFCacheEventConsumer
event.consumer.iiif.filters = Item+Modify:Item+Modify_Metadata:Item+Delete:Item+Remove:Bundle+ALL:Bitstream+All

#orcid queue consumer
event.consumer.orcidqueue.class = org.dspace.orcid.consumer.OrcidQueueConsumer
event.consumer.orcidqueue.filters = Item+Install|Modify|Modify_Metadata|Delete|Remove

# ...set to true to enable testConsumer messages to standard output
#testConsumer.verbose = true

#### Embargo Settings ####
# DC metadata field to hold the user-supplied embargo terms
embargo.field.terms = SCHEMA.ELEMENT.QUALIFIER

# DC metadata field to hold computed "lift date" of embargo
embargo.field.lift = SCHEMA.ELEMENT.QUALIFIER

# string in terms field to indicate indefinite embargo
embargo.terms.open = forever

# implementation of embargo setter plugin - replace with local implementation if applicable
plugin.single.org.dspace.embargo.EmbargoSetter = org.dspace.embargo.DefaultEmbargoSetter

# implementation of embargo lifter plugin - - replace with local implementation if applicable
plugin.single.org.dspace.embargo.EmbargoLifter = org.dspace.embargo.DefaultEmbargoLifter

# values for the forever embargo date threshold
# This threshold date is used in the default access status helper to dermine if an item is
# restricted or embargoed based on the start date of the primary (or first) file policies.
# In this case, if the policy start date is inferior to the threshold date, the status will
# be embargo, else it will be restricted.
# You might want to change this threshold based on your needs. For example: some databases
# doesn't accept a date superior to 31 december 9999.
access.status.embargo.forever.year = 10000
access.status.embargo.forever.month = 1
access.status.embargo.forever.day = 1

# implementation of access status helper plugin - replace with local implementation if applicable
# This default access status helper provides an item status based on the policies of the primary
# bitstream (or first bitstream in the original bundles if no primary file is specified).
plugin.single.org.dspace.access.status.AccessStatusHelper = org.dspace.access.status.DefaultAccessStatusHelper

#### Checksum Checker Settings ####
# Default dispatcher in case none specified
plugin.single.org.dspace.checker.BitstreamDispatcher=org.dspace.checker.SimpleDispatcher

# check history retention
checker.retention.default=10y
checker.retention.CHECKSUM_MATCH=8w


### Item export and download settings ###
# The directory where the exports will be done and compressed
org.dspace.app.itemexport.work.dir = ${dspace.dir}/exports

# The directory where the compressed files will reside and be read by the downloader
org.dspace.app.itemexport.download.dir = ${dspace.dir}/exports/download

# The length of time in hours each archive should live for. When new archives are
# created this entry is used to delete old ones
org.dspace.app.itemexport.life.span.hours = 48

# The maximum size in Megabytes the export should be.  This is enforced before the
# compression.  Each bitstream's size in each item being exported is added up, if their
# cummulative sizes are more than this entry the export is not kicked off
org.dspace.app.itemexport.max.size = 200

### Batch Item import settings ###
# The directory where the results of imports will be placed (mapfile, upload file)
org.dspace.app.batchitemimport.work.dir = ${dspace.dir}/imports

# Enable performance optimization for select-collection-step collection query
# Enable when having
# a large number of collections and no Shibboleth or LDAP authentication.
# default = false, (disabled)
#org.dspace.content.Collection.findAuthorizedPerformanceOptimize = true

# For backwards compatibility, the subscription emails by default include any modified items
# uncomment the following entry for only new items to be emailed
# eperson.subscription.onlynew = true


# Identifier providers.
# Following are configuration values for the EZID DOI provider, with appropriate
# values for testing.  Replace the values with your assigned "shoulder" and
# credentials.
#identifier.doi.ezid.shoulder = 10.5072/FK2/
#identifier.doi.ezid.user = apitest
#identifier.doi.ezid.password = apitest
# A default publisher, for Items not previously published.
# (If generateDataciteXML bean property is enabled. Set default publisher in the
# XSL file configured by: crosswalk.dissemination.DataCite.stylesheet file.)
#identifier.doi.ezid.publisher = a publisher

##### Registry Loader #####
# Metadata namespaces.  These files are loaded from
# ${dspace.dir}/config/registries/ into the database during installation
# and upgrade.
registry.metadata.load = dublin-core-types.xml
registry.metadata.load = dcterms-types.xml
registry.metadata.load = local-types.xml
registry.metadata.load = eperson-types.xml
registry.metadata.load = sword-metadata.xml
registry.metadata.load = relationship-formats.xml
registry.metadata.load = schema-person-types.xml
registry.metadata.load = schema-project-types.xml
registry.metadata.load = schema-organization-types.xml
registry.metadata.load = schema-periodical-types.xml
registry.metadata.load = schema-publicationIssue-types.xml
registry.metadata.load = schema-publicationVolume-types.xml
registry.metadata.load = openaire4-types.xml
registry.metadata.load = dspace-types.xml
registry.metadata.load = iiif-types.xml


#---------------------------------------------------------------#
#-----------------UI-Related CONFIGURATIONS---------------------#
#---------------------------------------------------------------#
# These configs are used primarily by the User Interface        #
#---------------------------------------------------------------#

# Determine if super administrators (those whom are in the Administrators group)
# can login as another user from the "edit eperson" page. This is useful for
# debugging problems in a running dspace instance, especially in the workflow
# process. The default value is false, i.e. no one may assume the login of another user.
#webui.user.assumelogin = true

# whether to display the contents of the licence bundle (often just the deposit
# licence in standard DSpace installation)
# TODO: UNSUPPORTED in DSpace 7.0
webui.licence_bundle.show = false

##### Hide Item Metadata Fields  #####
# Fields named here are hidden in the following places UNLESS the
# logged-in user is an Administrator:
#  1. REST API (and therefore UI)
#  2. RDF (every where as there is currently no possibility to authenticate)
#  3. OAI (every where as there is currently no possibility to authenticate)
#     Attention: You need to rebuild the OAI SOLR index after every change of
#     this property. Run [dspace-install]/bin/dspace oai import -c to do so.
#
# To designate a field as hidden, add a property here in the form:
#    metadata.hide.SCHEMA.ELEMENT.QUALIFIER = true
#
# This default configuration hides the dc.description.provenance field,
# since that usually contains email addresses which ought to be kept
# private and is mainly of interest to administrators:
metadata.hide.dc.description.provenance = true
metadata.hide.person.email = true

##### Settings for Submission Process #####

# Whether or not we REQUIRE that a file be uploaded
# during the 'Upload' step in the submission process
# Defaults to true; If set to 'false', submitter has option to skip upload
#webui.submit.upload.required = true

# Which field should be used for type-bind
# Defaults to 'dc.type'; If changing this value, you must also update the related
# dspace-angular environment configuration property submission.typeBind.field
#submit.type-bind.field = dc.type

#### Creative Commons settings ######

# The url to the web service API
cc.api.rooturl = http://api.creativecommons.org/rest/1.5

# Metadata field to hold CC license URI of selected license
cc.license.uri = dc.rights.uri

# Metadata field to hold CC license name of selected license (if defined)
cc.license.name = dc.rights

# Assign license name during web submission
cc.submit.setname = true

# Store license bitstream (RDF license text) during web submission
cc.submit.addbitstream = true

# A list of license classes that should be excluded from selection process
# class names - comma-separated list -  must exactly match what service returns.
# At time of implementation, these are:
# publicdomain - "Public Domain"
# standard - "Creative Commons"
# recombo - "Sampling"
# zero - "CC0"
# mark - "Public Domain Mark"
cc.license.classfilter = recombo, mark

# Jurisdiction of the creative commons license -- is it ported or not?
# Use the key from the url seen in the response from the api call,
# http://api.creativecommons.org/rest/1.5/support/jurisdictions
# Commented out means the license is unported.
# (e.g. nz = New Zealand, uk = England and Wales, jp = Japan)
cc.license.jurisdiction = us

# Locale for CC dialogs
# A locale in the form language or language-country.
# If no default locale is defined the CC default locale will be used
cc.license.locale = en


##### Settings for Thumbnail creation #####

# Maximum width and height (in pixels) of generated thumbnails
# NOTE: In the UI's base theme, `--ds-thumbnail-max-width` defaults to 175px.
# So, if you set 'thumbnail.maxwidth' >175, you may wish to modify that UI style variable as well.
thumbnail.maxwidth  = 175
thumbnail.maxheight = 175

# Blur before scaling.  A little blur before scaling does wonders for keeping
# more in check. (Only used by JPEGFilter)
thumbnail.blurring = true

# High quality scaling option.  Setting to true can dramatically increase
# image quality, but it takes longer to create thumbnails. (Only used by JPEGFilter)
thumbnail.hqscaling = true

#### Settings for BrandedPreviewJPEGFilter ####
# max dimensions of the preview image
webui.preview.maxwidth = 600
webui.preview.maxheight = 600

# Blur before scaling.  A little blur before scaling does wonders for keeping
# moire in check.
webui.preview.blurring = true

# High quality scaling option.  Setting to true can dramatically increase
# image quality, but it will take much longer to create previews.
webui.preview.hqscaling = true

# the brand text
webui.preview.brand = My Institution Name

# an abbreviated form of the above text, this will be used
# when the preview image cannot fit the normal text
webui.preview.brand.abbrev = MyOrg

# the height of the brand
webui.preview.brand.height = 20

# font settings for the brand text
webui.preview.brand.font = SansSerif
webui.preview.brand.fontpoint = 12
#webui.preview.dc = rights


##### Settings for item count (strength) information ####

# Counts fetched in real time will perform an actual count of the
# index contents every time a page with this feature is requested,
# which may not scale as well as a cached count.
# The default behaviour is to use a cache.
# webui.strengths.cache = true


###### ItemCounter Configuration ######
#
# Define the DAO class to use. This must correspond to your choice of
# storage for the browse system (Solr is only option at this time).
# By default, the Solr implementation is used.
#
# Solr:
# ItemCountDAO.class = org.dspace.browse.ItemCountDAOSolr


###### Browse Configuration ######
#
# Define the DAO class to use this must meet your storage choice for
# the browse system (Solr is only option at this time).
# By default, the Solr implementation is used
#
# Solr:
# browseDAO.class = org.dspace.browse.SolrBrowseDAO


#
# Use this to configure the browse indices. Each entry will receive a link in the
# navigation. Each entry can be configured in one of two ways. The first is:
#
# webui.browse.index.<n> = <index name> : metadata : \
#                                                       <schema prefix>.<element>[.<qualifier>|.*] : \
#                                                       (date | title | text) : (asc | desc) : \
#                                                       <sort option name>
#
# This form represent a unique index of metadata values from the item.
#
# (date | title | text | <other>) refers to the datatype of the field.
#                       date: the index type will be treated as a date object
#                       title: the index type will be treated like a title, which will include
#                                       a link to the item page
#                       text: the index type will be treated as plain text.  If single mode is
#                                       specified then this will link to the full mode list
#           <other>: any other datatype will be treated the same as 'text', although
#                   it will apply any custom ordering normalisation configured below
#
#   The two last parts of the configuration are optional, and specifies the default ordering
#   for the index - whether it is ASCending (the default, and best for text indexes), or
#   DESCending (useful for dates - ie. most recent submissions) - and the sort option to use.
#   If you want to define the sort option you must define order as well.
#
#   NOTE: the text to render the index will use the <index name> parameter to select
#   the message key from Messages.properties using a key of the form:
#
# browse.type.metadata.<index name>
#
# The other form is for indexes of the items themselves, ie. each entry will be displayed
# according to the configuration of by webui.itemlist.columns:
#
# webui.browse.index.<n> = <index name> : item : <sort option name> : (asc | desc)
#
# sort option name: this is the sorting to be applied to the display. It must match the
#                   name given to one of the webui.itemlist.sort-option entries given below.
#
#   The final part of the configuration is optional, and specifies the default ordering
#   for the index - whether it is ASCending (the default, and best for text indexes), or
#   DESCending (useful for dates - ie. most recent submissions)

#   NOTE: the text to render the index will use the <sort option name> parameter to select
#   the message key from the UI language packs key of the form:
#
# browse.metadata.<sort option name>
#
# Note: the index numbers <n> must start from 1 and increment continuously by 1
# thereafter.  Deviation from this will cause an error during install or
# configuration update
#
# Note #2: When specifying multiple metadata fields in one index, please
# separate them with an ESCAPED comma (\,). Commas which are unescaped will
# result in "Browse Index configuration is not valid" errors.
#
# For compatibility with previous versions:
#
webui.browse.index.1 = dateissued:item:dateissued
webui.browse.index.2 = author:metadata:dc.contributor.*\,dc.creator:text
webui.browse.index.3 = title:item:title
webui.browse.index.4 = subject:metadata:dc.subject.*:text
#webui.browse.index.5 = dateaccessioned:item:dateaccessioned

## example of authority-controlled browse category - see authority control config
#webui.browse.index.5 = lcAuthor:metadataAuthority:dc.contributor.author:authority

# Enable/Disable tag cloud in browsing.
# webui.browse.index.tagcloud.<n> = true | false
# where n is the index number from the above options
# Default value is false. If no option exists for a specific index, it is assumed to be false.
# Changes to this option do NOT require re-indexing of discovery.
# TODO: UNSUPPORTED IN DSpace 7.0
#webui.browse.index.tagcloud.4 = true

# Set the options for what can be sorted by
#
# Sort options will be available when browsing a list of items (i.e. an 'item' browse,
# or search results).  You can define an arbitrary number of fields
# to sort on, irrespective of which fields you display using webui.itemlist.columns
#
# the format is:
#
# webui.itemlist.sort-option.<n> = <option name> : \
#                                                                       <schema prefix>.<element>[.<qualifier>|.*] : \
#                                                                       (date | text | ...) : (show | hide)
#
# This is defined much the same as above.  The parameter after the metadata
# just lets the sorter know which normalisation to use - standard normalisations are title,
# text or date - however additional normalisations can be defined using the PluginService.
#
# The final parts of the configuration is optional -  whether to SHOW (the default) or
# HIDE the option from the sorting controls in the user interface. This can be useful if
# you need to define a specific date sort for use by the recent items lists,
# but otherwise don't want users to choose that option.
#
webui.itemlist.sort-option.1 = title:dc.title:title
webui.itemlist.sort-option.2 = dateissued:dc.date.issued:date
webui.itemlist.sort-option.3 = dateaccessioned:dc.date.accessioned:date

# Set the options for how the indexes are sorted
#
# All sorts of normalisations are carried out by the OrderFormatDelegate.
# The plugin manager can be used to specify your own delegates for each datatype.
#
# The default datatypes (and delegates) are:
#
# author = org.dspace.sort.OrderFormatAuthor
# title  = org.dspace.sort.OrderFormatTitle
# text   = org.dspace.sort.OrderFormatText
#
# If you redefine a default datatype here, the configuration will be used in preference
# to the default, however, if you do not explicitly redefine a datatype, then the
# default will still be used in addition to the datatypes you do specify.
#
# The multi-lingual MARC 21 title ordering is configured as default.
# To use the previous title ordering, comment out the configuration below

plugin.named.org.dspace.sort.OrderFormatDelegate= \
        org.dspace.sort.OrderFormatTitleMarc21=title

# which fields should link to other browse listings.  This should associated
# the name of one of the above browse indices with a metadata field listed
# in <webui.itemlist.columns> above.  The form is:
#
# webui.browse.link.<n> = <index name>:<display column metadata>
#
# Note that cross linking will only work for fields other than title.
#
# The effect this has is to create links to browse views for the item clicked on.
# If it is a "single" type, it will link to a view of all the items which share
# that metadata element in common (i.e. all the papers by a single author).  If
# it is a "full" type, it will link to a view of the standard full browse page,
# starting with the value of the link clicked on.
#
# The default below defines the authors to link to other publications by that author
#
# TODO: UNSUPPORTED in DSpace 7.0
webui.browse.link.1 = author:dc.contributor.*

#### Display browse frequencies
#
# webui.browse.metadata.show-freq.<n> = true | false
# where n is the same index as in webui.browse.index.<n> configurations
# Default value is 'true' for all configured metadata fields.
# Examples:
# webui.browse.metadata.show-freq.1 = false
# webui.browse.metadata.show-freq.2 = false
# webui.browse.metadata.show-freq.3 = false
# webui.browse.metadata.show-freq.4 = true

### i18n -  Locales / Language ####
# Default Locale
# A Locale in the form country or country_language or country_language_variant
# if no default locale is defined the server default locale will be used.
default.locale = en

# All the Locales, that are supported by this instance of DSpace
# A comma-separated list of Locales. All types of Locales country, country_language, country_language_variant
# Note that the appropriate file are present, especially that all the Messages_x.properties are there
# may be used, e.g:
# webui.supported.locales = en, de

#### Submission License substitution variables ####
# it is possible include contextual information in the submission license using substitution variables
# the text substitution is driven by a plugin implementation
plugin.named.org.dspace.content.license.LicenseArgumentFormatter = \
	org.dspace.content.license.SimpleDSpaceObjectLicenseFormatter = collection, \
	org.dspace.content.license.SimpleDSpaceObjectLicenseFormatter = item, \
	org.dspace.content.license.SimpleDSpaceObjectLicenseFormatter = eperson

#### Syndication Feed (RSS) Settings ######
# TODO: UNSUPPORTED in DSpace 7.0. Will be added in a later release

# URLs returned by the feed will point at the global handle server
# (e.g. https://hdl.handle.net/123456789/1).  Set to true to use local server
# URLs (i.e. https://myserver.myorg/handle/123456789/1)
webui.feed.localresolve = false

# Customize each single-value field displayed in the
# feed information for each item.  Each of
# the below fields takes a *single* metadata field
#
# The form is <schema prefix>.<element>[.<qualifier>|.*]
webui.feed.item.title = dc.title
webui.feed.item.date = dc.date.issued

# Customise the metadata fields to show in the feed for each item's description.
# Elements will be displayed in the order that they are specified here.
#
# The form is <schema prefix>.<element>[.<qualifier>|.*][(date)], ...
#
# Similar to the item display UI, the name of the field for display
# in the feed will be drawn from the current UI dictionary,
# using the key:
# "metadata.<field>"
#
# e.g.   "metadata.dc.title"
#        "metadata.dc.contributor.author"
#        "metadata.dc.date.issued"
webui.feed.item.description = dc.title, dc.contributor.author, \
                                                          dc.contributor.editor, dc.description.abstract, \
                                                          dc.description
# name of field to use for authors (Atom only) - repeatable
webui.feed.item.author = dc.contributor.author

# Customize the extra namespaced DC elements added to the item (RSS) or entry
# (Atom) element.  These let you include individual metadata values in a
# structured format for easy extraction by the recipient, instead of (or in
# addition to) appending these values to the Description field.
## dc:creator value(s)
#webui.feed.item.dc.creator = dc.contributor.author
## dc:date value (may be contradicted by webui.feed.item.date)
#webui.feed.item.dc.date = dc.date.issued
## dc:description (e.g. for a distinct field that is ONLY the abstract)
#webui.feed.item.dc.description = dc.description.abstract

# Customize the image icon included with the site-wide feeds:
# Must be an absolute URL, e.g.
## webui.feed.logo.url = ${dspace.ui.url}/themes/mysite/images/mysite-logo.png

# iTunes Podcast Enhanced RSS Feed Properties
# Add all the communities / collections, separated by commas (no spaces) that should
# have the iTunes podcast metadata added to their RSS feed.
# Default: Disabled, No collections or communities have iTunes Podcast enhanced metadata in their feed.
# webui.feed.podcast.collections =123456789/2,123456789/3
# webui.feed.podcast.communities =123456789/1

# Which MIMETypes of Bitstreams would you like to have podcastable in your item?
# Separate multiple entries with commas.
#webui.feed.podcast.mimetypes=audio/x-mpeg

# For the iTunes Podcast Feed, if you would like to specify an external media file,
# not on your DSpace server to be enclosed within the entry for each item,
# specify which metadata field will hold the URI to the external media file.
# This is useful if you store the metadata in DSpace, and a separate streaming server to host the media.
# Default: dc.source.uri
#webui.feed.podcast.sourceuri = dc.source.uri

#### OpenSearch Settings ####
# NB: for result data formatting, OpenSearch uses Syndication Feed Settings
# so even if Syndication Feeds are not enabled, they must be configured
# enable open search
websvc.opensearch.enable = true
# url used in service document
websvc.opensearch.svccontext = opensearch
# context for html request URLs - change only for non-standard servlet mapping
websvc.opensearch.uicontext = simple-search
# present autodiscovery link in every page head
websvc.opensearch.autolink = true
# number of hours to retain results before recalculating
websvc.opensearch.validity = 48
# short name used in browsers for search service
# should be 16 or fewer characters
websvc.opensearch.shortname = DSpace
# longer (up to 48 characters) name
websvc.opensearch.longname = ${dspace.name}
# brief service description
websvc.opensearch.description = ${dspace.name} DSpace repository
# location of favicon for service, if any must be 16X16 pixels
websvc.opensearch.faviconurl = http://www.dspace.org/images/favicon.ico
# sample query - should return results
websvc.opensearch.samplequery = photosynthesis
# tags used to describe search service
websvc.opensearch.tags = IR DSpace
# result formats offered - use 1 or more comma-separated from: html,atom,rss
# NB: html is not supported in DSpace7, use normal search module instead
websvc.opensearch.formats = atom,rss


#### Content Inline Disposition Threshold ####
#
# Set the max size of a bitstream that can be served inline
# Use -1 to force all bitstream to be served inline
webui.content_disposition_threshold = 8388608


#### Multi-file HTML document/site settings #####
# TODO: UNSUPPORTED in DSpace 7.0. May be re-added in a later release
#
# When serving up composite HTML items, how deep can the request be for us to
# serve up a file with the same name?
#
# e.g. if we receive a request for "foo/bar/index.html"
# and we have a bitstream called just "index.html"
# we will serve up that bitstream for the request if webui.html.max-depth-guess
# is 2 or greater.  If webui.html.max-depth-guess is 1 or less, we would not
# serve that bitstream, as the depth of the file is greater.
#
# If webui.html.max-depth-guess is zero, the request filename and path must
# always exactly match the bitstream name.  Default value is 3.
#
# webui.html.max-depth-guess = 3

#### Sitemap settings #####
# the directory where the generated sitemaps are stored
sitemap.dir = ${dspace.dir}/sitemaps

# Customize the path of sitemaps in the server webapp
# Defaults to "sitemaps", which means they are available at ${dspace.server.url}/sitemaps/
# sitemap.path = sitemaps

#
# Comma-separated list of search engine URLs to 'ping' when a new Sitemap has
# been created.  Include everything except the Sitemap URL itself (which will
# be URL-encoded and appended to form the actual URL 'pinged').
#
sitemap.engineurls = http://www.google.com/webmasters/sitemaps/ping?sitemap=

# Add this to the above parameter if you have an application ID with Yahoo
# (Replace REPLACE_ME with your application ID)
# http://search.yahooapis.com/SiteExplorerService/V1/updateNotification?appid=REPLACE_ME&url=
#
# No known Sitemap 'ping' URL for MSN/Live search

# Define cron for how frequently the sitemap should refresh.
# Defaults to running daily at 1:15am
# Cron syntax is defined at https://www.quartz-scheduler.org/api/2.3.0/org/quartz/CronTrigger.html
# Remove (comment out) this config to disable the sitemap scheduler.
# Sitemap scheduler can also be disabled by setting to "-" (single dash) in local.cfg.
# Keep in mind, changing the schedule requires rebooting your servlet container, e.g. Tomcat.
sitemap.cron = 0 15 1 * * ?

#####  SHERPA/Romeo Integration Settings ####
# The SHERPA/RoMEO endpoint (v2 API)
sherpa.romeo.url = https://v2.sherpa.ac.uk/cgi/retrieve

# Please register for a free api access key to use the SHERPA v2 API
# https://v2.sherpa.ac.uk/api/
# Please note: the SHERPA v2 API uses different API keys to the legacy APIs.
# If you have been using the old ROMeO endpoint (end-of-life as at 2020-04-14), you must
# register for a new API key
sherpa.romeo.apikey =

##### Google Scholar Metadata Configuration #####
google-metadata.config = ${dspace.dir}/config/crosswalks/google-metadata.properties
google-metadata.enable = true

##### Upload File settings #####

# Where to temporarily store uploaded files
upload.temp.dir = ${dspace.dir}/upload

###### Statistical Report Configuration Settings ######

# should the stats be publicly available?  should be set to false if you only
# want administrators to access the stats, or you do not intend to generate any
# TODO: UNSUPPORTED in DSpace 7.0
report.public = false

# directory where live reports are stored
report.dir = ${dspace.dir}/reports/

# directory where logs are stored
log.report.dir = ${dspace.dir}/log

# Customise the DC fields to use in the item listing page.  Elements will be
# displayed left to right in the order that they are specified here.
#
# The form is <schema prefix>.<element>[.<qualifier>|.*][(date)], ...
#
# Although not a requirement, it would make sense to include among the listed
# fields at least the date and title fields as specified by the
# webui.browse.index.* configuration options below.
#
# If you have enabled thumbnails (webui.browse.thumbnail.show), you must also
# include a 'thumbnail' entry in your columns - this is where the thumbnail will be displayed
#
# If you want to mark each item include a 'mark_[value]' (without the brackets - replace the word 'value' with anything that
# has a meaning for your mark) entry in your columns - this is where the icon will be displayed.
# Do not forget to add a Spring bean with id = "org.dspace.app.itemmarking.ItemMarkingExtractor.[value]"
# in file 'config/spring/api/item-marking.xml'. This bean is responsible for drawing the appropriate mark for each item.
# You can add more than one 'mark_[value]' options (with different value) in case you need to mark items more than one time for
# different purposes. Remember to add the respective beans in file 'config/spring/api/item-marking.xml'.
#
# webui.itemlist.columns = thumbnail, dc.date.issued(date), dc.title, dc.contributor.*
#
# You can customise the width of each column with the following line - you can have numbers (pixels)
# or percentages. For the 'thumbnail' column, a setting of '*' will use the max width specified
# for browse thumbnails (webui.browse.thumbnail.maxwidth, thumbnail.maxwidth)
# webui.itemlist.widths = *, 130, 60%, 40%

# Additionally, you can override the DC fields used on the listing page for
# a given browse index and/or sort option. As a sort option or index may be defined
# on a field that isn't normally included in the list, this allows you to display
# the fields that have been indexed / sorted on.
#
# There are a number of forms the configuration can take, and the order in which
# they are listed below is the priority in which they will be used (so a combination
# of an index name and sort name will take precedence over just the browse name).
#
# webui.itemlist.browse.<index name>.sort.<sort name>.columns
# webui.itemlist.sort.<sort name>.columns
# webui.itemlist.browse.<browse name>.columns
# webui.itemlist.<sort or index name>.columns
#
# In the last case, a sort option name will always take precedence over a browse
# index name. Note also, that for any additional columns you list, you will need to
# ensure there is an itemlist.<field name> entry in the messages file.
#
# The following example would display the date of accession in place of the issue date
# whenever the dateaccessioned browse index or sort option is selected.
#
# Just like webui.itemlist.columns, you will need to include a 'thumbnail' entry to display
# and thumbnails in the item list
#
# webui.itemlist.dateaccessioned.columns = thumbnail, dc.date.accessioned(date), dc.title, dc.contributor.*
#
# As above, you can customise the width of the columns for each configured column list, substituting '.widths' for
# '.columns' in the property name. See the setting for webui.itemlist.widths for more details
# webui.itemlist.dateaccessioned.widths = *, 130, 60%, 40%

# You can also set the overall size of the item list table with the following setting. It can lead to faster
# table rendering when used with the column widths above, but not generally recommended.
# webui.itemlist.tablewidth = 100%

##### SFX Server (OpenURL) #####

# SFX query is appended to this URL.  If this property is commented out or
# omitted, SFX support is switched off.
# sfx.server.url = http://sfx.myu.edu:8888/sfx?

# This image will be displayed in the SFX link. If commented out, the SFX link will be only a text link.
# This customization usually contains an institution-branded SFX button.
# sfx.server.image_url = http://sfx.my.edu:8888/sfx.gif

##### Google Analytics #####

# If you would like to use Google Analytics to track general website statistics then
# use the following parameter to provide your Analytics key. First sign up for an
# account at http://analytics.google.com, then create an entry for your repository
# website. Analytics will give you a snipet of JavaScript code to place on your site,
# inside that snipet is your Google Analytics key usually found in this line:
# _uacct = "UA-XXXXXXX-X"
# Take this key (just the UA-XXXXXX-X part) and place it here in this parameter.
# google.analytics.key=UA-XXXXXX-X
# The max number of events held in the GA buffer (default: 256)
# google.analytics.buffer.limit=256

####################################################################
#---------------------------------------------------------------#
#----------------REQUEST ITEM CONFIGURATION---------------------#
#---------------------------------------------------------------#

# Configuration of request-item. Possible values:
# all - Anonymous users can request an item
# logged - Login is mandatory to request an item
# empty/commented out - request-copy not allowed
request.item.type = all
# Should all Request Copy emails go to the helpdesk instead of the item submitter?
request.item.helpdesk.override = false

#------------------------------------------------------------------#
#------------------SUBMISSION CONFIGURATION------------------------#
#------------------------------------------------------------------#
# Field to use for type binding, default dc.type
submit.type-bind.field = dc.type

#---------------------------------------------------------------#
#----------SOLR DATABASE RESYNC SCRIPT CONFIGURATION------------#
#---------------------------------------------------------------#

# The max amount of time allowed for an item to be present in solr with predb status without needing a reindex (in ms)
# When unspecified or commented out, the default is 0
solr-database-resync.time-until-reindex = 600000

# Define cron for how frequently the solr search core should be resynced with items their database status
# Cron syntax is defined at https://www.quartz-scheduler.org/api/2.3.0/org/quartz/CronTrigger.html
# Uncomment this config and define a cron syntax to enable this scheduler.
# The scheduler can also be disabled by setting to "-" (single dash) in local.cfg.
# Keep in mind, changing the schedule requires rebooting your servlet container, e.g. Tomcat.
solr-database-resync.cron = 0 15 2 * * ?

#------------------------------------------------------------------#
#-------------------MODULE CONFIGURATIONS--------------------------#
#------------------------------------------------------------------#
# Load all DSpace sub-module configurations                        #
# (from ${dspace.dir}/config/modules/ by default)                  #
#                                                                  #
# NOTE: You may override any module setting by creating your       #
# own custom ${dspace.dir}/config/local.cfg file.                  #
#------------------------------------------------------------------#
# Directory where all module configurations exist.
# Unless a full path is specified, this is assumed to be relative to the
# ${dspace.dir}/config/ directory.
module_dir = modules


# Load default module configs
# ----------------------------
# To exclude a module configuration, simply comment out its "include" statement.
# New module configurations may also be added by the addition of a new
# "include = [path-to-config]". This may be added below, or in a local.cfg file.
# However, please note that "include" statements in local.cfg will be loaded
# PRIOR to those below (and therefore may override configs in these default
# module configuration files).

include = ${module_dir}/actuator.cfg
include = ${module_dir}/altmetrics.cfg
include = ${module_dir}/authentication.cfg
include = ${module_dir}/authentication-ip.cfg
include = ${module_dir}/authentication-ldap.cfg
include = ${module_dir}/authentication-oidc.cfg
include = ${module_dir}/authentication-password.cfg
include = ${module_dir}/authentication-shibboleth.cfg
include = ${module_dir}/authentication-x509.cfg
include = ${module_dir}/authority.cfg
include = ${module_dir}/bulkedit.cfg
include = ${module_dir}/citation-page.cfg
include = ${module_dir}/clamav.cfg
include = ${module_dir}/curate.cfg
include = ${module_dir}/discovery.cfg
include = ${module_dir}/doi-curation.cfg
include = ${module_dir}/google-analytics.cfg
include = ${module_dir}/healthcheck.cfg
include = ${module_dir}/irus-statistics.cfg
include = ${module_dir}/oai.cfg
include = ${module_dir}/openaire-client.cfg
<<<<<<< HEAD
include = ${module_dir}/nbevents.cfg
=======
include = ${module_dir}/orcid.cfg
>>>>>>> fb691719
include = ${module_dir}/rdf.cfg
include = ${module_dir}/rest.cfg
include = ${module_dir}/iiif.cfg
include = ${module_dir}/solr-statistics.cfg
include = ${module_dir}/solrauthority.cfg
include = ${module_dir}/researcher-profile.cfg
include = ${module_dir}/spring.cfg
include = ${module_dir}/submission-curation.cfg
include = ${module_dir}/sword-client.cfg
include = ${module_dir}/sword-server.cfg
include = ${module_dir}/swordv2-server.cfg
include = ${module_dir}/translator.cfg
include = ${module_dir}/usage-statistics.cfg
include = ${module_dir}/versioning.cfg
include = ${module_dir}/workflow.cfg
include = ${module_dir}/external-providers.cfg<|MERGE_RESOLUTION|>--- conflicted
+++ resolved
@@ -756,12 +756,8 @@
 # Adding doi here makes DSpace send metadata updates to your doi registration agency.
 # Add rdf here, if you are using dspace-rdf to export your repository content as RDF.
 # Add iiif here, if you are using dspace-iiif.
-<<<<<<< HEAD
+# Add orcidqueue here, if the integration with ORCID is configured and wish to enable the synchronization queue functionality
 event.dispatcher.default.consumers = versioning, discovery, eperson, nbeventsdelete
-=======
-# Add orcidqueue here, if the integration with ORCID is configured and wish to enable the synchronization queue functionality
-event.dispatcher.default.consumers = versioning, discovery, eperson
->>>>>>> fb691719
 
 # The noindex dispatcher will not create search or browse indexes (useful for batch item imports)
 event.dispatcher.noindex.class = org.dspace.event.BasicDispatcher
@@ -1593,11 +1589,8 @@
 include = ${module_dir}/irus-statistics.cfg
 include = ${module_dir}/oai.cfg
 include = ${module_dir}/openaire-client.cfg
-<<<<<<< HEAD
+include = ${module_dir}/orcid.cfg
 include = ${module_dir}/nbevents.cfg
-=======
-include = ${module_dir}/orcid.cfg
->>>>>>> fb691719
 include = ${module_dir}/rdf.cfg
 include = ${module_dir}/rest.cfg
 include = ${module_dir}/iiif.cfg
