--- conflicted
+++ resolved
@@ -111,8 +111,7 @@
     <bean class="org.dspace.xmlworkflow.storedcomponents.XmlWorkflowItemServiceImpl"/>
     <bean class="org.dspace.xmlworkflow.XmlWorkflowServiceImpl"/>
     <bean class="org.dspace.xmlworkflow.WorkflowRequirementsServiceImpl"/>
-<<<<<<< HEAD
-    <bean class="org.dspace.xmlworkflow.XmlWorkflowFactoryImpl"/>-->
+    <bean class="org.dspace.xmlworkflow.XmlWorkflowFactoryImpl"/>
     <bean class="org.dspace.content.virtual.VirtualMetadataPopulator">
         <property name="map">
             <!-- This map contains keys and value-refs to Map objects
@@ -133,9 +132,6 @@
             </map>
         </property>
     </bean>
-=======
-    <bean class="org.dspace.xmlworkflow.XmlWorkflowFactoryImpl"/>
->>>>>>> 1e6497f1
 
     <bean class="org.dspace.content.virtual.EntityTypeToFilterQueryService">
         <property name="map">
@@ -301,7 +297,7 @@
 
     <util:map id="isVolumeOfJournalMap">
     </util:map>
-	
+
     <util:map id="isIssueOfJournalVolumeMap">
         <entry key="journalissue.identifier.number" value-ref="journalIssue_number"/>
     </util:map>
