--- conflicted
+++ resolved
@@ -19,17 +19,13 @@
         <property name="dspaceRunnableClass" value="org.dspace.app.bulkedit.MetadataExport"/>
     </bean>
 
-<<<<<<< HEAD
     <bean id="retry-tracker" class="org.dspace.statistics.export.RetryFailedOpenUrlTrackerScriptConfiguration" scope="prototype">
         <property name="description" value="Retry all failed commits to the OpenURLTracker"/>
         <property name="dspaceRunnableClass" value="org.dspace.statistics.export.RetryFailedOpenUrlTracker"/>
     </bean>
 
-
-=======
     <bean id="curate" class="org.dspace.curate.CurationScriptConfiguration">
         <property name="description" value="Curation tasks"/>
         <property name="dspaceRunnableClass" value="org.dspace.curate.CurationCli"/>
     </bean>
->>>>>>> fe9a7e6a
 </beans>