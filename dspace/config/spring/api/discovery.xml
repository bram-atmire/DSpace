--- conflicted
+++ resolved
@@ -754,12 +754,8 @@
         <property name="defaultFilterQueries">
             <list>
                 <!--Only find items, communities and collections-->
-<<<<<<< HEAD
-                <value>search.resourcetype:Item OR search.resourcetype:Collection OR search.resourcetype:Community</value>
+                <value>(search.resourcetype:Item AND latestVersion:true) OR search.resourcetype:Collection OR search.resourcetype:Community</value>
                 <value>-withdrawn:true AND -discoverable:false</value>
-=======
-                <value>(search.resourcetype:Item AND latestVersion:true) OR search.resourcetype:Collection OR search.resourcetype:Community</value>
->>>>>>> 3b23ff95
             </list>
         </property>
         <!-- Limit recent submissions on homepage to only 5 (default is 20) -->
@@ -1229,12 +1225,7 @@
         <property name="defaultFilterQueries">
             <list>
                 <!--Only find items, communities and collections-->
-<<<<<<< HEAD
-                <value>search.resourcetype:Item AND entityType_keyword:Person</value>
-                <value>-withdrawn:true AND -discoverable:false</value>
-=======
                 <value>search.resourcetype:Item AND latestVersion:true AND entityType_keyword:Person</value>
->>>>>>> 3b23ff95
             </list>
         </property>
         <!--Default result per page  -->
@@ -1295,13 +1286,9 @@
         <property name="defaultFilterQueries">
             <list>
                 <!--Only find items, communities and collections-->
-<<<<<<< HEAD
-                <value>search.resourcetype:Item AND entityType_keyword:Project</value>
-                <value>-withdrawn:true AND -discoverable:false</value>
-=======
                 <!-- NOTE: NOT filtered on latestVersion = true -->
                 <value>search.resourcetype:Item AND entityType_keyword:Person</value>
->>>>>>> 3b23ff95
+                <value>-withdrawn:true AND -discoverable:false</value>
             </list>
         </property>
         <!--Default result per page  -->
@@ -1409,6 +1396,7 @@
                 <!--Only find items, communities and collections-->
                 <!-- NOTE: NOT filtered on latestVersion = true -->
                 <value>search.resourcetype:Item AND entityType_keyword:Project</value>
+                <value>-withdrawn:true AND -discoverable:false</value>
             </list>
         </property>
         <!--Default result per page  -->
@@ -1964,12 +1952,8 @@
         <property name="defaultFilterQueries">
             <list>
                 <!--Only find items, and orgunits or persons-->
-<<<<<<< HEAD
-                <value>search.resourcetype:Item AND (entityType_keyword:OrgUnit OR entityType_keyword:Person)</value>
+                <value>search.resourcetype:Item AND latestVersion:true AND (entityType_keyword:OrgUnit OR entityType_keyword:Person)</value>
                 <value>-withdrawn:true AND -discoverable:false</value>
-=======
-                <value>search.resourcetype:Item AND latestVersion:true AND (entityType_keyword:OrgUnit OR entityType_keyword:Person)</value>
->>>>>>> 3b23ff95
             </list>
         </property>
 
@@ -2024,12 +2008,8 @@
         <property name="defaultFilterQueries">
             <list>
                 <!--Only find items that have a entityType=OrgUnit and a dc.type=FundingOrganization -->
-<<<<<<< HEAD
-                <value>search.resourcetype:Item AND entityType_keyword:OrgUnit AND dc.type:FundingOrganization</value>
+                <value>search.resourcetype:Item AND latestVersion:true AND entityType_keyword:OrgUnit AND dc.type:FundingOrganization</value>
                 <value>-withdrawn:true AND -discoverable:false</value>
-=======
-                <value>search.resourcetype:Item AND latestVersion:true AND entityType_keyword:OrgUnit AND dc.type:FundingOrganization</value>
->>>>>>> 3b23ff95
             </list>
         </property>
         <!--Default result per page  -->
@@ -2037,7 +2017,7 @@
         <!-- When true a "did you mean" example will be displayed, value can be true or false -->
         <property name="spellCheckEnabled" value="true"/>
     </bean>
-    
+
     <bean id="eperson_claims" class="org.dspace.discovery.configuration.DiscoveryConfiguration" scope="prototype">
         <property name="id" value="eperson_claims"/>
         <property name="indexAlways" value="true"/>
