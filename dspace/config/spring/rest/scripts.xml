--- conflicted
+++ resolved
@@ -39,7 +39,11 @@
         <property name="dspaceRunnableClass" value="org.dspace.app.harvest.Harvest"/>
     </bean>
 
-<<<<<<< HEAD
+    <bean name="metadata-export-search" class="org.dspace.app.bulkedit.MetadataExportSearchScriptConfiguration">
+        <property name="description" value="export metadata from a discovery search" />
+        <property name="dspaceRunnableClass" value="org.dspace.app.bulkedit.MetadataExportSearch" />
+    </bean>
+
     <bean id="import" class="org.dspace.app.itemimport.ItemImportScriptConfiguration" primary="true">
         <property name="description" value="Batch Import" />
         <property name="dspaceRunnableClass" value="org.dspace.app.itemimport.ItemImportCLITool"/>
@@ -48,10 +52,5 @@
     <bean id="export" class="org.dspace.app.itemexport.ItemExportScriptConfiguration" primary="true">
         <property name="description" value="Batch Export"/>
         <property name="dspaceRunnableClass" value="org.dspace.app.itemexport.ItemExportCLITool"/>
-=======
-    <bean name="metadata-export-search" class="org.dspace.app.bulkedit.MetadataExportSearchScriptConfiguration">
-        <property name="description" value="export metadata from a discovery search" />
-        <property name="dspaceRunnableClass" value="org.dspace.app.bulkedit.MetadataExportSearch" />
->>>>>>> 6bd3a385
     </bean>
 </beans>