<?xml version="1.0" encoding="UTF-8"?>
<beans xmlns="http://www.springframework.org/schema/beans" xmlns:xsi="http://www.w3.org/2001/XMLSchema-instance"
    xsi:schemaLocation="http://www.springframework.org/schema/beans http://www.springframework.org/schema/beans/spring-beans.xsd">

    <bean id="dspaceRunnableThreadExecutor" class="org.springframework.scheduling.concurrent.ThreadPoolTaskExecutor">
        <property name="corePoolSize" value="5"/>
    </bean>

    <!-- This primary attribute is present so that we can assure that in the REST layer we'll always use this
        bean if it is present-->
    <bean id="metadata-import" class="org.dspace.app.bulkedit.MetadataImportScriptConfiguration" primary="true">
        <property name="description" value="Import metadata after batch editing" />
        <property name="dspaceRunnableClass" value="org.dspace.app.bulkedit.MetadataImport"/>
    </bean>

<<<<<<< HEAD
    <bean id="curate" class="org.dspace.curate.CurationScriptConfiguration">
        <property name="description" value="Curation tasks"/>
        <property name="dspaceRunnableClass" value="org.dspace.curate.Curation"/>
=======
    <bean id="metadata-export" class="org.dspace.app.bulkedit.MetadataExportScriptConfiguration" primary="true">
        <property name="description" value="Export metadata for batch editing"/>
        <property name="dspaceRunnableClass" value="org.dspace.app.bulkedit.MetadataExport"/>
>>>>>>> af272683
    </bean>
</beans><|MERGE_RESOLUTION|>--- conflicted
+++ resolved
@@ -13,14 +13,13 @@
         <property name="dspaceRunnableClass" value="org.dspace.app.bulkedit.MetadataImport"/>
     </bean>
 
-<<<<<<< HEAD
+    <bean id="metadata-export" class="org.dspace.app.bulkedit.MetadataExportScriptConfiguration" primary="true">
+        <property name="description" value="Export metadata for batch editing"/>
+        <property name="dspaceRunnableClass" value="org.dspace.app.bulkedit.MetadataExport"/>
+    </bean>
+
     <bean id="curate" class="org.dspace.curate.CurationScriptConfiguration">
         <property name="description" value="Curation tasks"/>
         <property name="dspaceRunnableClass" value="org.dspace.curate.Curation"/>
-=======
-    <bean id="metadata-export" class="org.dspace.app.bulkedit.MetadataExportScriptConfiguration" primary="true">
-        <property name="description" value="Export metadata for batch editing"/>
-        <property name="dspaceRunnableClass" value="org.dspace.app.bulkedit.MetadataExport"/>
->>>>>>> af272683
     </bean>
 </beans>