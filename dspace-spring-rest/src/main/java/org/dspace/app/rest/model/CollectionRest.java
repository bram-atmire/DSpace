--- conflicted
+++ resolved
@@ -18,28 +18,14 @@
  *
  */
 @LinksRest(links = {
-<<<<<<< HEAD
 		@LinkRest(name = CollectionRest.LICENSE, linkClass = LicenseRest.class, method = "getLicenseCollection", optional = true),
-		@LinkRest(name = CollectionRest.DEFAULT_ACCESS_CONDITIONS, linkClass = AccessConditionRest.class, method = "getDefaultBitstreamPoliciesForCollection", optional = true)
-=======
-		@LinkRest(name = LicenseRest.NAME, linkClass = LicenseRest.class, method = "getLicenseCollection", optional = true),
-		@LinkRest(name = DefaultAccessConditionRest.NAME, linkClass = DefaultAccessConditionRest.class, method = "getDefaultBitstreamPoliciesForCollection", optional = true)
->>>>>>> 8883cf87
+		@LinkRest(name = CollectionRest.DEFAULT_ACCESS_CONDITIONS, linkClass = DefaultAccessConditionRest.class, method = "getDefaultBitstreamPoliciesForCollection", optional = true)
 })
 public class CollectionRest extends DSpaceObjectRest {
 	public static final String NAME = "collection";
 	public static final String CATEGORY = RestModel.CORE;
-<<<<<<< HEAD
 	public static final String LICENSE = "license";
-	public static final String DEFAULT_ACCESS_CONDITIONS = "defaultAccessCondition";
-=======
-
-	@JsonIgnore
-	private LicenseRest license;
-	@JsonIgnore
-	private List<DefaultAccessConditionRest> defaultBitstreamsPolicies;
-
->>>>>>> 8883cf87
+	public static final String DEFAULT_ACCESS_CONDITIONS = "defaultAccessConditions";
 	@JsonIgnore
 	private BitstreamRest logo;
 
@@ -60,25 +46,4 @@
 	public String getType() {
 		return NAME;
 	}
-<<<<<<< HEAD
-=======
-
-	public LicenseRest getLicense() {
-		return license;
-	}
-
-	public void setLicense(LicenseRest license) {
-		this.license = license;
-	}
-
-	public List<DefaultAccessConditionRest> getDefaultBitstreamsPolicies() {
-		return defaultBitstreamsPolicies;
-	}
-
-	public void setDefaultBitstreamsPolicies(List<DefaultAccessConditionRest> defaultBitstreamsPolicies) {
-		this.defaultBitstreamsPolicies = defaultBitstreamsPolicies;
-	}
-
-
->>>>>>> 8883cf87
 }