/**
 * The contents of this file are subject to the license and copyright
 * detailed in the LICENSE and NOTICE files at the root of the source
 * tree and available online at
 *
 * http://www.dspace.org/license/
 */
package org.dspace.app.rest.repository;

import java.io.IOException;
import java.sql.SQLException;
import java.util.List;
import javax.servlet.http.HttpServletRequest;

import com.fasterxml.jackson.databind.JsonNode;
import com.fasterxml.jackson.databind.ObjectMapper;
import org.apache.log4j.Logger;
import org.dspace.app.rest.converter.RelationshipConverter;
import org.dspace.app.rest.converter.RelationshipTypeConverter;
import org.dspace.app.rest.exception.RepositoryMethodNotImplementedException;
import org.dspace.app.rest.exception.UnprocessableEntityException;
import org.dspace.app.rest.model.RelationshipRest;
import org.dspace.app.rest.model.hateoas.DSpaceResource;
import org.dspace.app.rest.model.hateoas.RelationshipResource;
import org.dspace.authorize.AuthorizeException;
import org.dspace.authorize.service.AuthorizeService;
import org.dspace.content.Item;
import org.dspace.content.Relationship;
import org.dspace.content.RelationshipType;
import org.dspace.content.service.ItemService;
import org.dspace.content.service.RelationshipService;
import org.dspace.content.service.RelationshipTypeService;
import org.dspace.core.Constants;
import org.dspace.core.Context;
import org.dspace.eperson.EPerson;
import org.dspace.util.UUIDUtils;
import org.springframework.beans.factory.annotation.Autowired;
import org.springframework.data.domain.Page;
import org.springframework.data.domain.Pageable;
import org.springframework.data.rest.webmvc.ResourceNotFoundException;
import org.springframework.security.access.AccessDeniedException;
import org.springframework.stereotype.Component;

/**
 * This is the repository that is responsible to manage Relationship Rest objects
 */
@Component(RelationshipRest.CATEGORY + "." + RelationshipRest.NAME)
public class RelationshipRestRepository extends DSpaceRestRepository<RelationshipRest, Integer> {

    private static final Logger log = Logger.getLogger(RelationshipRestRepository.class);


    @Autowired
    private RelationshipService relationshipService;

    @Autowired
    private RelationshipConverter relationshipConverter;

    @Autowired
    private RelationshipTypeConverter relationshipTypeConverter;

    @Autowired
    private RelationshipTypeService relationshipTypeService;

    @Autowired
    private AuthorizeService authorizeService;

    @Autowired
    private ItemService itemService;

    public RelationshipRest findOne(Context context, Integer integer) {
        try {
            return relationshipConverter.fromModel(relationshipService.find(context, integer));
        } catch (SQLException e) {
            throw new RuntimeException(e.getMessage(), e);
        }
    }

    public Page<RelationshipRest> findAll(Context context, Pageable pageable) {
        List<Relationship> relationships = null;
        try {
            relationships = relationshipService.findAll(context);
        } catch (SQLException e) {
            throw new RuntimeException(e.getMessage(), e);
        }
        Page<RelationshipRest> page = utils.getPage(relationships, pageable).map(relationshipConverter);
        return page;
    }

    public Class<RelationshipRest> getDomainClass() {
        return RelationshipRest.class;
    }

    public DSpaceResource<RelationshipRest> wrapResource(RelationshipRest model, String... rels) {
        return new RelationshipResource(model, utils, rels);
    }

    protected RelationshipRest createAndReturn(Context context)
        throws AuthorizeException, SQLException, RepositoryMethodNotImplementedException {

        HttpServletRequest req = getRequestService().getCurrentRequest().getHttpServletRequest();
        ObjectMapper mapper = new ObjectMapper();
        RelationshipRest relationshipRest = null;
        try {
            relationshipRest = mapper.readValue(req.getInputStream(), RelationshipRest.class);
        } catch (IOException e1) {
            throw new UnprocessableEntityException("error parsing the body");
        }

        Relationship relationship = new Relationship();
        Item leftItem = itemService.find(context, UUIDUtils.fromString(req.getParameter("leftItem")));
        Item rightItem = itemService.find(context, UUIDUtils.fromString(req.getParameter("rightItem")));
        RelationshipType relationshipType = relationshipTypeService
            .find(context, Integer.parseInt(req.getParameter("relationshipType")));

        EPerson ePerson = context.getCurrentUser();
<<<<<<< HEAD
        if (authorizeService.authorizeActionBoolean(context, leftItem, Constants.WRITE) &&
=======
        if (authorizeService.authorizeActionBoolean(context, leftItem, Constants.WRITE) ||
>>>>>>> 8557f446
            authorizeService.authorizeActionBoolean(context, rightItem, Constants.WRITE)) {
            relationship.setLeftItem(leftItem);
            relationship.setRightItem(rightItem);
            relationship.setRelationshipType(relationshipType);
            relationship = relationshipService.create(context, relationship);
<<<<<<< HEAD
            context.turnOffAuthorisationSystem();
            relationshipService.updateItem(context, relationship.getLeftItem());
            relationshipService.updateItem(context, relationship.getRightItem());
            context.restoreAuthSystemState();
=======
>>>>>>> 8557f446
            return relationshipConverter.fromModel(relationship);
        } else {
            throw new AccessDeniedException("You do not have write rights on this relationship's items");
        }

    }

    @Override
    protected RelationshipRest put(Context context, HttpServletRequest request, String apiCategory, String model,
                                   Integer id,
                                   JsonNode jsonNode)
        throws RepositoryMethodNotImplementedException, SQLException, AuthorizeException {

        HttpServletRequest req = getRequestService().getCurrentRequest().getHttpServletRequest();
        ObjectMapper mapper = new ObjectMapper();
        RelationshipRest relationshipRest = null;
        try {
            relationshipRest = mapper.readValue(jsonNode.toString(), RelationshipRest.class);
        } catch (IOException e) {
            throw new UnprocessableEntityException("error parsing the body");
        }
        Relationship relationship = relationshipService.find(context, id);
        if (relationship == null) {
            throw new ResourceNotFoundException(apiCategory + "." + model + " with id: " + id + " not found");
        }
        Item leftItem = itemService.find(context, UUIDUtils.fromString(req.getParameter("leftItem")));
        Item rightItem = itemService.find(context, UUIDUtils.fromString(req.getParameter("rightItem")));
        RelationshipType relationshipType = relationshipTypeService
            .find(context, Integer.parseInt(req.getParameter("relationshipType")));

<<<<<<< HEAD
        if (authorizeService.authorizeActionBoolean(context, leftItem, Constants.WRITE) &&
=======
        if (authorizeService.authorizeActionBoolean(context, leftItem, Constants.WRITE) ||
>>>>>>> 8557f446
            authorizeService.authorizeActionBoolean(context, rightItem, Constants.WRITE)) {
            relationship.setId(relationshipRest.getId());
            relationship.setLeftItem(leftItem);
            relationship.setRightItem(rightItem);

            relationship.setRelationshipType(relationshipType);
            if (relationshipRest.getLeftPlace() != -1) {
                relationship.setLeftPlace(relationshipRest.getLeftPlace());
            }
            if (relationshipRest.getRightPlace() != -1) {
                relationship.setRightPlace(relationshipRest.getRightPlace());
            }

<<<<<<< HEAD
            relationshipService.updatePlaceInRelationship(context, relationship, false);
=======
            relationshipService.updatePlaceInRelationship(context, relationship);
>>>>>>> 8557f446
            relationshipService.update(context, relationship);

            return relationshipConverter.fromModel(relationship);
        } else {
            throw new AccessDeniedException("You do not have write rights on this relationship's items");
        }
    }

    @Override
    protected void delete(Context context, Integer id) throws AuthorizeException {
        Relationship relationship = null;
        try {
            relationship = relationshipService.find(context, id);
            if (relationship != null) {
<<<<<<< HEAD
                if (authorizeService.authorizeActionBoolean(context, relationship.getLeftItem(), Constants.WRITE) &&
=======
                if (authorizeService.authorizeActionBoolean(context, relationship.getLeftItem(), Constants.WRITE) ||
>>>>>>> 8557f446
                    authorizeService.authorizeActionBoolean(context, relationship.getRightItem(), Constants.WRITE)) {
                    relationshipService.delete(context, relationship);
                } else {
                    throw new AccessDeniedException("You do not have write rights on this relationship's items");
                }
            }
        } catch (SQLException e) {
            log.error(e.getMessage(), e);
        }
    }
}<|MERGE_RESOLUTION|>--- conflicted
+++ resolved
@@ -114,23 +114,16 @@
             .find(context, Integer.parseInt(req.getParameter("relationshipType")));
 
         EPerson ePerson = context.getCurrentUser();
-<<<<<<< HEAD
-        if (authorizeService.authorizeActionBoolean(context, leftItem, Constants.WRITE) &&
-=======
         if (authorizeService.authorizeActionBoolean(context, leftItem, Constants.WRITE) ||
->>>>>>> 8557f446
             authorizeService.authorizeActionBoolean(context, rightItem, Constants.WRITE)) {
             relationship.setLeftItem(leftItem);
             relationship.setRightItem(rightItem);
             relationship.setRelationshipType(relationshipType);
             relationship = relationshipService.create(context, relationship);
-<<<<<<< HEAD
             context.turnOffAuthorisationSystem();
             relationshipService.updateItem(context, relationship.getLeftItem());
             relationshipService.updateItem(context, relationship.getRightItem());
             context.restoreAuthSystemState();
-=======
->>>>>>> 8557f446
             return relationshipConverter.fromModel(relationship);
         } else {
             throw new AccessDeniedException("You do not have write rights on this relationship's items");
@@ -161,11 +154,7 @@
         RelationshipType relationshipType = relationshipTypeService
             .find(context, Integer.parseInt(req.getParameter("relationshipType")));
 
-<<<<<<< HEAD
-        if (authorizeService.authorizeActionBoolean(context, leftItem, Constants.WRITE) &&
-=======
         if (authorizeService.authorizeActionBoolean(context, leftItem, Constants.WRITE) ||
->>>>>>> 8557f446
             authorizeService.authorizeActionBoolean(context, rightItem, Constants.WRITE)) {
             relationship.setId(relationshipRest.getId());
             relationship.setLeftItem(leftItem);
@@ -179,11 +168,7 @@
                 relationship.setRightPlace(relationshipRest.getRightPlace());
             }
 
-<<<<<<< HEAD
             relationshipService.updatePlaceInRelationship(context, relationship, false);
-=======
-            relationshipService.updatePlaceInRelationship(context, relationship);
->>>>>>> 8557f446
             relationshipService.update(context, relationship);
 
             return relationshipConverter.fromModel(relationship);
@@ -198,11 +183,7 @@
         try {
             relationship = relationshipService.find(context, id);
             if (relationship != null) {
-<<<<<<< HEAD
-                if (authorizeService.authorizeActionBoolean(context, relationship.getLeftItem(), Constants.WRITE) &&
-=======
                 if (authorizeService.authorizeActionBoolean(context, relationship.getLeftItem(), Constants.WRITE) ||
->>>>>>> 8557f446
                     authorizeService.authorizeActionBoolean(context, relationship.getRightItem(), Constants.WRITE)) {
                     relationshipService.delete(context, relationship);
                 } else {
