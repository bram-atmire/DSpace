/**
 * The contents of this file are subject to the license and copyright
 * detailed in the LICENSE and NOTICE files at the root of the source
 * tree and available online at
 *
 * http://www.dspace.org/license/
 */
package org.dspace.app.rest.repository;

import org.apache.log4j.Logger;
import org.dspace.app.rest.utils.ContextUtil;
import org.dspace.app.rest.utils.Utils;
import org.dspace.core.Context;
import org.dspace.core.I18nUtil;
import org.dspace.eperson.EPerson;
import org.dspace.eperson.factory.EPersonServiceFactory;
import org.dspace.eperson.service.EPersonService;
import org.dspace.services.RequestService;
import org.dspace.services.factory.DSpaceServicesFactoryImpl;
import org.dspace.services.model.Request;
import org.dspace.utils.DSpace;
import org.springframework.beans.factory.annotation.Autowired;

/**
 * This is the base class for any Rest Repository. It provides utility method to
 * access the DSpaceContext
 * 
 * @author Andrea Bollini (andrea.bollini at 4science.it)
 *
 */
public abstract class AbstractDSpaceRestRepository {
<<<<<<< HEAD
	
	private static final Logger log = Logger.getLogger(AbstractDSpaceRestRepository.class);
	
=======

>>>>>>> cecf4944
	@Autowired
	protected Utils utils;

	protected RequestService requestService = new DSpace().getRequestService();

	protected Context obtainContext() {
		Request currentRequest = requestService.getCurrentRequest();
<<<<<<< HEAD
		Context context = (Context) currentRequest.getAttribute(ContextUtil.DSPACE_CONTEXT);
		if (context != null && context.isValid()) {
			return context;
		}
		context = new Context();
		currentRequest.setAttribute(ContextUtil.DSPACE_CONTEXT, context);
		setUpTestUser(context);
		return context;
=======
		return ContextUtil.obtainContext(currentRequest.getServletRequest());
>>>>>>> cecf4944
	}

	private void setUpTestUser(Context context) {
		boolean runSingleUser = DSpaceServicesFactoryImpl.getInstance().getConfigurationService()
				.getBooleanProperty("run.single.test-user");
		if (runSingleUser) {
			context.turnOffAuthorisationSystem();
			EPerson currentUser = null;
			try {
				currentUser = EPersonServiceFactory.getInstance().getEPersonService().findByEmail(context,
						"test-user@mailinator.com");
				if (currentUser == null) {		
					EPersonService ePersonService = EPersonServiceFactory.getInstance().getEPersonService();
					EPerson eperson;
					try {
						eperson = ePersonService.findByEmail(context, "test-user@mailinator.com");
						if (eperson == null) {
							// This EPerson creation should only happen once
							log.info("Creating initial EPerson (email=test-user@mailinator.com) for Tests");
							eperson = ePersonService.create(context);
							eperson.setFirstName(context, "first");
							eperson.setLastName(context, "last");
							eperson.setEmail("test-user@mailinator.com");
							eperson.setCanLogIn(true);
							eperson.setLanguage(context, I18nUtil.getDefaultLocale().getLanguage());
							// actually save the eperson
							ePersonService.update(context, eperson);
							context.commit();
						}
						currentUser = eperson;
					} catch (Exception e) {
						log.error(e.getMessage(), e);
					}
				}
			} catch (Exception e) {
				log.error(e.getMessage(), e);
			}
			context.setCurrentUser(currentUser);
		}
	}

	public RequestService getRequestService() {
		return requestService;
	}
}<|MERGE_RESOLUTION|>--- conflicted
+++ resolved
@@ -7,16 +7,10 @@
  */
 package org.dspace.app.rest.repository;
 
-import org.apache.log4j.Logger;
 import org.dspace.app.rest.utils.ContextUtil;
 import org.dspace.app.rest.utils.Utils;
 import org.dspace.core.Context;
-import org.dspace.core.I18nUtil;
-import org.dspace.eperson.EPerson;
-import org.dspace.eperson.factory.EPersonServiceFactory;
-import org.dspace.eperson.service.EPersonService;
 import org.dspace.services.RequestService;
-import org.dspace.services.factory.DSpaceServicesFactoryImpl;
 import org.dspace.services.model.Request;
 import org.dspace.utils.DSpace;
 import org.springframework.beans.factory.annotation.Autowired;
@@ -29,13 +23,7 @@
  *
  */
 public abstract class AbstractDSpaceRestRepository {
-<<<<<<< HEAD
-	
-	private static final Logger log = Logger.getLogger(AbstractDSpaceRestRepository.class);
-	
-=======
 
->>>>>>> cecf4944
 	@Autowired
 	protected Utils utils;
 
@@ -43,57 +31,7 @@
 
 	protected Context obtainContext() {
 		Request currentRequest = requestService.getCurrentRequest();
-<<<<<<< HEAD
-		Context context = (Context) currentRequest.getAttribute(ContextUtil.DSPACE_CONTEXT);
-		if (context != null && context.isValid()) {
-			return context;
-		}
-		context = new Context();
-		currentRequest.setAttribute(ContextUtil.DSPACE_CONTEXT, context);
-		setUpTestUser(context);
-		return context;
-=======
 		return ContextUtil.obtainContext(currentRequest.getServletRequest());
->>>>>>> cecf4944
-	}
-
-	private void setUpTestUser(Context context) {
-		boolean runSingleUser = DSpaceServicesFactoryImpl.getInstance().getConfigurationService()
-				.getBooleanProperty("run.single.test-user");
-		if (runSingleUser) {
-			context.turnOffAuthorisationSystem();
-			EPerson currentUser = null;
-			try {
-				currentUser = EPersonServiceFactory.getInstance().getEPersonService().findByEmail(context,
-						"test-user@mailinator.com");
-				if (currentUser == null) {		
-					EPersonService ePersonService = EPersonServiceFactory.getInstance().getEPersonService();
-					EPerson eperson;
-					try {
-						eperson = ePersonService.findByEmail(context, "test-user@mailinator.com");
-						if (eperson == null) {
-							// This EPerson creation should only happen once
-							log.info("Creating initial EPerson (email=test-user@mailinator.com) for Tests");
-							eperson = ePersonService.create(context);
-							eperson.setFirstName(context, "first");
-							eperson.setLastName(context, "last");
-							eperson.setEmail("test-user@mailinator.com");
-							eperson.setCanLogIn(true);
-							eperson.setLanguage(context, I18nUtil.getDefaultLocale().getLanguage());
-							// actually save the eperson
-							ePersonService.update(context, eperson);
-							context.commit();
-						}
-						currentUser = eperson;
-					} catch (Exception e) {
-						log.error(e.getMessage(), e);
-					}
-				}
-			} catch (Exception e) {
-				log.error(e.getMessage(), e);
-			}
-			context.setCurrentUser(currentUser);
-		}
 	}
 
 	public RequestService getRequestService() {
